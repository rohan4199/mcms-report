--- conflicted
+++ resolved
@@ -237,8 +237,6 @@
 	return 0;
 }
 
-<<<<<<< HEAD
-=======
 const char *submodule_strategy_to_string(const struct submodule_update_strategy *s)
 {
 	struct strbuf sb = STRBUF_INIT;
@@ -260,7 +258,6 @@
 	return NULL;
 }
 
->>>>>>> c66410ed
 void handle_ignore_submodules_arg(struct diff_options *diffopt,
 				  const char *arg)
 {

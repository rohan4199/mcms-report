--- conflicted
+++ resolved
@@ -3055,7 +3055,6 @@
 	return 0;
 }
 
-<<<<<<< HEAD
 const char *program_data_config(void)
 {
 	static struct strbuf path = STRBUF_INIT;
@@ -3068,7 +3067,8 @@
 		initialized = 1;
 	}
 	return *path.buf ? path.buf : NULL;
-=======
+}
+
 /*
  * Based on https://stackoverflow.com/questions/43002803
  *
@@ -3126,5 +3126,4 @@
 	if (!(attr & FILE_ATTRIBUTE_READONLY))
 		fMode |= S_IWRITE;
 	return fMode;
->>>>>>> 1625ef40
 }
#include "../git-compat-util.h"
#include "win32.h"
#include <conio.h>
#include <wchar.h>
#include <winioctl.h>
#include "../strbuf.h"
#include "../run-command.h"
#include "../cache.h"

#define HCAST(type, handle) ((type)(intptr_t)handle)

int err_win_to_posix(DWORD winerr)
{
	int error = ENOSYS;
	switch(winerr) {
	case ERROR_ACCESS_DENIED: error = EACCES; break;
	case ERROR_ACCOUNT_DISABLED: error = EACCES; break;
	case ERROR_ACCOUNT_RESTRICTION: error = EACCES; break;
	case ERROR_ALREADY_ASSIGNED: error = EBUSY; break;
	case ERROR_ALREADY_EXISTS: error = EEXIST; break;
	case ERROR_ARITHMETIC_OVERFLOW: error = ERANGE; break;
	case ERROR_BAD_COMMAND: error = EIO; break;
	case ERROR_BAD_DEVICE: error = ENODEV; break;
	case ERROR_BAD_DRIVER_LEVEL: error = ENXIO; break;
	case ERROR_BAD_EXE_FORMAT: error = ENOEXEC; break;
	case ERROR_BAD_FORMAT: error = ENOEXEC; break;
	case ERROR_BAD_LENGTH: error = EINVAL; break;
	case ERROR_BAD_PATHNAME: error = ENOENT; break;
	case ERROR_BAD_PIPE: error = EPIPE; break;
	case ERROR_BAD_UNIT: error = ENODEV; break;
	case ERROR_BAD_USERNAME: error = EINVAL; break;
	case ERROR_BROKEN_PIPE: error = EPIPE; break;
	case ERROR_BUFFER_OVERFLOW: error = ENAMETOOLONG; break;
	case ERROR_BUSY: error = EBUSY; break;
	case ERROR_BUSY_DRIVE: error = EBUSY; break;
	case ERROR_CALL_NOT_IMPLEMENTED: error = ENOSYS; break;
	case ERROR_CANNOT_MAKE: error = EACCES; break;
	case ERROR_CANTOPEN: error = EIO; break;
	case ERROR_CANTREAD: error = EIO; break;
	case ERROR_CANTWRITE: error = EIO; break;
	case ERROR_CRC: error = EIO; break;
	case ERROR_CURRENT_DIRECTORY: error = EACCES; break;
	case ERROR_DEVICE_IN_USE: error = EBUSY; break;
	case ERROR_DEV_NOT_EXIST: error = ENODEV; break;
	case ERROR_DIRECTORY: error = EINVAL; break;
	case ERROR_DIR_NOT_EMPTY: error = ENOTEMPTY; break;
	case ERROR_DISK_CHANGE: error = EIO; break;
	case ERROR_DISK_FULL: error = ENOSPC; break;
	case ERROR_DRIVE_LOCKED: error = EBUSY; break;
	case ERROR_ENVVAR_NOT_FOUND: error = EINVAL; break;
	case ERROR_EXE_MARKED_INVALID: error = ENOEXEC; break;
	case ERROR_FILENAME_EXCED_RANGE: error = ENAMETOOLONG; break;
	case ERROR_FILE_EXISTS: error = EEXIST; break;
	case ERROR_FILE_INVALID: error = ENODEV; break;
	case ERROR_FILE_NOT_FOUND: error = ENOENT; break;
	case ERROR_GEN_FAILURE: error = EIO; break;
	case ERROR_HANDLE_DISK_FULL: error = ENOSPC; break;
	case ERROR_INSUFFICIENT_BUFFER: error = ENOMEM; break;
	case ERROR_INVALID_ACCESS: error = EACCES; break;
	case ERROR_INVALID_ADDRESS: error = EFAULT; break;
	case ERROR_INVALID_BLOCK: error = EFAULT; break;
	case ERROR_INVALID_DATA: error = EINVAL; break;
	case ERROR_INVALID_DRIVE: error = ENODEV; break;
	case ERROR_INVALID_EXE_SIGNATURE: error = ENOEXEC; break;
	case ERROR_INVALID_FLAGS: error = EINVAL; break;
	case ERROR_INVALID_FUNCTION: error = ENOSYS; break;
	case ERROR_INVALID_HANDLE: error = EBADF; break;
	case ERROR_INVALID_LOGON_HOURS: error = EACCES; break;
	case ERROR_INVALID_NAME: error = EINVAL; break;
	case ERROR_INVALID_OWNER: error = EINVAL; break;
	case ERROR_INVALID_PARAMETER: error = EINVAL; break;
	case ERROR_INVALID_PASSWORD: error = EPERM; break;
	case ERROR_INVALID_PRIMARY_GROUP: error = EINVAL; break;
	case ERROR_INVALID_REPARSE_DATA: error = EINVAL; break;
	case ERROR_INVALID_SIGNAL_NUMBER: error = EINVAL; break;
	case ERROR_INVALID_TARGET_HANDLE: error = EIO; break;
	case ERROR_INVALID_WORKSTATION: error = EACCES; break;
	case ERROR_IO_DEVICE: error = EIO; break;
	case ERROR_IO_INCOMPLETE: error = EINTR; break;
	case ERROR_LOCKED: error = EBUSY; break;
	case ERROR_LOCK_VIOLATION: error = EACCES; break;
	case ERROR_LOGON_FAILURE: error = EACCES; break;
	case ERROR_MAPPED_ALIGNMENT: error = EINVAL; break;
	case ERROR_META_EXPANSION_TOO_LONG: error = E2BIG; break;
	case ERROR_MORE_DATA: error = EPIPE; break;
	case ERROR_NEGATIVE_SEEK: error = ESPIPE; break;
	case ERROR_NOACCESS: error = EFAULT; break;
	case ERROR_NONE_MAPPED: error = EINVAL; break;
	case ERROR_NOT_A_REPARSE_POINT: error = EINVAL; break;
	case ERROR_NOT_ENOUGH_MEMORY: error = ENOMEM; break;
	case ERROR_NOT_READY: error = EAGAIN; break;
	case ERROR_NOT_SAME_DEVICE: error = EXDEV; break;
	case ERROR_NO_DATA: error = EPIPE; break;
	case ERROR_NO_MORE_SEARCH_HANDLES: error = EIO; break;
	case ERROR_NO_PROC_SLOTS: error = EAGAIN; break;
	case ERROR_NO_SUCH_PRIVILEGE: error = EACCES; break;
	case ERROR_OPEN_FAILED: error = EIO; break;
	case ERROR_OPEN_FILES: error = EBUSY; break;
	case ERROR_OPERATION_ABORTED: error = EINTR; break;
	case ERROR_OUTOFMEMORY: error = ENOMEM; break;
	case ERROR_PASSWORD_EXPIRED: error = EACCES; break;
	case ERROR_PATH_BUSY: error = EBUSY; break;
	case ERROR_PATH_NOT_FOUND: error = ENOENT; break;
	case ERROR_PIPE_BUSY: error = EBUSY; break;
	case ERROR_PIPE_CONNECTED: error = EPIPE; break;
	case ERROR_PIPE_LISTENING: error = EPIPE; break;
	case ERROR_PIPE_NOT_CONNECTED: error = EPIPE; break;
	case ERROR_PRIVILEGE_NOT_HELD: error = EACCES; break;
	case ERROR_READ_FAULT: error = EIO; break;
	case ERROR_REPARSE_ATTRIBUTE_CONFLICT: error = EINVAL; break;
	case ERROR_REPARSE_TAG_INVALID: error = EINVAL; break;
	case ERROR_REPARSE_TAG_MISMATCH: error = EINVAL; break;
	case ERROR_SEEK: error = EIO; break;
	case ERROR_SEEK_ON_DEVICE: error = ESPIPE; break;
	case ERROR_SHARING_BUFFER_EXCEEDED: error = ENFILE; break;
	case ERROR_SHARING_VIOLATION: error = EACCES; break;
	case ERROR_STACK_OVERFLOW: error = ENOMEM; break;
	case ERROR_SWAPERROR: error = ENOENT; break;
	case ERROR_TOO_MANY_MODULES: error = EMFILE; break;
	case ERROR_TOO_MANY_OPEN_FILES: error = EMFILE; break;
	case ERROR_UNRECOGNIZED_MEDIA: error = ENXIO; break;
	case ERROR_UNRECOGNIZED_VOLUME: error = ENODEV; break;
	case ERROR_WAIT_NO_CHILDREN: error = ECHILD; break;
	case ERROR_WRITE_FAULT: error = EIO; break;
	case ERROR_WRITE_PROTECT: error = EROFS; break;
	}
	return error;
}

static inline int is_file_in_use_error(DWORD errcode)
{
	switch (errcode) {
	case ERROR_SHARING_VIOLATION:
	case ERROR_ACCESS_DENIED:
		return 1;
	}

	return 0;
}

static int read_yes_no_answer(void)
{
	char answer[1024];

	if (fgets(answer, sizeof(answer), stdin)) {
		size_t answer_len = strlen(answer);
		int got_full_line = 0, c;

		/* remove the newline */
		if (answer_len >= 2 && answer[answer_len-2] == '\r') {
			answer[answer_len-2] = '\0';
			got_full_line = 1;
		} else if (answer_len >= 1 && answer[answer_len-1] == '\n') {
			answer[answer_len-1] = '\0';
			got_full_line = 1;
		}
		/* flush the buffer in case we did not get the full line */
		if (!got_full_line)
			while ((c = getchar()) != EOF && c != '\n')
				;
	} else
		/* we could not read, return the
		 * default answer which is no */
		return 0;

	if (tolower(answer[0]) == 'y' && !answer[1])
		return 1;
	if (!strncasecmp(answer, "yes", sizeof(answer)))
		return 1;
	if (tolower(answer[0]) == 'n' && !answer[1])
		return 0;
	if (!strncasecmp(answer, "no", sizeof(answer)))
		return 0;

	/* did not find an answer we understand */
	return -1;
}

static int ask_yes_no_if_possible(const char *format, va_list args)
{
	char question[4096];
	const char *retry_hook[] = { NULL, NULL, NULL };

	vsnprintf(question, sizeof(question), format, args);

	if ((retry_hook[0] = mingw_getenv("GIT_ASK_YESNO"))) {
		retry_hook[1] = question;
		return !run_command_v_opt(retry_hook, 0);
	}

	if (!isatty(_fileno(stdin)) || !isatty(_fileno(stderr)))
		return 0;

	while (1) {
		int answer;
		fprintf(stderr, "%s (y/n) ", question);

		if ((answer = read_yes_no_answer()) >= 0)
			return answer;

		fprintf(stderr, "Sorry, I did not understand your answer. "
				"Please type 'y' or 'n'\n");
	}
}

static int retry_ask_yes_no(int *tries, const char *format, ...)
{
	static const int delay[] = { 0, 1, 10, 20, 40 };
	va_list args;
	int result, saved_errno = errno;

	if ((*tries) < ARRAY_SIZE(delay)) {
		/*
		 * We assume that some other process had the file open at the wrong
		 * moment and retry. In order to give the other process a higher
		 * chance to complete its operation, we give up our time slice now.
		 * If we have to retry again, we do sleep a bit.
		 */
		Sleep(delay[*tries]);
		(*tries)++;
		return 1;
	}

	va_start(args, format);
	result = ask_yes_no_if_possible(format, args);
	va_end(args);
	errno = saved_errno;
	return result;
}

/* Windows only */
enum hide_dotfiles_type {
	HIDE_DOTFILES_FALSE = 0,
	HIDE_DOTFILES_TRUE,
	HIDE_DOTFILES_DOTGITONLY
};

static enum hide_dotfiles_type hide_dotfiles = HIDE_DOTFILES_DOTGITONLY;
static char *unset_environment_variables;
int core_fscache;
int core_long_paths;

int mingw_core_config(const char *var, const char *value)
{
	if (!strcmp(var, "core.hidedotfiles")) {
		if (value && !strcasecmp(value, "dotgitonly"))
			hide_dotfiles = HIDE_DOTFILES_DOTGITONLY;
		else
			hide_dotfiles = git_config_bool(var, value);
		return 0;
	}

	if (!strcmp(var, "core.fscache")) {
		core_fscache = git_config_bool(var, value);
		return 0;
	}

	if (!strcmp(var, "core.longpaths")) {
		core_long_paths = git_config_bool(var, value);
		return 0;
	}

	if (!strcmp(var, "core.unsetenvvars")) {
		free(unset_environment_variables);
		unset_environment_variables = xstrdup(value);
		return 0;
	}

	return 0;
}

DECLARE_PROC_ADDR(kernel32.dll, BOOL, CreateSymbolicLinkW, LPCWSTR, LPCWSTR, DWORD);

enum phantom_symlink_result {
	PHANTOM_SYMLINK_RETRY,
	PHANTOM_SYMLINK_DONE,
	PHANTOM_SYMLINK_DIRECTORY
};

/*
 * Changes a file symlink to a directory symlink if the target exists and is a
 * directory.
 */
static enum phantom_symlink_result process_phantom_symlink(
		const wchar_t *wtarget, const wchar_t *wlink) {
	HANDLE hnd;
	BY_HANDLE_FILE_INFORMATION fdata;

	/* check that wlink is still a file symlink */
	if ((GetFileAttributesW(wlink)
			& (FILE_ATTRIBUTE_REPARSE_POINT | FILE_ATTRIBUTE_DIRECTORY))
			!= FILE_ATTRIBUTE_REPARSE_POINT)
		return PHANTOM_SYMLINK_DONE;

	/* let Windows resolve the link by opening it */
	hnd = CreateFileW(wlink, 0,
			FILE_SHARE_READ | FILE_SHARE_WRITE | FILE_SHARE_DELETE, NULL,
			OPEN_EXISTING, FILE_FLAG_BACKUP_SEMANTICS, NULL);
	if (hnd == INVALID_HANDLE_VALUE) {
		errno = err_win_to_posix(GetLastError());
		return PHANTOM_SYMLINK_RETRY;
	}

	if (!GetFileInformationByHandle(hnd, &fdata)) {
		errno = err_win_to_posix(GetLastError());
		CloseHandle(hnd);
		return PHANTOM_SYMLINK_RETRY;
	}
	CloseHandle(hnd);

	/* if target exists and is a file, we're done */
	if (!(fdata.dwFileAttributes & FILE_ATTRIBUTE_DIRECTORY))
		return PHANTOM_SYMLINK_DONE;

	/* otherwise recreate the symlink with directory flag */
	if (DeleteFileW(wlink) && CreateSymbolicLinkW(wlink, wtarget, 1))
		return PHANTOM_SYMLINK_DIRECTORY;

	errno = err_win_to_posix(GetLastError());
	return PHANTOM_SYMLINK_RETRY;
}

/* keep track of newly created symlinks to non-existing targets */
struct phantom_symlink_info {
	struct phantom_symlink_info *next;
	wchar_t *wlink;
	wchar_t *wtarget;
};

static struct phantom_symlink_info *phantom_symlinks = NULL;
static CRITICAL_SECTION phantom_symlinks_cs;

static void process_phantom_symlinks(void)
{
	struct phantom_symlink_info *current, **psi;
	EnterCriticalSection(&phantom_symlinks_cs);
	/* process phantom symlinks list */
	psi = &phantom_symlinks;
	while ((current = *psi)) {
		enum phantom_symlink_result result = process_phantom_symlink(
				current->wtarget, current->wlink);
		if (result == PHANTOM_SYMLINK_RETRY) {
			psi = &current->next;
		} else {
			/* symlink was processed, remove from list */
			*psi = current->next;
			free(current);
			/* if symlink was a directory, start over */
			if (result == PHANTOM_SYMLINK_DIRECTORY)
				psi = &phantom_symlinks;
		}
	}
	LeaveCriticalSection(&phantom_symlinks_cs);
}

/* Normalizes NT paths as returned by some low-level APIs. */
static wchar_t *normalize_ntpath(wchar_t *wbuf)
{
	int i;
	/* fix absolute path prefixes */
	if (wbuf[0] == '\\') {
		/* strip NT namespace prefixes */
		if (!wcsncmp(wbuf, L"\\??\\", 4) ||
		    !wcsncmp(wbuf, L"\\\\?\\", 4))
			wbuf += 4;
		else if (!wcsnicmp(wbuf, L"\\DosDevices\\", 12))
			wbuf += 12;
		/* replace remaining '...UNC\' with '\\' */
		if (!wcsnicmp(wbuf, L"UNC\\", 4)) {
			wbuf += 2;
			*wbuf = '\\';
		}
	}
	/* convert backslashes to slashes */
	for (i = 0; wbuf[i]; i++)
		if (wbuf[i] == '\\')
			wbuf[i] = '/';
	return wbuf;
}

int mingw_unlink(const char *pathname)
{
	int tries = 0;
	wchar_t wpathname[MAX_LONG_PATH];
	if (xutftowcs_long_path(wpathname, pathname) < 0)
		return -1;

	do {
		/* read-only files cannot be removed */
		_wchmod(wpathname, 0666);
		if (!_wunlink(wpathname))
			return 0;
		if (!is_file_in_use_error(GetLastError()))
			break;
		/*
		 * _wunlink() / DeleteFileW() for directory symlinks fails with
		 * ERROR_ACCESS_DENIED (EACCES), so try _wrmdir() as well. This is the
		 * same error we get if a file is in use (already checked above).
		 */
		if (!_wrmdir(wpathname))
			return 0;
	} while (retry_ask_yes_no(&tries, "Unlink of file '%s' failed. "
			"Should I try again?", pathname));
	return -1;
}

static int is_dir_empty(const wchar_t *wpath)
{
	WIN32_FIND_DATAW findbuf;
	HANDLE handle;
	wchar_t wbuf[MAX_LONG_PATH + 2];
	wcscpy(wbuf, wpath);
	wcscat(wbuf, L"\\*");
	handle = FindFirstFileW(wbuf, &findbuf);
	if (handle == INVALID_HANDLE_VALUE)
		return GetLastError() == ERROR_NO_MORE_FILES;

	while (!wcscmp(findbuf.cFileName, L".") ||
			!wcscmp(findbuf.cFileName, L".."))
		if (!FindNextFileW(handle, &findbuf)) {
			DWORD err = GetLastError();
			FindClose(handle);
			return err == ERROR_NO_MORE_FILES;
		}
	FindClose(handle);
	return 0;
}

int mingw_rmdir(const char *pathname)
{
	int tries = 0;
	wchar_t wpathname[MAX_LONG_PATH];
	if (xutftowcs_long_path(wpathname, pathname) < 0)
		return -1;

	do {
		if (!_wrmdir(wpathname))
			return 0;
		if (!is_file_in_use_error(GetLastError()))
			errno = err_win_to_posix(GetLastError());
		if (errno != EACCES)
			break;
		if (!is_dir_empty(wpathname)) {
			errno = ENOTEMPTY;
			break;
		}
	} while (retry_ask_yes_no(&tries, "Deletion of directory '%s' failed. "
			"Should I try again?", pathname));
	return -1;
}

static inline int needs_hiding(const char *path)
{
	const char *basename;

	if (hide_dotfiles == HIDE_DOTFILES_FALSE)
		return 0;

	/* We cannot use basename(), as it would remove trailing slashes */
	mingw_skip_dos_drive_prefix((char **)&path);
	if (!*path)
		return 0;

	for (basename = path; *path; path++)
		if (is_dir_sep(*path)) {
			do {
				path++;
			} while (is_dir_sep(*path));
			/* ignore trailing slashes */
			if (*path)
				basename = path;
		}

	if (hide_dotfiles == HIDE_DOTFILES_TRUE)
		return *basename == '.';

	assert(hide_dotfiles == HIDE_DOTFILES_DOTGITONLY);
	return !strncasecmp(".git", basename, 4) &&
		(!basename[4] || is_dir_sep(basename[4]));
}

static int set_hidden_flag(const wchar_t *path, int set)
{
	DWORD original = GetFileAttributesW(path), modified;
	if (set)
		modified = original | FILE_ATTRIBUTE_HIDDEN;
	else
		modified = original & ~FILE_ATTRIBUTE_HIDDEN;
	if (original == modified || SetFileAttributesW(path, modified))
		return 0;
	errno = err_win_to_posix(GetLastError());
	return -1;
}

int mingw_mkdir(const char *path, int mode)
{
	int ret;
	wchar_t wpath[MAX_LONG_PATH];
	/* CreateDirectoryW path limit is 248 (MAX_PATH - 8.3 file name) */
	if (xutftowcs_path_ex(wpath, path, MAX_LONG_PATH, -1, 248,
			core_long_paths) < 0)
		return -1;

	ret = _wmkdir(wpath);
	if (!ret)
		process_phantom_symlinks();
	if (!ret && needs_hiding(path))
		return set_hidden_flag(wpath, 1);
	return ret;
}

int mingw_open (const char *filename, int oflags, ...)
{
	va_list args;
	unsigned mode;
	int fd;
	wchar_t wfilename[MAX_LONG_PATH];

	va_start(args, oflags);
	mode = va_arg(args, int);
	va_end(args);

	if (filename && !strcmp(filename, "/dev/null"))
		filename = "nul";

	if (xutftowcs_long_path(wfilename, filename) < 0)
		return -1;
	fd = _wopen(wfilename, oflags, mode);

	if (fd < 0 && (oflags & O_ACCMODE) != O_RDONLY && errno == EACCES) {
		DWORD attrs = GetFileAttributesW(wfilename);
		if (attrs != INVALID_FILE_ATTRIBUTES && (attrs & FILE_ATTRIBUTE_DIRECTORY))
			errno = EISDIR;
	}
	if ((oflags & O_CREAT) && needs_hiding(filename)) {
		/*
		 * Internally, _wopen() uses the CreateFile() API which errors
		 * out with an ERROR_ACCESS_DENIED if CREATE_ALWAYS was
		 * specified and an already existing file's attributes do not
		 * match *exactly*. As there is no mode or flag we can set that
		 * would correspond to FILE_ATTRIBUTE_HIDDEN, let's just try
		 * again *without* the O_CREAT flag (that corresponds to the
		 * CREATE_ALWAYS flag of CreateFile()).
		 */
		if (fd < 0 && errno == EACCES)
			fd = _wopen(wfilename, oflags & ~O_CREAT, mode);
		if (fd >= 0 && set_hidden_flag(wfilename, 1))
			warning("could not mark '%s' as hidden.", filename);
	}
	return fd;
}

static BOOL WINAPI ctrl_ignore(DWORD type)
{
	return TRUE;
}

#undef fgetc
int mingw_fgetc(FILE *stream)
{
	int ch;
	if (!isatty(_fileno(stream)))
		return fgetc(stream);

	SetConsoleCtrlHandler(ctrl_ignore, TRUE);
	while (1) {
		ch = fgetc(stream);
		if (ch != EOF || GetLastError() != ERROR_OPERATION_ABORTED)
			break;

		/* Ctrl+C was pressed, simulate SIGINT and retry */
		mingw_raise(SIGINT);
	}
	SetConsoleCtrlHandler(ctrl_ignore, FALSE);
	return ch;
}

#undef fopen
FILE *mingw_fopen (const char *filename, const char *otype)
{
	int hide = needs_hiding(filename);
	FILE *file;
	wchar_t wfilename[MAX_LONG_PATH], wotype[4];
	if (filename && !strcmp(filename, "/dev/null"))
		filename = "nul";
	if (xutftowcs_long_path(wfilename, filename) < 0 ||
		xutftowcs(wotype, otype, ARRAY_SIZE(wotype)) < 0)
		return NULL;
	if (hide && !access(filename, F_OK) && set_hidden_flag(wfilename, 0)) {
		error("could not unhide %s", filename);
		return NULL;
	}
	file = _wfopen(wfilename, wotype);
	if (file && hide && set_hidden_flag(wfilename, 1))
		warning("could not mark '%s' as hidden.", filename);
	return file;
}

FILE *mingw_freopen (const char *filename, const char *otype, FILE *stream)
{
	int hide = needs_hiding(filename);
	FILE *file;
	wchar_t wfilename[MAX_LONG_PATH], wotype[4];
	if (filename && !strcmp(filename, "/dev/null"))
		filename = "nul";
	if (xutftowcs_long_path(wfilename, filename) < 0 ||
		xutftowcs(wotype, otype, ARRAY_SIZE(wotype)) < 0)
		return NULL;
	if (hide && !access(filename, F_OK) && set_hidden_flag(wfilename, 0)) {
		error("could not unhide %s", filename);
		return NULL;
	}
	file = _wfreopen(wfilename, wotype, stream);
	if (file && hide && set_hidden_flag(wfilename, 1))
		warning("could not mark '%s' as hidden.", filename);
	return file;
}

#undef fflush
int mingw_fflush(FILE *stream)
{
	int ret = fflush(stream);

	/*
	 * write() is used behind the scenes of stdio output functions.
	 * Since git code does not check for errors after each stdio write
	 * operation, it can happen that write() is called by a later
	 * stdio function even if an earlier write() call failed. In the
	 * case of a pipe whose readable end was closed, only the first
	 * call to write() reports EPIPE on Windows. Subsequent write()
	 * calls report EINVAL. It is impossible to notice whether this
	 * fflush invocation triggered such a case, therefore, we have to
	 * catch all EINVAL errors whole-sale.
	 */
	if (ret && errno == EINVAL)
		errno = EPIPE;

	return ret;
}

#undef write
ssize_t mingw_write(int fd, const void *buf, size_t len)
{
	ssize_t result = write(fd, buf, len);

	if (result < 0 && errno == EINVAL && buf) {
		/* check if fd is a pipe */
		HANDLE h = (HANDLE) _get_osfhandle(fd);
		if (GetFileType(h) == FILE_TYPE_PIPE)
			errno = EPIPE;
		else
			errno = EINVAL;
	}

	return result;
}

int mingw_access(const char *filename, int mode)
{
	wchar_t wfilename[MAX_LONG_PATH];
	if (xutftowcs_long_path(wfilename, filename) < 0)
		return -1;
	/* X_OK is not supported by the MSVCRT version */
	return _waccess(wfilename, mode & ~X_OK);
}

/* cached length of current directory for handle_long_path */
static int current_directory_len = 0;

int mingw_chdir(const char *dirname)
{
	int result;
	DECLARE_PROC_ADDR(kernel32.dll, DWORD, GetFinalPathNameByHandleW,
			  HANDLE, LPWSTR, DWORD, DWORD);
	wchar_t wdirname[MAX_LONG_PATH];
	if (xutftowcs_long_path(wdirname, dirname) < 0)
		return -1;

	if (has_symlinks && INIT_PROC_ADDR(GetFinalPathNameByHandleW)) {
		HANDLE hnd = CreateFileW(wdirname, 0,
				FILE_SHARE_READ | FILE_SHARE_WRITE | FILE_SHARE_DELETE, NULL,
				OPEN_EXISTING, FILE_FLAG_BACKUP_SEMANTICS, NULL);
		if (hnd == INVALID_HANDLE_VALUE) {
			errno = err_win_to_posix(GetLastError());
			return -1;
		}
		if (!GetFinalPathNameByHandleW(hnd, wdirname, ARRAY_SIZE(wdirname), 0)) {
			errno = err_win_to_posix(GetLastError());
			CloseHandle(hnd);
			return -1;
		}
		CloseHandle(hnd);
	}

	result = _wchdir(normalize_ntpath(wdirname));
	current_directory_len = GetCurrentDirectoryW(0, NULL);
	return result;
}

int mingw_chmod(const char *filename, int mode)
{
	wchar_t wfilename[MAX_LONG_PATH];
	if (xutftowcs_long_path(wfilename, filename) < 0)
		return -1;
	return _wchmod(wfilename, mode);
}

/**
 * Verifies that safe_create_leading_directories() would succeed.
 */
static int has_valid_directory_prefix(wchar_t *wfilename)
{
	int n = wcslen(wfilename);

	while (n > 0) {
		wchar_t c = wfilename[--n];
		DWORD attributes;

		if (!is_dir_sep(c))
			continue;

		wfilename[n] = L'\0';
		attributes = GetFileAttributesW(wfilename);
		wfilename[n] = c;
		if (attributes == FILE_ATTRIBUTE_DIRECTORY ||
				attributes == FILE_ATTRIBUTE_DEVICE)
			return 1;
		if (attributes == INVALID_FILE_ATTRIBUTES)
			switch (GetLastError()) {
			case ERROR_PATH_NOT_FOUND:
				continue;
			case ERROR_FILE_NOT_FOUND:
				/* This implies parent directory exists. */
				return 1;
			}
		return 0;
	}
	return 1;
}

int mingw_lstat(const char *file_name, struct stat *buf)
{
	WIN32_FILE_ATTRIBUTE_DATA fdata;
	WIN32_FIND_DATAW findbuf;
	wchar_t wfilename[MAX_LONG_PATH];
	int wlen = xutftowcs_long_path(wfilename, file_name);
	if (wlen < 0)
		return -1;

	/* strip trailing '/', or GetFileAttributes will fail */
	while (wlen && is_dir_sep(wfilename[wlen - 1]))
		wfilename[--wlen] = 0;
	if (!wlen) {
		errno = ENOENT;
		return -1;
	}

	if (GetFileAttributesExW(wfilename, GetFileExInfoStandard, &fdata)) {
		/* for reparse points, use FindFirstFile to get the reparse tag */
		if (fdata.dwFileAttributes & FILE_ATTRIBUTE_REPARSE_POINT) {
			HANDLE handle = FindFirstFileW(wfilename, &findbuf);
			if (handle == INVALID_HANDLE_VALUE)
				goto error;
			FindClose(handle);
		}
		buf->st_ino = 0;
		buf->st_gid = 0;
		buf->st_uid = 0;
		buf->st_nlink = 1;
		buf->st_mode = file_attr_to_st_mode(fdata.dwFileAttributes,
				findbuf.dwReserved0);
		buf->st_size = S_ISLNK(buf->st_mode) ? MAX_LONG_PATH :
			fdata.nFileSizeLow | (((off_t) fdata.nFileSizeHigh) << 32);
		buf->st_dev = buf->st_rdev = 0; /* not used by Git */
		filetime_to_timespec(&(fdata.ftLastAccessTime), &(buf->st_atim));
		filetime_to_timespec(&(fdata.ftLastWriteTime), &(buf->st_mtim));
		filetime_to_timespec(&(fdata.ftCreationTime), &(buf->st_ctim));
		return 0;
	}
error:
	switch (GetLastError()) {
	case ERROR_ACCESS_DENIED:
	case ERROR_SHARING_VIOLATION:
	case ERROR_LOCK_VIOLATION:
	case ERROR_SHARING_BUFFER_EXCEEDED:
		errno = EACCES;
		break;
	case ERROR_BUFFER_OVERFLOW:
		errno = ENAMETOOLONG;
		break;
	case ERROR_NOT_ENOUGH_MEMORY:
		errno = ENOMEM;
		break;
	case ERROR_PATH_NOT_FOUND:
		if (!has_valid_directory_prefix(wfilename)) {
			errno = ENOTDIR;
			break;
		}
		/* fallthru */
	default:
		errno = ENOENT;
		break;
	}
	return -1;
}

int (*lstat)(const char *file_name, struct stat *buf) = mingw_lstat;

static int get_file_info_by_handle(HANDLE hnd, struct stat *buf)
{
	BY_HANDLE_FILE_INFORMATION fdata;
	if (!GetFileInformationByHandle(hnd, &fdata)) {
		errno = err_win_to_posix(GetLastError());
		return -1;
	}
	buf->st_ino = 0;
	buf->st_dev = buf->st_rdev = 0; /* not used by Git */
	buf->st_gid = buf->st_uid = 0;
	buf->st_nlink = 1;
	buf->st_mode = file_attr_to_st_mode(fdata.dwFileAttributes, 0);
	buf->st_size = fdata.nFileSizeLow | (((off_t) fdata.nFileSizeHigh) << 32);
	filetime_to_timespec(&(fdata.ftLastAccessTime), &(buf->st_atim));
	filetime_to_timespec(&(fdata.ftLastWriteTime), &(buf->st_mtim));
	filetime_to_timespec(&(fdata.ftCreationTime), &(buf->st_ctim));
	return 0;
}

int mingw_stat(const char *file_name, struct stat *buf)
{
	wchar_t wfile_name[MAX_LONG_PATH];
	HANDLE hnd;
	int result;

	/* open the file and let Windows resolve the links */
	if (xutftowcs_long_path(wfile_name, file_name) < 0)
		return -1;
	hnd = CreateFileW(wfile_name, 0,
			FILE_SHARE_READ | FILE_SHARE_WRITE | FILE_SHARE_DELETE, NULL,
			OPEN_EXISTING, FILE_FLAG_BACKUP_SEMANTICS, NULL);
	if (hnd == INVALID_HANDLE_VALUE) {
		errno = err_win_to_posix(GetLastError());
		return -1;
	}
	result = get_file_info_by_handle(hnd, buf);
	CloseHandle(hnd);
	return result;
}

int mingw_fstat(int fd, struct stat *buf)
{
	HANDLE fh = (HANDLE)_get_osfhandle(fd);
	DWORD avail, type = GetFileType(fh) & ~FILE_TYPE_REMOTE;

	switch (type) {
	case FILE_TYPE_DISK:
		return get_file_info_by_handle(fh, buf);

	case FILE_TYPE_CHAR:
	case FILE_TYPE_PIPE:
		/* initialize stat fields */
		memset(buf, 0, sizeof(*buf));
		buf->st_nlink = 1;

		if (type == FILE_TYPE_CHAR) {
			buf->st_mode = _S_IFCHR;
		} else {
			buf->st_mode = _S_IFIFO;
			if (PeekNamedPipe(fh, NULL, 0, NULL, &avail, NULL))
				buf->st_size = avail;
		}
		return 0;

	default:
		errno = EBADF;
		return -1;
	}
}

static inline void time_t_to_filetime(time_t t, FILETIME *ft)
{
	long long winTime = t * 10000000LL + 116444736000000000LL;
	ft->dwLowDateTime = winTime;
	ft->dwHighDateTime = winTime >> 32;
}

int mingw_utime (const char *file_name, const struct utimbuf *times)
{
	FILETIME mft, aft;
	int fh, rc;
	DWORD attrs;
	wchar_t wfilename[MAX_LONG_PATH];
	if (xutftowcs_long_path(wfilename, file_name) < 0)
		return -1;

	/* must have write permission */
	attrs = GetFileAttributesW(wfilename);
	if (attrs != INVALID_FILE_ATTRIBUTES &&
	    (attrs & FILE_ATTRIBUTE_READONLY)) {
		/* ignore errors here; open() will report them */
		SetFileAttributesW(wfilename, attrs & ~FILE_ATTRIBUTE_READONLY);
	}

	if ((fh = _wopen(wfilename, O_RDWR | O_BINARY)) < 0) {
		rc = -1;
		goto revert_attrs;
	}

	if (times) {
		time_t_to_filetime(times->modtime, &mft);
		time_t_to_filetime(times->actime, &aft);
	} else {
		GetSystemTimeAsFileTime(&mft);
		aft = mft;
	}
	if (!SetFileTime((HANDLE)_get_osfhandle(fh), NULL, &aft, &mft)) {
		errno = EINVAL;
		rc = -1;
	} else
		rc = 0;
	close(fh);

revert_attrs:
	if (attrs != INVALID_FILE_ATTRIBUTES &&
	    (attrs & FILE_ATTRIBUTE_READONLY)) {
		/* ignore errors again */
		SetFileAttributesW(wfilename, attrs);
	}
	return rc;
}

unsigned int sleep (unsigned int seconds)
{
	Sleep(seconds*1000);
	return 0;
}

char *mingw_mktemp(char *template)
{
	wchar_t wtemplate[MAX_PATH];
	/* we need to return the path, thus no long paths here! */
	if (xutftowcs_path(wtemplate, template) < 0)
		return NULL;
	if (!_wmktemp(wtemplate))
		return NULL;
	if (xwcstoutf(template, wtemplate, strlen(template) + 1) < 0)
		return NULL;
	return template;
}

int mkstemp(char *template)
{
	char *filename = mktemp(template);
	if (filename == NULL)
		return -1;
	return open(filename, O_RDWR | O_CREAT, 0600);
}

int gettimeofday(struct timeval *tv, void *tz)
{
	FILETIME ft;
	long long hnsec;

	GetSystemTimeAsFileTime(&ft);
	hnsec = filetime_to_hnsec(&ft);
	tv->tv_sec = hnsec / 10000000;
	tv->tv_usec = (hnsec % 10000000) / 10;
	return 0;
}

int pipe(int filedes[2])
{
	HANDLE h[2];

	/* this creates non-inheritable handles */
	if (!CreatePipe(&h[0], &h[1], NULL, 8192)) {
		errno = err_win_to_posix(GetLastError());
		return -1;
	}
	filedes[0] = _open_osfhandle(HCAST(int, h[0]), O_NOINHERIT);
	if (filedes[0] < 0) {
		CloseHandle(h[0]);
		CloseHandle(h[1]);
		return -1;
	}
	filedes[1] = _open_osfhandle(HCAST(int, h[1]), O_NOINHERIT);
	if (filedes[1] < 0) {
		close(filedes[0]);
		CloseHandle(h[1]);
		return -1;
	}
	return 0;
}

struct tm *gmtime_r(const time_t *timep, struct tm *result)
{
	/* gmtime() in MSVCRT.DLL is thread-safe, but not reentrant */
	memcpy(result, gmtime(timep), sizeof(struct tm));
	return result;
}

struct tm *localtime_r(const time_t *timep, struct tm *result)
{
	/* localtime() in MSVCRT.DLL is thread-safe, but not reentrant */
	memcpy(result, localtime(timep), sizeof(struct tm));
	return result;
}

char *mingw_getcwd(char *pointer, int len)
{
	wchar_t cwd[MAX_PATH], wpointer[MAX_PATH];
	DECLARE_PROC_ADDR(kernel32.dll, DWORD, GetFinalPathNameByHandleW,
			  HANDLE, LPWSTR, DWORD, DWORD);
	DWORD ret = GetCurrentDirectoryW(ARRAY_SIZE(cwd), cwd);

	if (ret < 0 || ret >= ARRAY_SIZE(cwd))
		return NULL;
	ret = GetLongPathNameW(cwd, wpointer, ARRAY_SIZE(wpointer));
	if (!ret && GetLastError() == ERROR_ACCESS_DENIED &&
		INIT_PROC_ADDR(GetFinalPathNameByHandleW)) {
		HANDLE hnd = CreateFileW(cwd, 0,
			FILE_SHARE_READ | FILE_SHARE_WRITE | FILE_SHARE_DELETE, NULL,
			OPEN_EXISTING, FILE_FLAG_BACKUP_SEMANTICS, NULL);
		if (hnd == INVALID_HANDLE_VALUE)
			return NULL;
		ret = GetFinalPathNameByHandleW(hnd, wpointer, ARRAY_SIZE(wpointer), 0);
		CloseHandle(hnd);
		if (!ret || ret >= ARRAY_SIZE(wpointer))
			return NULL;
		if (xwcstoutf(pointer, normalize_ntpath(wpointer), len) < 0)
			return NULL;
		return pointer;
	}
	if (!ret || ret >= ARRAY_SIZE(wpointer))
		return NULL;
	if (xwcstoutf(pointer, wpointer, len) < 0)
		return NULL;
	convert_slashes(pointer);
	return pointer;
}

/*
 * See http://msdn2.microsoft.com/en-us/library/17w5ykft(vs.71).aspx
 * (Parsing C++ Command-Line Arguments)
 */
static const char *quote_arg(const char *arg)
{
	/* count chars to quote */
	int len = 0, n = 0;
	int force_quotes = 0;
	char *q, *d;
	const char *p = arg;
	if (!*p) force_quotes = 1;
	while (*p) {
		if (isspace(*p) || *p == '*' || *p == '?' || *p == '{' || *p == '\'')
			force_quotes = 1;
		else if (*p == '"')
			n++;
		else if (*p == '\\') {
			int count = 0;
			while (*p == '\\') {
				count++;
				p++;
				len++;
			}
			if (*p == '"')
				n += count*2 + 1;
			continue;
		}
		len++;
		p++;
	}
	if (!force_quotes && n == 0)
		return arg;

	/* insert \ where necessary */
	d = q = xmalloc(st_add3(len, n, 3));
	*d++ = '"';
	while (*arg) {
		if (*arg == '"')
			*d++ = '\\';
		else if (*arg == '\\') {
			int count = 0;
			while (*arg == '\\') {
				count++;
				*d++ = *arg++;
			}
			if (*arg == '"') {
				while (count-- > 0)
					*d++ = '\\';
				*d++ = '\\';
			}
		}
		*d++ = *arg++;
	}
	*d++ = '"';
	*d++ = 0;
	return q;
}

static const char *parse_interpreter(const char *cmd)
{
	static char buf[100];
	char *p, *opt;
	int n, fd;

	/* don't even try a .exe */
	n = strlen(cmd);
	if (n >= 4 && !strcasecmp(cmd+n-4, ".exe"))
		return NULL;

	fd = open(cmd, O_RDONLY);
	if (fd < 0)
		return NULL;
	n = read(fd, buf, sizeof(buf)-1);
	close(fd);
	if (n < 4)	/* at least '#!/x' and not error */
		return NULL;

	if (buf[0] != '#' || buf[1] != '!')
		return NULL;
	buf[n] = '\0';
	p = buf + strcspn(buf, "\r\n");
	if (!*p)
		return NULL;

	*p = '\0';
	if (!(p = strrchr(buf+2, '/')) && !(p = strrchr(buf+2, '\\')))
		return NULL;
	/* strip options */
	if ((opt = strchr(p+1, ' ')))
		*opt = '\0';
	return p+1;
}

/*
 * Splits the PATH into parts.
 */
static char **get_path_split(void)
{
	char *p, **path, *envpath = mingw_getenv("PATH");
	int i, n = 0;

	if (!envpath || !*envpath)
		return NULL;

	envpath = xstrdup(envpath);
	p = envpath;
	while (p) {
		char *dir = p;
		p = strchr(p, ';');
		if (p) *p++ = '\0';
		if (*dir) {	/* not earlier, catches series of ; */
			++n;
		}
	}
	if (!n)
		return NULL;

	ALLOC_ARRAY(path, n + 1);
	p = envpath;
	i = 0;
	do {
		if (*p)
			path[i++] = xstrdup(p);
		p = p+strlen(p)+1;
	} while (i < n);
	path[i] = NULL;

	free(envpath);

	return path;
}

static void free_path_split(char **path)
{
	char **p = path;

	if (!path)
		return;

	while (*p)
		free(*p++);
	free(path);
}

/*
 * exe_only means that we only want to detect .exe files, but not scripts
 * (which do not have an extension)
 */
static char *lookup_prog(const char *dir, const char *cmd, int isexe, int exe_only)
{
	char path[MAX_PATH];
	wchar_t wpath[MAX_PATH];
	snprintf(path, sizeof(path), "%s\\%s.exe", dir, cmd);

	if (xutftowcs_path(wpath, path) < 0)
		return NULL;

	if (!isexe && _waccess(wpath, F_OK) == 0)
		return xstrdup(path);
	wpath[wcslen(wpath)-4] = '\0';
	if ((!exe_only || isexe) && _waccess(wpath, F_OK) == 0) {
		if (!(GetFileAttributesW(wpath) & FILE_ATTRIBUTE_DIRECTORY)) {
			path[strlen(path)-4] = '\0';
			return xstrdup(path);
		}
	}
	return NULL;
}

/*
 * Determines the absolute path of cmd using the split path in path.
 * If cmd contains a slash or backslash, no lookup is performed.
 */
static char *path_lookup(const char *cmd, char **path, int exe_only)
{
	char *prog = NULL;
	int len = strlen(cmd);
	int isexe = len >= 4 && !strcasecmp(cmd+len-4, ".exe");

	if (strchr(cmd, '/') || strchr(cmd, '\\'))
		prog = xstrdup(cmd);

	while (!prog && *path)
		prog = lookup_prog(*path++, cmd, isexe, exe_only);

	return prog;
}

#if defined(_MSC_VER)
/*
 * Build an environment block combining the inherited environment
 * merged with the given list of settings.
 *
 * Values of the form "KEY=VALUE" in deltaenv override inherited values.
 * Values of the form "KEY" in deltaenv delete inherited values.
 *
 * We return a contiguous block of UNICODE strings with a final trailing
 * zero word.
 */
static wchar_t *make_environment_block(char **deltaenv)
{
	/*
	 * The CRT (at least as of UCRT) secretly declares "_wenviron"
	 * as a function that returns a pointer to a mostly static table.
	 * Grab the pointer and cache it for the duration of our loop.
	 */
	extern wchar_t **_wenviron;
	const wchar_t **my_wenviron = _wenviron;

	/*
	 * Internally, we create normal 'C' arrays of strings (pointing
	 * into the blocks) to help with some of the de-dup work.
	 */
	wchar_t **wptrs_ins = NULL;
	wchar_t **wptrs_del = NULL;
	wchar_t *wblock_ins = NULL;
	wchar_t *wblock_del = NULL;
	wchar_t *wend_ins;
	wchar_t *wend_del;
	wchar_t *w_ins;
	wchar_t *w_del;

	int maxlen = 0;
	int nr_delta = 0;
	int nr_delta_ins = 0;
	int nr_delta_del = 0;
	int nr_wenv = 0;
	int j, k, k_ins, k_del;

	/*
	 * Count the number of inserts and deletes in the deltaenv list.
	 * Allocate 'C' arrays for inserts and deletes.
	 * Also estimate the block size of our results.
	 */
	if (deltaenv && deltaenv[0] && *deltaenv[0]) {
		for (k = 0; deltaenv && deltaenv[k] && *deltaenv[k]; k++) {
			if (strchr(deltaenv[k], '=') == NULL)
				nr_delta_del++;
			else {
				maxlen += strlen(deltaenv[k]) + 1;
				nr_delta_ins++;
			}
		}

		if (nr_delta_ins)
			wptrs_ins = (wchar_t**)calloc(nr_delta_ins + 1, sizeof(wchar_t*));
		if (nr_delta_del)
			wptrs_del = (wchar_t**)calloc(nr_delta_del + 1, sizeof(wchar_t*));

		nr_delta = nr_delta_ins + nr_delta_del;
	}
	while (my_wenviron && my_wenviron[nr_wenv] && *my_wenviron[nr_wenv])
		maxlen += wcslen(my_wenviron[nr_wenv++]) + 1;
	maxlen++;

	/*
	 * Allocate blocks for inserted and deleted items.
	 * The individual pointers in the 'C' arrays will point into here.
	 * We will use the wblock_ins as the final result.
	 */
	if (nr_delta_del) {
		wblock_del = (wchar_t*)calloc(maxlen, sizeof(wchar_t));
		wend_del = wblock_del + maxlen;
		w_del = wblock_del;
	}
	wblock_ins = (wchar_t*)calloc(maxlen, sizeof(wchar_t));
	wend_ins = wblock_ins + maxlen;
	w_ins = wblock_ins;

	/*
	 * deltaenv values override inherited environment, so put them
	 * in the result list first (so that we can de-dup using the
	 * wide versions of them.
	 *
	 * Items in the deltaenv list that DO NOT contain an "=" are
	 * treated as unsetenv.
	 *
	 * Care needs to be taken to handle entries that are added first, and
	 * then deleted.
	 */
	k_ins = 0;
	k_del = 0;
	for (k = 0; k < nr_delta; k++) {
		if (strchr(deltaenv[k], '=') == NULL) {
			wchar_t *save = w_del;
			wptrs_del[k_del++] = w_del;
			w_del += xutftowcs(w_del, deltaenv[k], (wend_del - w_del));
			*w_del++ = L'='; /* append '=' to make lookup easier in next step. */
			*w_del++ = 0;

			/* If we added this key, we have to remove it again */
			for (j = 0; j < k_ins; j++)
				if (!wcsnicmp(wptrs_ins[j], save, w_del - save - 1)) {
					if (j + 1 < k_ins) {
						int delta = sizeof(wchar_t) * (wptrs_ins[j + 1] - wptrs_ins[j]), i;
						memmove(wptrs_ins[j], wptrs_ins[j + 1], sizeof(wchar_t) * (w_ins - wptrs_ins[j + 1]));
						for (i = j; i < --k_ins; i++)
							wptrs_ins[i] = wptrs_ins[i + 1] - delta;
						w_ins -= delta;
					} else
						w_ins = wptrs_ins[j];
					k_ins--;
					j--;
				}
		} else {
			wptrs_ins[k_ins++] = w_ins;
			w_ins += xutftowcs(w_ins, deltaenv[k], (wend_ins - w_ins)) + 1;
		}
	}
	assert(k_ins <= nr_delta_ins);
	assert(k_del == nr_delta_del);

	/*
	 * Walk the inherited environment and copy over unique, non-deleted
	 * ones into the result set. Note that we only have to de-dup WRT
	 * the values from deltaenv, because the inherited set should be unique.
	 */
	for (j = 0; j < nr_wenv; j++) {
		const wchar_t *v_j = my_wenviron[j];
		wchar_t *v_j_eq = wcschr(v_j, L'=');
		int len_j_eq, len_j;

		if (!v_j_eq)
			continue; /* should not happen */
		len_j_eq = v_j_eq + 1 - v_j; /* length(v_j) including '=' */

		/* lookup v_j in list of to-delete vars */
		for (k_del = 0; k_del < nr_delta_del; k_del++) {
			if (wcsnicmp(v_j, wptrs_del[k_del], len_j_eq) == 0)
				goto skip_it;
		}

		/* lookup v_j in deltaenv portion of result set */
		for (k_ins = 0; k_ins < nr_delta_ins; k_ins++) {
			if (wcsnicmp(v_j, wptrs_ins[k_ins], len_j_eq) == 0)
				goto skip_it;
		}

		/* item is unique, add it to results. */
		len_j = wcslen(v_j);
		memcpy(w_ins, v_j, len_j * sizeof(wchar_t));
		w_ins += len_j + 1;

skip_it:
		;
	}

	if (wptrs_ins)
		free(wptrs_ins);
	if (wptrs_del)
		free(wptrs_del);
	if (wblock_del)
		free(wblock_del);

	return wblock_ins;
}

#else

static int do_putenv(char **env, const char *name, int size, int free_old);

/* used number of elements of environ array, including terminating NULL */
static int environ_size = 0;
/* allocated size of environ array, in bytes */
static int environ_alloc = 0;
/* used as a indicator when the environment has been changed outside mingw.c */
static char **saved_environ;

static void maybe_reinitialize_environ(void);

/*
 * Create environment block suitable for CreateProcess. Merges current
 * process environment and the supplied environment changes.
 */
static wchar_t *make_environment_block(char **deltaenv)
{
	wchar_t *wenvblk = NULL;
	char **tmpenv;
	int i = 0, size, wenvsz = 0, wenvpos = 0;

	maybe_reinitialize_environ();
	size = environ_size;

	while (deltaenv && deltaenv[i] && *deltaenv[i])
		i++;

	/* copy the environment, leaving space for changes */
	ALLOC_ARRAY(tmpenv, size + i);
	memcpy(tmpenv, environ, size * sizeof(char*));

	/* merge supplied environment changes into the temporary environment */
	for (i = 0; deltaenv && deltaenv[i] && *deltaenv[i]; i++)
		size = do_putenv(tmpenv, deltaenv[i], size, 0);

	/* create environment block from temporary environment */
	for (i = 0; tmpenv[i] && *tmpenv[i]; i++) {
		size = 2 * strlen(tmpenv[i]) + 2; /* +2 for final \0 */
		ALLOC_GROW(wenvblk, (wenvpos + size) * sizeof(wchar_t), wenvsz);
		wenvpos += xutftowcs(&wenvblk[wenvpos], tmpenv[i], size) + 1;
	}
	/* add final \0 terminator */
	wenvblk[wenvpos] = 0;
	free(tmpenv);
	return wenvblk;
}
#endif

static void do_unset_environment_variables(void)
{
	static int done;
	char *p = unset_environment_variables;

	if (done || !p)
		return;
	done = 1;

	for (;;) {
		char *comma = strchr(p, ',');

		if (comma)
			*comma = '\0';
		unsetenv(p);
		if (!comma)
			break;
		p = comma + 1;
	}
}

struct pinfo_t {
	struct pinfo_t *next;
	pid_t pid;
	HANDLE proc;
};
static struct pinfo_t *pinfo = NULL;
CRITICAL_SECTION pinfo_cs;

static pid_t mingw_spawnve_fd(const char *cmd, const char **argv, char **deltaenv,
			      const char *dir,
			      int prepend_cmd, int fhin, int fhout, int fherr)
{
	STARTUPINFOW si;
	PROCESS_INFORMATION pi;
	struct strbuf args;
	wchar_t wcmd[MAX_PATH], wdir[MAX_PATH], *wargs, *wenvblk = NULL;
	unsigned flags = CREATE_UNICODE_ENVIRONMENT;
	BOOL ret;
	HANDLE cons;

	do_unset_environment_variables();

	/* Determine whether or not we are associated to a console */
	cons = CreateFile("CONOUT$", GENERIC_WRITE,
			FILE_SHARE_WRITE, NULL, OPEN_EXISTING,
			FILE_ATTRIBUTE_NORMAL, NULL);
	if (cons == INVALID_HANDLE_VALUE) {
		/* There is no console associated with this process.
		 * Since the child is a console process, Windows
		 * would normally create a console window. But
		 * since we'll be redirecting std streams, we do
		 * not need the console.
		 * It is necessary to use DETACHED_PROCESS
		 * instead of CREATE_NO_WINDOW to make ssh
		 * recognize that it has no console.
		 */
		flags |= DETACHED_PROCESS;
	} else {
		/* There is already a console. If we specified
		 * DETACHED_PROCESS here, too, Windows would
		 * disassociate the child from the console.
		 * The same is true for CREATE_NO_WINDOW.
		 * Go figure!
		 */
		CloseHandle(cons);
	}
	memset(&si, 0, sizeof(si));
	si.cb = sizeof(si);
	si.dwFlags = STARTF_USESTDHANDLES;
	si.hStdInput = winansi_get_osfhandle(fhin);
	si.hStdOutput = winansi_get_osfhandle(fhout);
	si.hStdError = winansi_get_osfhandle(fherr);

	/* executables and the current directory don't support long paths */
	if (xutftowcs_path(wcmd, cmd) < 0)
		return -1;
	if (dir && xutftowcs_path(wdir, dir) < 0)
		return -1;

	/* concatenate argv, quoting args as we go */
	strbuf_init(&args, 0);
	if (prepend_cmd) {
		char *quoted = (char *)quote_arg(cmd);
		strbuf_addstr(&args, quoted);
		if (quoted != cmd)
			free(quoted);
	}
	for (; *argv; argv++) {
		char *quoted = (char *)quote_arg(*argv);
		if (*args.buf)
			strbuf_addch(&args, ' ');
		strbuf_addstr(&args, quoted);
		if (quoted != *argv)
			free(quoted);
	}

	if (getenv("GIT_STRACE_COMMANDS")) {
		char **path = get_path_split();
		cmd = path_lookup("strace.exe", path, 1);
		if (!cmd)
			return error("strace not found!");
		if (xutftowcs_path(wcmd, cmd) < 0)
			return -1;
		strbuf_insert(&args, 0, "strace ", 7);
	}

	ALLOC_ARRAY(wargs, st_add(st_mult(2, args.len), 1));
	xutftowcs(wargs, args.buf, 2 * args.len + 1);
	strbuf_release(&args);

	wenvblk = make_environment_block(deltaenv);

	memset(&pi, 0, sizeof(pi));
	ret = CreateProcessW(wcmd, wargs, NULL, NULL, TRUE, flags,
		wenvblk, dir ? wdir : NULL, &si, &pi);

	free(wenvblk);
	free(wargs);

	if (!ret) {
		errno = ENOENT;
		return -1;
	}
	CloseHandle(pi.hThread);

	/*
	 * The process ID is the human-readable identifier of the process
	 * that we want to present in log and error messages. The handle
	 * is not useful for this purpose. But we cannot close it, either,
	 * because it is not possible to turn a process ID into a process
	 * handle after the process terminated.
	 * Keep the handle in a list for waitpid.
	 */
	EnterCriticalSection(&pinfo_cs);
	{
		struct pinfo_t *info = xmalloc(sizeof(struct pinfo_t));
		info->pid = pi.dwProcessId;
		info->proc = pi.hProcess;
		info->next = pinfo;
		pinfo = info;
	}
	LeaveCriticalSection(&pinfo_cs);

	return (pid_t)pi.dwProcessId;
}

static pid_t mingw_spawnv(const char *cmd, const char **argv, int prepend_cmd)
{
	return mingw_spawnve_fd(cmd, argv, NULL, NULL, prepend_cmd, 0, 1, 2);
}

pid_t mingw_spawnvpe(const char *cmd, const char **argv, char **deltaenv,
		     const char *dir,
		     int fhin, int fhout, int fherr)
{
	pid_t pid;
	char **path = get_path_split();
	char *prog = path_lookup(cmd, path, 0);

	if (!prog) {
		errno = ENOENT;
		pid = -1;
	}
	else {
		const char *interpr = parse_interpreter(prog);

		if (interpr) {
			const char *argv0 = argv[0];
			char *iprog = path_lookup(interpr, path, 1);
			argv[0] = prog;
			if (!iprog) {
				errno = ENOENT;
				pid = -1;
			}
			else {
				pid = mingw_spawnve_fd(iprog, argv, deltaenv, dir, 1,
						       fhin, fhout, fherr);
				free(iprog);
			}
			argv[0] = argv0;
		}
		else
			pid = mingw_spawnve_fd(prog, argv, deltaenv, dir, 0,
					       fhin, fhout, fherr);
		free(prog);
	}
	free_path_split(path);
	return pid;
}

static int try_shell_exec(const char *cmd, char *const *argv)
{
	const char *interpr = parse_interpreter(cmd);
	char **path;
	char *prog;
	int pid = 0;

	if (!interpr)
		return 0;
	path = get_path_split();
	prog = path_lookup(interpr, path, 1);
	if (prog) {
		int argc = 0;
#ifndef _MSC_VER
		const
#endif
		char **argv2;
		while (argv[argc]) argc++;
		ALLOC_ARRAY(argv2, argc + 1);
		argv2[0] = (char *)cmd;	/* full path to the script file */
		memcpy(&argv2[1], &argv[1], sizeof(*argv) * argc);
		pid = mingw_spawnv(prog, argv2, 1);
		if (pid >= 0) {
			int status;
			if (waitpid(pid, &status, 0) < 0)
				status = 255;
			exit(status);
		}
		pid = 1;	/* indicate that we tried but failed */
		free(prog);
		free(argv2);
	}
	free_path_split(path);
	return pid;
}

int mingw_execv(const char *cmd, char *const *argv)
{
	/* check if git_command is a shell script */
	if (!try_shell_exec(cmd, argv)) {
		int pid, status;

		pid = mingw_spawnv(cmd, (const char **)argv, 0);
		if (pid < 0)
			return -1;
		if (waitpid(pid, &status, 0) < 0)
			status = 255;
		exit(status);
	}
	return -1;
}

int mingw_execvp(const char *cmd, char *const *argv)
{
	char **path = get_path_split();
	char *prog = path_lookup(cmd, path, 0);

	if (prog) {
		mingw_execv(prog, argv);
		free(prog);
	} else
		errno = ENOENT;

	free_path_split(path);
	return -1;
}

int mingw_kill(pid_t pid, int sig)
{
	if (pid > 0 && sig == SIGTERM) {
		HANDLE h = OpenProcess(PROCESS_TERMINATE, FALSE, pid);

		if (TerminateProcess(h, -1)) {
			CloseHandle(h);
			return 0;
		}

		errno = err_win_to_posix(GetLastError());
		CloseHandle(h);
		return -1;
	} else if (pid > 0 && sig == 0) {
		HANDLE h = OpenProcess(PROCESS_QUERY_INFORMATION, FALSE, pid);
		if (h) {
			CloseHandle(h);
			return 0;
		}
	}

	errno = EINVAL;
	return -1;
}

#if defined(_MSC_VER)

/* UTF8 versions of getenv and putenv (and unsetenv).
 * Internally, they use the CRT's stock UNICODE routines
 * to avoid data loss.
 *
 * Unlike the mingw version, we DO NOT directly write to
 * the CRT variables.  We also DO NOT try to manage/replace
 * the CRT storage.
 */
char *msc_getenv(const char *name)
{
	int len_key, len_value;
	wchar_t *w_key;
	char *value;
	const wchar_t *w_value;

	if (!name || !*name)
		return NULL;

	len_key = strlen(name) + 1;
	w_key = calloc(len_key, sizeof(wchar_t));
	xutftowcs(w_key, name, len_key);
	w_value = _wgetenv(w_key);
	free(w_key);

	if (!w_value)
		return NULL;

	len_value = wcslen(w_value) * 3 + 1;
	value = calloc(len_value, sizeof(char));
	xwcstoutf(value, w_value, len_value);

	/* TODO Warning: We return "value" which is an allocated
	 * value and the caller is NOT expecting to have to free
	 * it, so we leak memory.
	 */
	return value;
}

int msc_putenv(const char *name)
{
	int len, result;
	char *equal;
	wchar_t *wide;

	if (!name || !*name)
		return 0;

	len = strlen(name);
	equal = strchr(name, '=');
	wide = calloc(len+1+!equal, sizeof(wchar_t));
	xutftowcs(wide, name, len+1);
	if (!equal)
		wcscat(wide, L"=");

	result = _wputenv(wide);

	free(wide);
	return result;
}

#else

/*
 * Compare environment entries by key (i.e. stopping at '=' or '\0').
 */
static int compareenv(const void *v1, const void *v2)
{
	const char *e1 = *(const char**)v1;
	const char *e2 = *(const char**)v2;

	for (;;) {
		int c1 = *e1++;
		int c2 = *e2++;
		c1 = (c1 == '=') ? 0 : tolower(c1);
		c2 = (c2 == '=') ? 0 : tolower(c2);
		if (c1 > c2)
			return 1;
		if (c1 < c2)
			return -1;
		if (c1 == 0)
			return 0;
	}
}

/*
 * Functions implemented outside Git are able to modify the environment,
 * too. For example, cURL's curl_global_init() function sets the CHARSET
 * environment variable (at least in certain circumstances).
 *
 * Therefore we need to be *really* careful *not* to assume that we have
 * sole control over the environment and reinitalize it when necessary.
 */
static void maybe_reinitialize_environ(void)
{
	int i;

	if (!saved_environ) {
		warning("MinGW environment not initialized yet");
		return;
	}

	if (environ_size <= 0)
		return;

	if (saved_environ != environ)
		/* We have *no* idea how much space was allocated outside */
		environ_alloc = 0;
	else if (!environ[environ_size - 1])
		return; /* still consistent */

	for (i = 0; environ[i] && *environ[i]; i++)
		; /* continue counting */
	environ[i] = NULL;
	environ_size = i + 1;

	/* sort environment for O(log n) getenv / putenv */
	qsort(environ, i, sizeof(char*), compareenv);
}

static int bsearchenv(char **env, const char *name, size_t size)
{
	unsigned low = 0, high = size;
	while (low < high) {
		unsigned mid = low + ((high - low) >> 1);
		int cmp = compareenv(&env[mid], &name);
		if (cmp < 0)
			low = mid + 1;
		else if (cmp > 0)
			high = mid;
		else
			return mid;
	}
	return ~low; /* not found, return 1's complement of insert position */
}

/*
 * If name contains '=', then sets the variable, otherwise it unsets it
 * Size includes the terminating NULL. Env must have room for size + 1 entries
 * (in case of insert). Returns the new size. Optionally frees removed entries.
 */
static int do_putenv(char **env, const char *name, int size, int free_old)
{
	int i = size <= 0 ? -1 : bsearchenv(env, name, size - 1);

	/* optionally free removed / replaced entry */
	if (i >= 0 && free_old)
		free(env[i]);

	if (strchr(name, '=')) {
		/* if new value ('key=value') is specified, insert or replace entry */
		if (i < 0) {
			i = ~i;
			memmove(&env[i + 1], &env[i], (size - i) * sizeof(char*));
			size++;
		}
		env[i] = (char*) name;
	} else if (i >= 0) {
		/* otherwise ('key') remove existing entry */
		size--;
		memmove(&env[i], &env[i + 1], (size - i) * sizeof(char*));
	}
	return size;
}

char *mingw_getenv(const char *name)
{
	char *value;
	int pos;

	if (environ_size <= 0)
		return NULL;

	maybe_reinitialize_environ();
	pos = bsearchenv(environ, name, environ_size - 1);

	if (pos < 0)
		return NULL;
	value = strchr(environ[pos], '=');
	return value ? &value[1] : NULL;
}

int mingw_putenv(const char *namevalue)
{
	maybe_reinitialize_environ();
	ALLOC_GROW(environ, (environ_size + 1) * sizeof(char*), environ_alloc);
	saved_environ = environ;
	environ_size = do_putenv(environ, namevalue, environ_size, 1);
	return 0;
}

#endif

/*
 * Note, this isn't a complete replacement for getaddrinfo. It assumes
 * that service contains a numerical port, or that it is null. It
 * does a simple search using gethostbyname, and returns one IPv4 host
 * if one was found.
 */
static int WSAAPI getaddrinfo_stub(const char *node, const char *service,
				   const struct addrinfo *hints,
				   struct addrinfo **res)
{
	struct hostent *h = NULL;
	struct addrinfo *ai;
	struct sockaddr_in *sin;

	if (node) {
		h = gethostbyname(node);
		if (!h)
			return WSAGetLastError();
	}

	ai = xmalloc(sizeof(struct addrinfo));
	*res = ai;
	ai->ai_flags = 0;
	ai->ai_family = AF_INET;
	ai->ai_socktype = hints ? hints->ai_socktype : 0;
	switch (ai->ai_socktype) {
	case SOCK_STREAM:
		ai->ai_protocol = IPPROTO_TCP;
		break;
	case SOCK_DGRAM:
		ai->ai_protocol = IPPROTO_UDP;
		break;
	default:
		ai->ai_protocol = 0;
		break;
	}
	ai->ai_addrlen = sizeof(struct sockaddr_in);
	if (hints && (hints->ai_flags & AI_CANONNAME))
		ai->ai_canonname = h ? xstrdup(h->h_name) : NULL;
	else
		ai->ai_canonname = NULL;

	sin = xcalloc(1, ai->ai_addrlen);
	sin->sin_family = AF_INET;
	/* Note: getaddrinfo is supposed to allow service to be a string,
	 * which should be looked up using getservbyname. This is
	 * currently not implemented */
	if (service)
		sin->sin_port = htons(atoi(service));
	if (h)
		sin->sin_addr = *(struct in_addr *)h->h_addr;
	else if (hints && (hints->ai_flags & AI_PASSIVE))
		sin->sin_addr.s_addr = INADDR_ANY;
	else
		sin->sin_addr.s_addr = INADDR_LOOPBACK;
	ai->ai_addr = (struct sockaddr *)sin;
	ai->ai_next = NULL;
	return 0;
}

static void WSAAPI freeaddrinfo_stub(struct addrinfo *res)
{
	free(res->ai_canonname);
	free(res->ai_addr);
	free(res);
}

static int WSAAPI getnameinfo_stub(const struct sockaddr *sa, socklen_t salen,
				   char *host, DWORD hostlen,
				   char *serv, DWORD servlen, int flags)
{
	const struct sockaddr_in *sin = (const struct sockaddr_in *)sa;
	if (sa->sa_family != AF_INET)
		return EAI_FAMILY;
	if (!host && !serv)
		return EAI_NONAME;

	if (host && hostlen > 0) {
		struct hostent *ent = NULL;
		if (!(flags & NI_NUMERICHOST))
			ent = gethostbyaddr((const char *)&sin->sin_addr,
					    sizeof(sin->sin_addr), AF_INET);

		if (ent)
			snprintf(host, hostlen, "%s", ent->h_name);
		else if (flags & NI_NAMEREQD)
			return EAI_NONAME;
		else
			snprintf(host, hostlen, "%s", inet_ntoa(sin->sin_addr));
	}

	if (serv && servlen > 0) {
		struct servent *ent = NULL;
		if (!(flags & NI_NUMERICSERV))
			ent = getservbyport(sin->sin_port,
					    flags & NI_DGRAM ? "udp" : "tcp");

		if (ent)
			snprintf(serv, servlen, "%s", ent->s_name);
		else
			snprintf(serv, servlen, "%d", ntohs(sin->sin_port));
	}

	return 0;
}

static HMODULE ipv6_dll = NULL;
static void (WSAAPI *ipv6_freeaddrinfo)(struct addrinfo *res);
static int (WSAAPI *ipv6_getaddrinfo)(const char *node, const char *service,
				      const struct addrinfo *hints,
				      struct addrinfo **res);
static int (WSAAPI *ipv6_getnameinfo)(const struct sockaddr *sa, socklen_t salen,
				      char *host, DWORD hostlen,
				      char *serv, DWORD servlen, int flags);
/*
 * gai_strerror is an inline function in the ws2tcpip.h header, so we
 * don't need to try to load that one dynamically.
 */

static void socket_cleanup(void)
{
	WSACleanup();
	if (ipv6_dll)
		FreeLibrary(ipv6_dll);
	ipv6_dll = NULL;
	ipv6_freeaddrinfo = freeaddrinfo_stub;
	ipv6_getaddrinfo = getaddrinfo_stub;
	ipv6_getnameinfo = getnameinfo_stub;
}

static void ensure_socket_initialization(void)
{
	WSADATA wsa;
	static int initialized = 0;
	const char *libraries[] = { "ws2_32.dll", "wship6.dll", NULL };
	const char **name;

	if (initialized)
		return;

	if (WSAStartup(MAKEWORD(2,2), &wsa))
		die("unable to initialize winsock subsystem, error %d",
			WSAGetLastError());

	for (name = libraries; *name; name++) {
		ipv6_dll = LoadLibraryExA(*name, NULL,
					  LOAD_LIBRARY_SEARCH_SYSTEM32);
		if (!ipv6_dll)
			continue;

		ipv6_freeaddrinfo = (void (WSAAPI *)(struct addrinfo *))
			GetProcAddress(ipv6_dll, "freeaddrinfo");
		ipv6_getaddrinfo = (int (WSAAPI *)(const char *, const char *,
						   const struct addrinfo *,
						   struct addrinfo **))
			GetProcAddress(ipv6_dll, "getaddrinfo");
		ipv6_getnameinfo = (int (WSAAPI *)(const struct sockaddr *,
						   socklen_t, char *, DWORD,
						   char *, DWORD, int))
			GetProcAddress(ipv6_dll, "getnameinfo");
		if (!ipv6_freeaddrinfo || !ipv6_getaddrinfo || !ipv6_getnameinfo) {
			FreeLibrary(ipv6_dll);
			ipv6_dll = NULL;
		} else
			break;
	}
	if (!ipv6_freeaddrinfo || !ipv6_getaddrinfo || !ipv6_getnameinfo) {
		ipv6_freeaddrinfo = freeaddrinfo_stub;
		ipv6_getaddrinfo = getaddrinfo_stub;
		ipv6_getnameinfo = getnameinfo_stub;
	}

	atexit(socket_cleanup);
	initialized = 1;
}

#undef gethostname
int mingw_gethostname(char *name, int namelen)
{
    ensure_socket_initialization();
    return gethostname(name, namelen);
}

#undef gethostbyname
struct hostent *mingw_gethostbyname(const char *host)
{
	ensure_socket_initialization();
	return gethostbyname(host);
}

void mingw_freeaddrinfo(struct addrinfo *res)
{
	ipv6_freeaddrinfo(res);
}

int mingw_getaddrinfo(const char *node, const char *service,
		      const struct addrinfo *hints, struct addrinfo **res)
{
	ensure_socket_initialization();
	return ipv6_getaddrinfo(node, service, hints, res);
}

int mingw_getnameinfo(const struct sockaddr *sa, socklen_t salen,
		      char *host, DWORD hostlen, char *serv, DWORD servlen,
		      int flags)
{
	ensure_socket_initialization();
	return ipv6_getnameinfo(sa, salen, host, hostlen, serv, servlen, flags);
}

int mingw_socket(int domain, int type, int protocol)
{
	int sockfd;
	SOCKET s;

	ensure_socket_initialization();
	s = WSASocket(domain, type, protocol, NULL, 0, 0);
	if (s == INVALID_SOCKET) {
		/*
		 * WSAGetLastError() values are regular BSD error codes
		 * biased by WSABASEERR.
		 * However, strerror() does not know about networking
		 * specific errors, which are values beginning at 38 or so.
		 * Therefore, we choose to leave the biased error code
		 * in errno so that _if_ someone looks up the code somewhere,
		 * then it is at least the number that are usually listed.
		 */
		errno = WSAGetLastError();
		return -1;
	}
	/* convert into a file descriptor */
	if ((sockfd = _open_osfhandle(s, O_RDWR|O_BINARY)) < 0) {
		closesocket(s);
		return error("unable to make a socket file descriptor: %s",
			strerror(errno));
	}
	return sockfd;
}

#undef connect
int mingw_connect(int sockfd, struct sockaddr *sa, size_t sz)
{
	SOCKET s = (SOCKET)_get_osfhandle(sockfd);
	return connect(s, sa, sz);
}

#undef bind
int mingw_bind(int sockfd, struct sockaddr *sa, size_t sz)
{
	SOCKET s = (SOCKET)_get_osfhandle(sockfd);
	return bind(s, sa, sz);
}

#undef setsockopt
int mingw_setsockopt(int sockfd, int lvl, int optname, void *optval, int optlen)
{
	SOCKET s = (SOCKET)_get_osfhandle(sockfd);
	return setsockopt(s, lvl, optname, (const char*)optval, optlen);
}

#undef shutdown
int mingw_shutdown(int sockfd, int how)
{
	SOCKET s = (SOCKET)_get_osfhandle(sockfd);
	return shutdown(s, how);
}

#undef listen
int mingw_listen(int sockfd, int backlog)
{
	SOCKET s = (SOCKET)_get_osfhandle(sockfd);
	return listen(s, backlog);
}

#undef accept
int mingw_accept(int sockfd1, struct sockaddr *sa, socklen_t *sz)
{
	int sockfd2;

	SOCKET s1 = (SOCKET)_get_osfhandle(sockfd1);
	SOCKET s2 = accept(s1, sa, sz);

	/* convert into a file descriptor */
	if ((sockfd2 = _open_osfhandle(s2, O_RDWR|O_BINARY)) < 0) {
		int err = errno;
		closesocket(s2);
		return error("unable to make a socket file descriptor: %s",
			strerror(err));
	}
	return sockfd2;
}

#undef rename
int mingw_rename(const char *pold, const char *pnew)
{
	DWORD attrs = INVALID_FILE_ATTRIBUTES, gle;
	int tries = 0;
	wchar_t wpold[MAX_LONG_PATH], wpnew[MAX_LONG_PATH];
	if (xutftowcs_long_path(wpold, pold) < 0 ||
	    xutftowcs_long_path(wpnew, pnew) < 0)
		return -1;

repeat:
	if (MoveFileExW(wpold, wpnew,
			MOVEFILE_REPLACE_EXISTING | MOVEFILE_COPY_ALLOWED))
		return 0;
	gle = GetLastError();

	/* revert file attributes on failure */
	if (attrs != INVALID_FILE_ATTRIBUTES)
		SetFileAttributesW(wpnew, attrs);

	if (!is_file_in_use_error(gle)) {
		errno = err_win_to_posix(gle);
		return -1;
	}

	if ((attrs = GetFileAttributesW(wpnew)) != INVALID_FILE_ATTRIBUTES) {
		if (attrs & FILE_ATTRIBUTE_DIRECTORY) {
			DWORD attrsold = GetFileAttributesW(wpold);
			if (attrsold == INVALID_FILE_ATTRIBUTES ||
			    !(attrsold & FILE_ATTRIBUTE_DIRECTORY))
				errno = EISDIR;
			else if (!_wrmdir(wpnew))
				goto repeat;
			return -1;
		}
		if ((attrs & FILE_ATTRIBUTE_READONLY) &&
		    SetFileAttributesW(wpnew, attrs & ~FILE_ATTRIBUTE_READONLY))
			goto repeat;
	}
	if (retry_ask_yes_no(&tries, "Rename from '%s' to '%s' failed. "
		       "Should I try again?", pold, pnew))
		goto repeat;

	errno = EACCES;
	return -1;
}

/*
 * Note that this doesn't return the actual pagesize, but
 * the allocation granularity. If future Windows specific git code
 * needs the real getpagesize function, we need to find another solution.
 */
int mingw_getpagesize(void)
{
	SYSTEM_INFO si;
	GetSystemInfo(&si);
	return si.dwAllocationGranularity;
}

/* See https://msdn.microsoft.com/en-us/library/windows/desktop/ms724435.aspx */
enum EXTENDED_NAME_FORMAT {
	NameDisplay = 3,
	NameUserPrincipal = 8
};

static char *get_extended_user_info(enum EXTENDED_NAME_FORMAT type)
{
	DECLARE_PROC_ADDR(secur32.dll, BOOL, GetUserNameExW,
		enum EXTENDED_NAME_FORMAT, LPCWSTR, PULONG);
	static wchar_t wbuffer[1024];
	DWORD len;

	if (!INIT_PROC_ADDR(GetUserNameExW))
		return NULL;

	len = ARRAY_SIZE(wbuffer);
	if (GetUserNameExW(type, wbuffer, &len)) {
		char *converted = xmalloc((len *= 3));
		if (xwcstoutf(converted, wbuffer, len) >= 0)
			return converted;
		free(converted);
	}

	return NULL;
}

char *mingw_query_user_email(void)
{
	return get_extended_user_info(NameUserPrincipal);
}

struct passwd *getpwuid(int uid)
{
	static unsigned initialized;
	static char user_name[100];
	static struct passwd *p;
	DWORD len;

	if (initialized)
		return p;

	len = sizeof(user_name);
	if (!GetUserName(user_name, &len)) {
		initialized = 1;
		return NULL;
	}

	p = xmalloc(sizeof(*p));
	p->pw_name = user_name;
	p->pw_gecos = get_extended_user_info(NameDisplay);
	if (!p->pw_gecos)
		p->pw_gecos = "unknown";
	p->pw_dir = NULL;

	initialized = 1;
	return p;
}

static HANDLE timer_event;
static HANDLE timer_thread;
static int timer_interval;
static int one_shot;
static sig_handler_t timer_fn = SIG_DFL, sigint_fn = SIG_DFL;

/* The timer works like this:
 * The thread, ticktack(), is a trivial routine that most of the time
 * only waits to receive the signal to terminate. The main thread tells
 * the thread to terminate by setting the timer_event to the signalled
 * state.
 * But ticktack() interrupts the wait state after the timer's interval
 * length to call the signal handler.
 */

static unsigned __stdcall ticktack(void *dummy)
{
	while (WaitForSingleObject(timer_event, timer_interval) == WAIT_TIMEOUT) {
		mingw_raise(SIGALRM);
		if (one_shot)
			break;
	}
	return 0;
}

static int start_timer_thread(void)
{
	timer_event = CreateEvent(NULL, FALSE, FALSE, NULL);
	if (timer_event) {
		timer_thread = (HANDLE) _beginthreadex(NULL, 0, ticktack, NULL, 0, NULL);
		if (!timer_thread )
			return errno = ENOMEM,
				error("cannot start timer thread");
	} else
		return errno = ENOMEM,
			error("cannot allocate resources for timer");
	return 0;
}

static void stop_timer_thread(void)
{
	if (timer_event)
		SetEvent(timer_event);	/* tell thread to terminate */
	if (timer_thread) {
		int rc = WaitForSingleObject(timer_thread, 1000);
		if (rc == WAIT_TIMEOUT)
			error("timer thread did not terminate timely");
		else if (rc != WAIT_OBJECT_0)
			error("waiting for timer thread failed: %lu",
			      GetLastError());
		CloseHandle(timer_thread);
	}
	if (timer_event)
		CloseHandle(timer_event);
	timer_event = NULL;
	timer_thread = NULL;
}

static inline int is_timeval_eq(const struct timeval *i1, const struct timeval *i2)
{
	return i1->tv_sec == i2->tv_sec && i1->tv_usec == i2->tv_usec;
}

int setitimer(int type, struct itimerval *in, struct itimerval *out)
{
	static const struct timeval zero;
	static int atexit_done;

	if (out != NULL)
		return errno = EINVAL,
			error("setitimer param 3 != NULL not implemented");
	if (!is_timeval_eq(&in->it_interval, &zero) &&
	    !is_timeval_eq(&in->it_interval, &in->it_value))
		return errno = EINVAL,
			error("setitimer: it_interval must be zero or eq it_value");

	if (timer_thread)
		stop_timer_thread();

	if (is_timeval_eq(&in->it_value, &zero) &&
	    is_timeval_eq(&in->it_interval, &zero))
		return 0;

	timer_interval = in->it_value.tv_sec * 1000 + in->it_value.tv_usec / 1000;
	one_shot = is_timeval_eq(&in->it_interval, &zero);
	if (!atexit_done) {
		atexit(stop_timer_thread);
		atexit_done = 1;
	}
	return start_timer_thread();
}

int sigaction(int sig, struct sigaction *in, struct sigaction *out)
{
	if (sig != SIGALRM)
		return errno = EINVAL,
			error("sigaction only implemented for SIGALRM");
	if (out != NULL)
		return errno = EINVAL,
			error("sigaction: param 3 != NULL not implemented");

	timer_fn = in->sa_handler;
	return 0;
}

#undef signal
sig_handler_t mingw_signal(int sig, sig_handler_t handler)
{
	sig_handler_t old;

	switch (sig) {
	case SIGALRM:
		old = timer_fn;
		timer_fn = handler;
		break;

	case SIGINT:
		old = sigint_fn;
		sigint_fn = handler;
		break;

	default:
		return signal(sig, handler);
	}

	return old;
}

#undef raise
int mingw_raise(int sig)
{
	switch (sig) {
	case SIGALRM:
		if (timer_fn == SIG_DFL) {
			if (isatty(STDERR_FILENO))
				fputs("Alarm clock\n", stderr);
			exit(128 + SIGALRM);
		} else if (timer_fn != SIG_IGN)
			timer_fn(SIGALRM);
		return 0;

	case SIGINT:
		if (sigint_fn == SIG_DFL)
			exit(128 + SIGINT);
		else if (sigint_fn != SIG_IGN)
			sigint_fn(SIGINT);
		return 0;

#if defined(_MSC_VER)
		/*
		 * <signal.h> in the CRT defines 8 signals as being
		 * supported on the platform.  Anything else causes
		 * an "Invalid signal or error" (which in DEBUG builds
		 * causes the Abort/Retry/Ignore dialog).  We by-pass
		 * the CRT for things we already know will fail.
		 */
		/*case SIGINT:*/
	case SIGILL:
	case SIGFPE:
	case SIGSEGV:
	case SIGTERM:
	case SIGBREAK:
	case SIGABRT:
	case SIGABRT_COMPAT:
		return raise(sig);
	default:
		errno = EINVAL;
		return -1;

#else

	default:
		return raise(sig);

#endif

	}
}

int link(const char *oldpath, const char *newpath)
{
	DECLARE_PROC_ADDR(kernel32.dll, BOOL, CreateHardLinkW,
			LPCWSTR, LPCWSTR, LPSECURITY_ATTRIBUTES);
	wchar_t woldpath[MAX_LONG_PATH], wnewpath[MAX_LONG_PATH];

	if (!INIT_PROC_ADDR(CreateHardLinkW))
		return -1;

	if (xutftowcs_long_path(woldpath, oldpath) < 0 ||
	    xutftowcs_long_path(wnewpath, newpath) < 0)
		return -1;

	if (!CreateHardLinkW(wnewpath, woldpath, NULL)) {
		errno = err_win_to_posix(GetLastError());
		return -1;
	}
	return 0;
}

int symlink(const char *target, const char *link)
{
	wchar_t wtarget[MAX_LONG_PATH], wlink[MAX_LONG_PATH];
	int len;

	/* fail if symlinks are disabled or API is not supported (WinXP) */
	if (!has_symlinks || !INIT_PROC_ADDR(CreateSymbolicLinkW)) {
		errno = ENOSYS;
		return -1;
	}

	if ((len = xutftowcs_long_path(wtarget, target)) < 0
			|| xutftowcs_long_path(wlink, link) < 0)
		return -1;

	/* convert target dir separators to backslashes */
	while (len--)
		if (wtarget[len] == '/')
			wtarget[len] = '\\';

	/* create file symlink */
	if (!CreateSymbolicLinkW(wlink, wtarget, 0)) {
		errno = err_win_to_posix(GetLastError());
		return -1;
	}

	/* convert to directory symlink if target exists */
	switch (process_phantom_symlink(wtarget, wlink)) {
	case PHANTOM_SYMLINK_RETRY:	{
		/* if target doesn't exist, add to phantom symlinks list */
		wchar_t wfullpath[MAX_LONG_PATH];
		struct phantom_symlink_info *psi;

		/* convert to absolute path to be independent of cwd */
		len = GetFullPathNameW(wlink, MAX_LONG_PATH, wfullpath, NULL);
		if (!len || len >= MAX_LONG_PATH) {
			errno = err_win_to_posix(GetLastError());
			return -1;
		}

		/* over-allocate and fill phantom_smlink_info structure */
		psi = xmalloc(sizeof(struct phantom_symlink_info)
			+ sizeof(wchar_t) * (len + wcslen(wtarget) + 2));
		psi->wlink = (wchar_t *)(psi + 1);
		wcscpy(psi->wlink, wfullpath);
		psi->wtarget = psi->wlink + len + 1;
		wcscpy(psi->wtarget, wtarget);

		EnterCriticalSection(&phantom_symlinks_cs);
		psi->next = phantom_symlinks;
		phantom_symlinks = psi;
		LeaveCriticalSection(&phantom_symlinks_cs);
		break;
	}
	case PHANTOM_SYMLINK_DIRECTORY:
		/* if we created a dir symlink, process other phantom symlinks */
		process_phantom_symlinks();
		break;
	default:
		break;
	}
	return 0;
}

#ifndef _WINNT_H
/*
 * The REPARSE_DATA_BUFFER structure is defined in the Windows DDK (in
 * ntifs.h) and in MSYS1's winnt.h (which defines _WINNT_H). So define
 * it ourselves if we are on MSYS2 (whose winnt.h defines _WINNT_).
 */
typedef struct _REPARSE_DATA_BUFFER {
	DWORD  ReparseTag;
	WORD   ReparseDataLength;
	WORD   Reserved;
#ifndef _MSC_VER
	_ANONYMOUS_UNION
#endif
	union {
		struct {
			WORD   SubstituteNameOffset;
			WORD   SubstituteNameLength;
			WORD   PrintNameOffset;
			WORD   PrintNameLength;
			ULONG  Flags;
			WCHAR PathBuffer[1];
		} SymbolicLinkReparseBuffer;
		struct {
			WORD   SubstituteNameOffset;
			WORD   SubstituteNameLength;
			WORD   PrintNameOffset;
			WORD   PrintNameLength;
			WCHAR PathBuffer[1];
		} MountPointReparseBuffer;
		struct {
			BYTE   DataBuffer[1];
		} GenericReparseBuffer;
	} DUMMYUNIONNAME;
} REPARSE_DATA_BUFFER, *PREPARSE_DATA_BUFFER;
#endif

int readlink(const char *path, char *buf, size_t bufsiz)
{
	HANDLE handle;
	WCHAR wpath[MAX_LONG_PATH], *wbuf;
	REPARSE_DATA_BUFFER *b = alloca(MAXIMUM_REPARSE_DATA_BUFFER_SIZE);
	DWORD dummy;
	char tmpbuf[MAX_LONG_PATH];
	int len;

	/* fail if symlinks are disabled */
	if (!has_symlinks) {
		errno = ENOSYS;
		return -1;
	}

	if (xutftowcs_long_path(wpath, path) < 0)
		return -1;

	/* read reparse point data */
	handle = CreateFileW(wpath, 0,
			FILE_SHARE_READ | FILE_SHARE_WRITE | FILE_SHARE_DELETE, NULL,
			OPEN_EXISTING,
			FILE_FLAG_BACKUP_SEMANTICS | FILE_FLAG_OPEN_REPARSE_POINT, NULL);
	if (handle == INVALID_HANDLE_VALUE) {
		errno = err_win_to_posix(GetLastError());
		return -1;
	}
	if (!DeviceIoControl(handle, FSCTL_GET_REPARSE_POINT, NULL, 0, b,
			MAXIMUM_REPARSE_DATA_BUFFER_SIZE, &dummy, NULL)) {
		errno = err_win_to_posix(GetLastError());
		CloseHandle(handle);
		return -1;
	}
	CloseHandle(handle);

	/* get target path for symlinks or mount points (aka 'junctions') */
	switch (b->ReparseTag) {
	case IO_REPARSE_TAG_SYMLINK:
		wbuf = (WCHAR*) (((char*) b->SymbolicLinkReparseBuffer.PathBuffer)
				+ b->SymbolicLinkReparseBuffer.SubstituteNameOffset);
		*(WCHAR*) (((char*) wbuf)
				+ b->SymbolicLinkReparseBuffer.SubstituteNameLength) = 0;
		break;
	case IO_REPARSE_TAG_MOUNT_POINT:
		wbuf = (WCHAR*) (((char*) b->MountPointReparseBuffer.PathBuffer)
				+ b->MountPointReparseBuffer.SubstituteNameOffset);
		*(WCHAR*) (((char*) wbuf)
				+ b->MountPointReparseBuffer.SubstituteNameLength) = 0;
		break;
	default:
		errno = EINVAL;
		return -1;
	}

	/*
	 * Adapt to strange readlink() API: Copy up to bufsiz *bytes*, potentially
	 * cutting off a UTF-8 sequence. Insufficient bufsize is *not* a failure
	 * condition. There is no conversion function that produces invalid UTF-8,
	 * so convert to a (hopefully large enough) temporary buffer, then memcpy
	 * the requested number of bytes (including '\0' for robustness).
	 */
	if ((len = xwcstoutf(tmpbuf, normalize_ntpath(wbuf), MAX_LONG_PATH)) < 0)
		return -1;
	memcpy(buf, tmpbuf, min(bufsiz, len + 1));
	return min(bufsiz, len);
}

pid_t waitpid(pid_t pid, int *status, int options)
{
	HANDLE h = OpenProcess(SYNCHRONIZE | PROCESS_QUERY_INFORMATION,
	    FALSE, pid);
	if (!h) {
		errno = ECHILD;
		return -1;
	}

	if (pid > 0 && options & WNOHANG) {
		if (WAIT_OBJECT_0 != WaitForSingleObject(h, 0)) {
			CloseHandle(h);
			return 0;
		}
		options &= ~WNOHANG;
	}

	if (options == 0) {
		struct pinfo_t **ppinfo;
		if (WaitForSingleObject(h, INFINITE) != WAIT_OBJECT_0) {
			CloseHandle(h);
			return 0;
		}

		if (status)
			GetExitCodeProcess(h, (LPDWORD)status);

		EnterCriticalSection(&pinfo_cs);

		ppinfo = &pinfo;
		while (*ppinfo) {
			struct pinfo_t *info = *ppinfo;
			if (info->pid == pid) {
				CloseHandle(info->proc);
				*ppinfo = info->next;
				free(info);
				break;
			}
			ppinfo = &info->next;
		}

		LeaveCriticalSection(&pinfo_cs);

		CloseHandle(h);
		return pid;
	}
	CloseHandle(h);

	errno = EINVAL;
	return -1;
}

int mingw_skip_dos_drive_prefix(char **path)
{
	int ret = has_dos_drive_prefix(*path);
	*path += ret;
	return ret;
}

int mingw_offset_1st_component(const char *path)
{
	char *pos = (char *)path;

	/* unc paths */
	if (!skip_dos_drive_prefix(&pos) &&
			is_dir_sep(pos[0]) && is_dir_sep(pos[1])) {
		/* skip server name */
		pos = strpbrk(pos + 2, "\\/");
		if (!pos)
			return 0; /* Error: malformed unc path */

		do {
			pos++;
		} while (*pos && !is_dir_sep(*pos));
	}

	return pos + is_dir_sep(*pos) - path;
}

int xutftowcsn(wchar_t *wcs, const char *utfs, size_t wcslen, int utflen)
{
	int upos = 0, wpos = 0;
	const unsigned char *utf = (const unsigned char*) utfs;
	if (!utf || !wcs || wcslen < 1) {
		errno = EINVAL;
		return -1;
	}
	/* reserve space for \0 */
	wcslen--;
	if (utflen < 0)
		utflen = INT_MAX;

	while (upos < utflen) {
		int c = utf[upos++] & 0xff;
		if (utflen == INT_MAX && c == 0)
			break;

		if (wpos >= wcslen) {
			wcs[wpos] = 0;
			errno = ERANGE;
			return -1;
		}

		if (c < 0x80) {
			/* ASCII */
			wcs[wpos++] = c;
		} else if (c >= 0xc2 && c < 0xe0 && upos < utflen &&
				(utf[upos] & 0xc0) == 0x80) {
			/* 2-byte utf-8 */
			c = ((c & 0x1f) << 6);
			c |= (utf[upos++] & 0x3f);
			wcs[wpos++] = c;
		} else if (c >= 0xe0 && c < 0xf0 && upos + 1 < utflen &&
				!(c == 0xe0 && utf[upos] < 0xa0) && /* over-long encoding */
				(utf[upos] & 0xc0) == 0x80 &&
				(utf[upos + 1] & 0xc0) == 0x80) {
			/* 3-byte utf-8 */
			c = ((c & 0x0f) << 12);
			c |= ((utf[upos++] & 0x3f) << 6);
			c |= (utf[upos++] & 0x3f);
			wcs[wpos++] = c;
		} else if (c >= 0xf0 && c < 0xf5 && upos + 2 < utflen &&
				wpos + 1 < wcslen &&
				!(c == 0xf0 && utf[upos] < 0x90) && /* over-long encoding */
				!(c == 0xf4 && utf[upos] >= 0x90) && /* > \u10ffff */
				(utf[upos] & 0xc0) == 0x80 &&
				(utf[upos + 1] & 0xc0) == 0x80 &&
				(utf[upos + 2] & 0xc0) == 0x80) {
			/* 4-byte utf-8: convert to \ud8xx \udcxx surrogate pair */
			c = ((c & 0x07) << 18);
			c |= ((utf[upos++] & 0x3f) << 12);
			c |= ((utf[upos++] & 0x3f) << 6);
			c |= (utf[upos++] & 0x3f);
			c -= 0x10000;
			wcs[wpos++] = 0xd800 | (c >> 10);
			wcs[wpos++] = 0xdc00 | (c & 0x3ff);
		} else if (c >= 0xa0) {
			/* invalid utf-8 byte, printable unicode char: convert 1:1 */
			wcs[wpos++] = c;
		} else {
			/* invalid utf-8 byte, non-printable unicode: convert to hex */
			static const char *hex = "0123456789abcdef";
			wcs[wpos++] = hex[c >> 4];
			if (wpos < wcslen)
				wcs[wpos++] = hex[c & 0x0f];
		}
	}
	wcs[wpos] = 0;
	return wpos;
}

int xwcstoutf(char *utf, const wchar_t *wcs, size_t utflen)
{
	if (!wcs || !utf || utflen < 1) {
		errno = EINVAL;
		return -1;
	}
	utflen = WideCharToMultiByte(CP_UTF8, 0, wcs, -1, utf, utflen, NULL, NULL);
	if (utflen)
		return utflen - 1;
	errno = ERANGE;
	return -1;
}

static void setup_windows_environment(void)
{
	char *tmp = getenv("TMPDIR");

	/* on Windows it is TMP and TEMP */
	if (!tmp) {
		if (!(tmp = getenv("TMP")))
			tmp = getenv("TEMP");
		if (tmp) {
			setenv("TMPDIR", tmp, 1);
			tmp = getenv("TMPDIR");
		}
	}

	if (tmp) {
		/*
		 * Convert all dir separators to forward slashes,
		 * to help shell commands called from the Git
		 * executable (by not mistaking the dir separators
		 * for escape characters).
		 */
		convert_slashes(tmp);
	}

	/* simulate TERM to enable auto-color (see color.c) */
	if (!getenv("TERM"))
		setenv("TERM", "cygwin", 1);

	/* calculate HOME if not set */
	if (!getenv("HOME")) {
		/*
		 * try $HOMEDRIVE$HOMEPATH - the home share may be a network
		 * location, thus also check if the path exists (i.e. is not
		 * disconnected)
		 */
		if ((tmp = getenv("HOMEDRIVE"))) {
			struct strbuf buf = STRBUF_INIT;
			strbuf_addstr(&buf, tmp);
			if ((tmp = getenv("HOMEPATH"))) {
				strbuf_addstr(&buf, tmp);
				if (is_directory(buf.buf))
					setenv("HOME", buf.buf, 1);
				else
					tmp = NULL; /* use $USERPROFILE */
			}
			strbuf_release(&buf);
		}
		/* use $USERPROFILE if the home share is not available */
		if (!tmp && (tmp = getenv("USERPROFILE")))
			setenv("HOME", tmp, 1);
	}

	/*
	 * Change 'core.symlinks' default to false, unless native symlinks are
	 * enabled in MSys2 (via 'MSYS=winsymlinks:nativestrict'). Thus we can
	 * run the test suite (which doesn't obey config files) with or without
	 * symlink support.
	 */
	if (!(tmp = getenv("MSYS")) || !strstr(tmp, "winsymlinks:nativestrict"))
		has_symlinks = 0;
}

int handle_long_path(wchar_t *path, int len, int max_path, int expand)
{
	int result;
	wchar_t buf[MAX_LONG_PATH];

	/*
	 * we don't need special handling if path is relative to the current
	 * directory, and current directory + path don't exceed the desired
	 * max_path limit. This should cover > 99 % of cases with minimal
	 * performance impact (git almost always uses relative paths).
	 */
	if ((len < 2 || (!is_dir_sep(path[0]) && path[1] != ':')) &&
	    (current_directory_len + len < max_path))
		return len;

	/*
	 * handle everything else:
	 * - absolute paths: "C:\dir\file"
	 * - absolute UNC paths: "\\server\share\dir\file"
	 * - absolute paths on current drive: "\dir\file"
	 * - relative paths on other drive: "X:file"
	 * - prefixed paths: "\\?\...", "\\.\..."
	 */

	/* convert to absolute path using GetFullPathNameW */
	result = GetFullPathNameW(path, MAX_LONG_PATH, buf, NULL);
	if (!result) {
		errno = err_win_to_posix(GetLastError());
		return -1;
	}

	/*
	 * return absolute path if it fits within max_path (even if
	 * "cwd + path" doesn't due to '..' components)
	 */
	if (result < max_path) {
		wcscpy(path, buf);
		return result;
	}

	/* error out if we shouldn't expand the path or buf is too small */
	if (!expand || result >= MAX_LONG_PATH - 6) {
		errno = ENAMETOOLONG;
		return -1;
	}

	/* prefix full path with "\\?\" or "\\?\UNC\" */
	if (buf[0] == '\\') {
		/* ...unless already prefixed */
		if (buf[1] == '\\' && (buf[2] == '?' || buf[2] == '.'))
			return len;

		wcscpy(path, L"\\\\?\\UNC\\");
		wcscpy(path + 8, buf + 2);
		return result + 6;
	} else {
		wcscpy(path, L"\\\\?\\");
		wcscpy(path + 4, buf);
		return result + 4;
	}
}

#if !defined(_MSC_VER)
/*
 * Disable MSVCRT command line wildcard expansion (__getmainargs called from
 * mingw startup code, see init.c in mingw runtime).
 */
int _CRT_glob = 0;

typedef struct {
	int newmode;
} _startupinfo;

extern int __wgetmainargs(int *argc, wchar_t ***argv, wchar_t ***env, int glob,
		_startupinfo *si);
#endif

static NORETURN void die_startup(void)
{
	fputs("fatal: not enough memory for initialization", stderr);
	exit(128);
}

static void *malloc_startup(size_t size)
{
	void *result = malloc(size);
	if (!result)
		die_startup();
	return result;
}

static char *wcstoutfdup_startup(char *buffer, const wchar_t *wcs, size_t len)
{
	len = xwcstoutf(buffer, wcs, len) + 1;
	return memcpy(malloc_startup(len), buffer, len);
}

static void maybe_redirect_std_handle(const wchar_t *key, DWORD std_id, int fd,
				      DWORD desired_access, DWORD flags)
{
	DWORD create_flag = fd ? OPEN_ALWAYS : OPEN_EXISTING;
	wchar_t buf[MAX_LONG_PATH];
	DWORD max = ARRAY_SIZE(buf);
	HANDLE handle;
	DWORD ret = GetEnvironmentVariableW(key, buf, max);

	if (!ret || ret >= max)
		return;

	/* make sure this does not leak into child processes */
	SetEnvironmentVariableW(key, NULL);
	if (!wcscmp(buf, L"off")) {
		close(fd);
		handle = GetStdHandle(std_id);
		if (handle != INVALID_HANDLE_VALUE)
			CloseHandle(handle);
		return;
	}
	if (std_id == STD_ERROR_HANDLE && !wcscmp(buf, L"2>&1")) {
		handle = GetStdHandle(STD_OUTPUT_HANDLE);
		if (handle == INVALID_HANDLE_VALUE) {
			close(fd);
			handle = GetStdHandle(std_id);
			if (handle != INVALID_HANDLE_VALUE)
				CloseHandle(handle);
		} else {
			int new_fd = _open_osfhandle((intptr_t)handle, O_BINARY);
			SetStdHandle(std_id, handle);
			dup2(new_fd, fd);
			/* do *not* close the new_fd: that would close stdout */
		}
		return;
	}
	handle = CreateFileW(buf, desired_access, 0, NULL, create_flag,
			     flags, NULL);
	if (handle != INVALID_HANDLE_VALUE) {
		int new_fd = _open_osfhandle((intptr_t)handle, O_BINARY);
		SetStdHandle(std_id, handle);
		dup2(new_fd, fd);
		close(new_fd);
	}
}

static void maybe_redirect_std_handles(void)
{
	maybe_redirect_std_handle(L"GIT_REDIRECT_STDIN", STD_INPUT_HANDLE, 0,
				  GENERIC_READ, FILE_ATTRIBUTE_NORMAL);
	maybe_redirect_std_handle(L"GIT_REDIRECT_STDOUT", STD_OUTPUT_HANDLE, 1,
				  GENERIC_WRITE, FILE_ATTRIBUTE_NORMAL);
	maybe_redirect_std_handle(L"GIT_REDIRECT_STDERR", STD_ERROR_HANDLE, 2,
				  GENERIC_WRITE, FILE_FLAG_NO_BUFFERING);
}

<<<<<<< HEAD
=======
#if defined(_MSC_VER)

/*
 * This routine sits between wmain() and "main" in git.exe.
 * We receive UNICODE (wchar_t) values for argv and env.
 *
 * To be more compatible with the core git code, we convert
 * argv into UTF8 and pass them directly to the "main" routine.
 *
 * We don't bother converting the given UNICODE env vector,
 * but rather leave them in the CRT.  We replaced the various
 * getenv/putenv routines to pull them directly from the CRT.
 *
 * This is unlike the MINGW version:
 * [] It does the UNICODE-2-UTF8 conversion on both sets and
 *    stuffs the values back into the CRT using exported symbols.
 * [] It also maintains a private copy of the environment and
 *    tries to track external changes to it.
 */
int msc_startup(int argc, wchar_t **w_argv, wchar_t **w_env)
{
	char **my_utf8_argv = NULL, **save = NULL;
	char *buffer = NULL;
	int maxlen;
	int k, exit_status;

#ifdef USE_MSVC_CRTDBG
	_CrtSetDbgFlag(_CRTDBG_ALLOC_MEM_DF | _CRTDBG_LEAK_CHECK_DF);
#endif

	maybe_redirect_std_handles();

	/* determine size of argv conversion buffer */
	maxlen = wcslen(_wpgmptr);
	for (k = 1; k < argc; k++)
		maxlen = max(maxlen, wcslen(w_argv[k]));

	/* allocate buffer (wchar_t encodes to max 3 UTF-8 bytes) */
	maxlen = 3 * maxlen + 1;
	buffer = malloc_startup(maxlen);

	/*
	 * Create a UTF-8 version of w_argv. Also create a "save" copy
	 * to remember all the string pointers because parse_options()
	 * will remove claimed items from the argv that we pass down.
	 */
	ALLOC_ARRAY(my_utf8_argv, argc + 1);
	ALLOC_ARRAY(save, argc + 1);
	save[0] = my_utf8_argv[0] = wcstoutfdup_startup(buffer, _wpgmptr, maxlen);
	for (k = 1; k < argc; k++)
		save[k] = my_utf8_argv[k] = wcstoutfdup_startup(buffer, w_argv[k], maxlen);
	save[k] = my_utf8_argv[k] = NULL;

	free(buffer);

	/* fix Windows specific environment settings */
	setup_windows_environment();

	unset_environment_variables = xstrdup("PERL5LIB");

	/* initialize critical section for waitpid pinfo_t list */
	InitializeCriticalSection(&pinfo_cs);
	InitializeCriticalSection(&phantom_symlinks_cs);

	/* set up default file mode and file modes for stdin/out/err */
	_fmode = _O_BINARY;
	_setmode(_fileno(stdin), _O_BINARY);
	_setmode(_fileno(stdout), _O_BINARY);
	_setmode(_fileno(stderr), _O_BINARY);

	/* initialize Unicode console */
	winansi_init();

	/* init length of current directory for handle_long_path */
	current_directory_len = GetCurrentDirectoryW(0, NULL);

	/* invoke the real main() using our utf8 version of argv. */
	exit_status = msc_main(argc, my_utf8_argv);

	for (k = 0; k < argc; k++)
		free(save[k]);
	free(save);
	free(my_utf8_argv);

	return exit_status;
}

#else

>>>>>>> 8f8ba3fb
void mingw_startup(void)
{
	int i, maxlen, argc;
	char *buffer;
	wchar_t **wenv, **wargv;
	_startupinfo si;

	maybe_redirect_std_handles();

	/* get wide char arguments and environment */
	si.newmode = 0;
	if (__wgetmainargs(&argc, &wargv, &wenv, _CRT_glob, &si) < 0)
		die_startup();

	/* determine size of argv and environ conversion buffer */
	maxlen = wcslen(_wpgmptr);
	for (i = 1; i < argc; i++)
		maxlen = max(maxlen, wcslen(wargv[i]));
	for (i = 0; wenv[i]; i++)
		maxlen = max(maxlen, wcslen(wenv[i]));

	/*
	 * nedmalloc can't free CRT memory, allocate resizable environment
	 * list. Note that xmalloc / xmemdupz etc. call getenv, so we cannot
	 * use it while initializing the environment itself.
	 */
	environ_size = i + 1;
	environ_alloc = alloc_nr(environ_size * sizeof(char*));
	saved_environ = environ = malloc_startup(environ_alloc);

	/* allocate buffer (wchar_t encodes to max 3 UTF-8 bytes) */
	maxlen = 3 * maxlen + 1;
	buffer = malloc_startup(maxlen);

	/* convert command line arguments and environment to UTF-8 */
	__argv[0] = wcstoutfdup_startup(buffer, _wpgmptr, maxlen);
	for (i = 1; i < argc; i++)
		__argv[i] = wcstoutfdup_startup(buffer, wargv[i], maxlen);
	for (i = 0; wenv[i]; i++)
		environ[i] = wcstoutfdup_startup(buffer, wenv[i], maxlen);
	environ[i] = NULL;
	free(buffer);

	/* sort environment for O(log n) getenv / putenv */
	qsort(environ, i, sizeof(char*), compareenv);

	/* fix Windows specific environment settings */
	setup_windows_environment();

	unset_environment_variables = xstrdup("PERL5LIB");

	/*
	 * Avoid a segmentation fault when cURL tries to set the CHARSET
	 * variable and putenv() barfs at our nedmalloc'ed environment.
	 */
	if (!getenv("CHARSET")) {
		struct strbuf buf = STRBUF_INIT;
		strbuf_addf(&buf, "cp%u", GetACP());
		setenv("CHARSET", buf.buf, 1);
		strbuf_release(&buf);
	}

	/* initialize critical section for waitpid pinfo_t list */
	InitializeCriticalSection(&pinfo_cs);
	InitializeCriticalSection(&phantom_symlinks_cs);

	/* set up default file mode and file modes for stdin/out/err */
	_fmode = _O_BINARY;
	_setmode(_fileno(stdin), _O_BINARY);
	_setmode(_fileno(stdout), _O_BINARY);
	_setmode(_fileno(stderr), _O_BINARY);

	/* initialize Unicode console */
	winansi_init();

	/* init length of current directory for handle_long_path */
	current_directory_len = GetCurrentDirectoryW(0, NULL);
}

#endif

int uname(struct utsname *buf)
{
	unsigned v = (unsigned)GetVersion();
	memset(buf, 0, sizeof(*buf));
	xsnprintf(buf->sysname, sizeof(buf->sysname), "Windows");
	xsnprintf(buf->release, sizeof(buf->release),
		 "%u.%u", v & 0xff, (v >> 8) & 0xff);
	/* assuming NT variants only.. */
	xsnprintf(buf->version, sizeof(buf->version),
		  "%u", (v >> 16) & 0x7fff);
	return 0;
}

const char *program_data_config(void)
{
	static struct strbuf path = STRBUF_INIT;
	static unsigned initialized;

	if (!initialized) {
		const char *env = mingw_getenv("PROGRAMDATA");
		const char *extra = "";
		if (!env) {
			env = mingw_getenv("ALLUSERSPROFILE");
			extra = "/Application Data";
		}
		if (env)
			strbuf_addf(&path, "%s%s/Git/config", env, extra);
		initialized = 1;
	}
	return *path.buf ? path.buf : NULL;
}<|MERGE_RESOLUTION|>--- conflicted
+++ resolved
@@ -3078,8 +3078,6 @@
 				  GENERIC_WRITE, FILE_FLAG_NO_BUFFERING);
 }
 
-<<<<<<< HEAD
-=======
 #if defined(_MSC_VER)
 
 /*
@@ -3169,7 +3167,6 @@
 
 #else
 
->>>>>>> 8f8ba3fb
 void mingw_startup(void)
 {
 	int i, maxlen, argc;

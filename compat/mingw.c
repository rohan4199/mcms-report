--- conflicted
+++ resolved
@@ -340,11 +340,7 @@
 
 int mingw_unlink(const char *pathname)
 {
-<<<<<<< HEAD
 	int tries = 0;
-=======
-	int ret, tries = 0;
->>>>>>> 017d2b32
 	wchar_t wpathname[MAX_LONG_PATH];
 	if (xutftowcs_long_path(wpathname, pathname) < 0)
 		return -1;
@@ -392,11 +388,7 @@
 
 int mingw_rmdir(const char *pathname)
 {
-<<<<<<< HEAD
 	int tries = 0;
-=======
-	int ret, tries = 0;
->>>>>>> 017d2b32
 	wchar_t wpathname[MAX_LONG_PATH];
 	if (xutftowcs_long_path(wpathname, pathname) < 0)
 		return -1;
@@ -638,7 +630,6 @@
 int mingw_chdir(const char *dirname)
 {
 	int result;
-<<<<<<< HEAD
 	DECLARE_PROC_ADDR(kernel32.dll, DWORD, GetFinalPathNameByHandleW,
 			  HANDLE, LPWSTR, DWORD, DWORD);
 	wchar_t wdirname[MAX_LONG_PATH];
@@ -662,12 +653,6 @@
 	}
 
 	result = _wchdir(normalize_ntpath(wdirname));
-=======
-	wchar_t wdirname[MAX_LONG_PATH];
-	if (xutftowcs_long_path(wdirname, dirname) < 0)
-		return -1;
-	result = _wchdir(wdirname);
->>>>>>> 017d2b32
 	current_directory_len = GetCurrentDirectoryW(0, NULL);
 	return result;
 }
@@ -716,15 +701,10 @@
 int mingw_lstat(const char *file_name, struct stat *buf)
 {
 	WIN32_FILE_ATTRIBUTE_DATA fdata;
-<<<<<<< HEAD
 	WIN32_FIND_DATAW findbuf;
 	wchar_t wfilename[MAX_LONG_PATH];
 	int wlen = xutftowcs_long_path(wfilename, file_name);
 	if (wlen < 0)
-=======
-	wchar_t wfilename[MAX_LONG_PATH];
-	if (xutftowcs_long_path(wfilename, file_name) < 0)
->>>>>>> 017d2b32
 		return -1;
 
 	/* strip trailing '/', or GetFileAttributes will fail */
@@ -784,7 +764,6 @@
 	return -1;
 }
 
-<<<<<<< HEAD
 int (*lstat)(const char *file_name, struct stat *buf) = mingw_lstat;
 
 static int get_file_info_by_handle(HANDLE hnd, struct stat *buf)
@@ -792,34 +771,6 @@
 	BY_HANDLE_FILE_INFORMATION fdata;
 	if (!GetFileInformationByHandle(hnd, &fdata)) {
 		errno = err_win_to_posix(GetLastError());
-=======
-/* We provide our own lstat/fstat functions, since the provided
- * lstat/fstat functions are so slow. These stat functions are
- * tailored for Git's usage (read: fast), and are not meant to be
- * complete. Note that Git stat()s are redirected to mingw_lstat()
- * too, since Windows doesn't really handle symlinks that well.
- */
-static int do_stat_internal(int follow, const char *file_name, struct stat *buf)
-{
-	int namelen;
-	char alt_name[MAX_LONG_PATH];
-
-	if (!do_lstat(follow, file_name, buf))
-		return 0;
-
-	/* if file_name ended in a '/', Windows returned ENOENT;
-	 * try again without trailing slashes
-	 */
-	if (errno != ENOENT)
-		return -1;
-
-	namelen = strlen(file_name);
-	if (namelen && file_name[namelen-1] != '/')
-		return -1;
-	while (namelen && file_name[namelen-1] == '/')
-		--namelen;
-	if (!namelen || namelen >= MAX_LONG_PATH)
->>>>>>> 017d2b32
 		return -1;
 	}
 	buf->st_ino = 0;
@@ -834,15 +785,6 @@
 	return 0;
 }
 
-<<<<<<< HEAD
-=======
-int (*lstat)(const char *file_name, struct stat *buf) = mingw_lstat;
-
-int mingw_lstat(const char *file_name, struct stat *buf)
-{
-	return do_stat_internal(0, file_name, buf);
-}
->>>>>>> 017d2b32
 int mingw_stat(const char *file_name, struct stat *buf)
 {
 	wchar_t wfile_name[MAX_LONG_PATH];
@@ -2240,19 +2182,11 @@
 
 int link(const char *oldpath, const char *newpath)
 {
-<<<<<<< HEAD
 	DECLARE_PROC_ADDR(kernel32.dll, BOOL, CreateHardLinkW,
 			LPCWSTR, LPCWSTR, LPSECURITY_ATTRIBUTES);
 	wchar_t woldpath[MAX_LONG_PATH], wnewpath[MAX_LONG_PATH];
 
 	if (!INIT_PROC_ADDR(CreateHardLinkW))
-=======
-	typedef BOOL (WINAPI *T)(LPCWSTR, LPCWSTR, LPSECURITY_ATTRIBUTES);
-	static T create_hard_link = NULL;
-	wchar_t woldpath[MAX_LONG_PATH], wnewpath[MAX_LONG_PATH];
-	if (xutftowcs_long_path(woldpath, oldpath) < 0 ||
-	    xutftowcs_long_path(wnewpath, newpath) < 0)
->>>>>>> 017d2b32
 		return -1;
 
 	if (xutftowcs_long_path(woldpath, oldpath) < 0 ||
@@ -2645,7 +2579,6 @@
 		if (!tmp && (tmp = getenv("USERPROFILE")))
 			setenv("HOME", tmp, 1);
 	}
-<<<<<<< HEAD
 
 	/*
 	 * Change 'core.symlinks' default to false, unless native symlinks are
@@ -2655,8 +2588,6 @@
 	 */
 	if (!(tmp = getenv("MSYS")) || !strstr(tmp, "winsymlinks:nativestrict"))
 		has_symlinks = 0;
-=======
->>>>>>> 017d2b32
 }
 
 int handle_long_path(wchar_t *path, int len, int max_path, int expand)

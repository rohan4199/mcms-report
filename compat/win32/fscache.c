--- conflicted
+++ resolved
@@ -288,11 +288,7 @@
 /*
  * Checks if the cache is enabled for the given path.
  */
-<<<<<<< HEAD
-int fscache_enabled(const char *path)
-=======
 static int do_fscache_enabled(struct fscache *cache, const char *path)
->>>>>>> ffc37ff6
 {
 	return cache->enabled > 0 && !is_absolute_path(path);
 }
@@ -484,18 +480,6 @@
 }
 
 /*
- * Flush cached stats result when fscache is enabled.
- */
-void fscache_flush(void)
-{
-	if (enabled) {
-		EnterCriticalSection(&mutex);
-		fscache_clear();
-		LeaveCriticalSection(&mutex);
-	}
-}
-
-/*
  * Lstat replacement, uses the cache if enabled, otherwise redirects to
  * mingw_lstat.
  */

--- conflicted
+++ resolved
@@ -25,11 +25,8 @@
 #include "fsmonitor.h"
 #include "thread-utils.h"
 #include "progress.h"
-<<<<<<< HEAD
 #include "hook.h"
-=======
 #include "sparse-index.h"
->>>>>>> 2e85e4c1
 
 /* Mask for the name length in ce_flags in the on-disk index */
 
@@ -3129,10 +3126,7 @@
 				 unsigned flags)
 {
 	int ret;
-<<<<<<< HEAD
 	struct run_hooks_opt hook_opt;
-	run_hooks_opt_init_async(&hook_opt);
-=======
 	int was_full = !istate->sparse_index;
 
 	ret = convert_to_sparse(istate);
@@ -3141,7 +3135,8 @@
 		warning(_("failed to convert to a sparse-index"));
 		return ret;
 	}
->>>>>>> 2e85e4c1
+
+	run_hooks_opt_init_async(&hook_opt);
 
 	/*
 	 * TODO trace2: replace "the_repository" with the actual repo instance

#include "cache.h"
#include "repository.h"
#include "config.h"
#include "lockfile.h"
#include "refs.h"
#include "pkt-line.h"
#include "commit.h"
#include "tag.h"
#include "exec-cmd.h"
#include "pack.h"
#include "sideband.h"
#include "fetch-pack.h"
#include "remote.h"
#include "run-command.h"
#include "connect.h"
#include "transport.h"
#include "version.h"
#include "sha1-array.h"
#include "oidset.h"
#include "packfile.h"
#include "object-store.h"
#include "connected.h"
#include "fetch-negotiator.h"
#include "fsck.h"

static int transfer_unpack_limit = -1;
static int fetch_unpack_limit = -1;
static int unpack_limit = 100;
static int prefer_ofs_delta = 1;
static int no_done;
static int deepen_since_ok;
static int deepen_not_ok;
static int fetch_fsck_objects = -1;
static int transfer_fsck_objects = -1;
static int agent_supported;
static int server_supports_filtering;
static struct lock_file shallow_lock;
static const char *alternate_shallow_file;
static char *negotiation_algorithm;
static struct strbuf fsck_msg_types = STRBUF_INIT;

/* Remember to update object flag allocation in object.h */
#define COMPLETE	(1U << 0)
#define ALTERNATE	(1U << 1)

/*
 * After sending this many "have"s if we do not get any new ACK , we
 * give up traversing our history.
 */
#define MAX_IN_VAIN 256

static int multi_ack, use_sideband;
/* Allow specifying sha1 if it is a ref tip. */
#define ALLOW_TIP_SHA1	01
/* Allow request of a sha1 if it is reachable from a ref (possibly hidden ref). */
#define ALLOW_REACHABLE_SHA1	02
static unsigned int allow_unadvertised_object_request;

__attribute__((format (printf, 2, 3)))
static inline void print_verbose(const struct fetch_pack_args *args,
				 const char *fmt, ...)
{
	va_list params;

	if (!args->verbose)
		return;

	va_start(params, fmt);
	vfprintf(stderr, fmt, params);
	va_end(params);
	fputc('\n', stderr);
}

struct alternate_object_cache {
	struct object **items;
	size_t nr, alloc;
};

static void cache_one_alternate(const struct object_id *oid,
				void *vcache)
{
	struct alternate_object_cache *cache = vcache;
	struct object *obj = parse_object(the_repository, oid);

	if (!obj || (obj->flags & ALTERNATE))
		return;

	obj->flags |= ALTERNATE;
	ALLOC_GROW(cache->items, cache->nr + 1, cache->alloc);
	cache->items[cache->nr++] = obj;
}

static void for_each_cached_alternate(struct fetch_negotiator *negotiator,
				      void (*cb)(struct fetch_negotiator *,
						 struct object *))
{
	static int initialized;
	static struct alternate_object_cache cache;
	size_t i;

	if (!initialized) {
		for_each_alternate_ref(cache_one_alternate, &cache);
		initialized = 1;
	}

	for (i = 0; i < cache.nr; i++)
		cb(negotiator, cache.items[i]);
}

static int rev_list_insert_ref(struct fetch_negotiator *negotiator,
			       const char *refname,
			       const struct object_id *oid)
{
	struct object *o = deref_tag(the_repository,
				     parse_object(the_repository, oid),
				     refname, 0);

	if (o && o->type == OBJ_COMMIT)
		negotiator->add_tip(negotiator, (struct commit *)o);

	return 0;
}

static int rev_list_insert_ref_oid(const char *refname, const struct object_id *oid,
				   int flag, void *cb_data)
{
	return rev_list_insert_ref(cb_data, refname, oid);
}

enum ack_type {
	NAK = 0,
	ACK,
	ACK_continue,
	ACK_common,
	ACK_ready
};

static void consume_shallow_list(struct fetch_pack_args *args,
				 struct packet_reader *reader)
{
	if (args->stateless_rpc && args->deepen) {
		/* If we sent a depth we will get back "duplicate"
		 * shallow and unshallow commands every time there
		 * is a block of have lines exchanged.
		 */
		while (packet_reader_read(reader) == PACKET_READ_NORMAL) {
			if (starts_with(reader->line, "shallow "))
				continue;
			if (starts_with(reader->line, "unshallow "))
				continue;
			die(_("git fetch-pack: expected shallow list"));
		}
		if (reader->status != PACKET_READ_FLUSH)
			die(_("git fetch-pack: expected a flush packet after shallow list"));
	}
}

static enum ack_type get_ack(struct packet_reader *reader,
			     struct object_id *result_oid)
{
	int len;
	const char *arg;

	if (packet_reader_read(reader) != PACKET_READ_NORMAL)
		die(_("git fetch-pack: expected ACK/NAK, got a flush packet"));
	len = reader->pktlen;

	if (!strcmp(reader->line, "NAK"))
		return NAK;
	if (skip_prefix(reader->line, "ACK ", &arg)) {
		if (!get_oid_hex(arg, result_oid)) {
			arg += 40;
			len -= arg - reader->line;
			if (len < 1)
				return ACK;
			if (strstr(arg, "continue"))
				return ACK_continue;
			if (strstr(arg, "common"))
				return ACK_common;
			if (strstr(arg, "ready"))
				return ACK_ready;
			return ACK;
		}
	}
	die(_("git fetch-pack: expected ACK/NAK, got '%s'"), reader->line);
}

static void send_request(struct fetch_pack_args *args,
			 int fd, struct strbuf *buf)
{
	if (args->stateless_rpc) {
		send_sideband(fd, -1, buf->buf, buf->len, LARGE_PACKET_MAX);
		packet_flush(fd);
	} else {
		if (write_in_full(fd, buf->buf, buf->len) < 0)
			die_errno(_("unable to write to remote"));
	}
}

static void insert_one_alternate_object(struct fetch_negotiator *negotiator,
					struct object *obj)
{
	rev_list_insert_ref(negotiator, NULL, &obj->oid);
}

#define INITIAL_FLUSH 16
#define PIPESAFE_FLUSH 32
#define LARGE_FLUSH 16384

static int next_flush(int stateless_rpc, int count)
{
	if (stateless_rpc) {
		if (count < LARGE_FLUSH)
			count <<= 1;
		else
			count = count * 11 / 10;
	} else {
		if (count < PIPESAFE_FLUSH)
			count <<= 1;
		else
			count += PIPESAFE_FLUSH;
	}
	return count;
}

static void mark_tips(struct fetch_negotiator *negotiator,
		      const struct oid_array *negotiation_tips)
{
	int i;

	if (!negotiation_tips) {
		for_each_ref(rev_list_insert_ref_oid, negotiator);
		return;
	}

	for (i = 0; i < negotiation_tips->nr; i++)
		rev_list_insert_ref(negotiator, NULL,
				    &negotiation_tips->oid[i]);
	return;
}

static int find_common(struct fetch_negotiator *negotiator,
		       struct fetch_pack_args *args,
		       int fd[2], struct object_id *result_oid,
		       struct ref *refs)
{
	int fetching;
	int count = 0, flushes = 0, flush_at = INITIAL_FLUSH, retval;
	const struct object_id *oid;
	unsigned in_vain = 0;
	int got_continue = 0;
	int got_ready = 0;
	struct strbuf req_buf = STRBUF_INIT;
	size_t state_len = 0;
	struct packet_reader reader;

	if (args->stateless_rpc && multi_ack == 1)
		die(_("--stateless-rpc requires multi_ack_detailed"));

	packet_reader_init(&reader, fd[0], NULL, 0,
			   PACKET_READ_CHOMP_NEWLINE |
			   PACKET_READ_DIE_ON_ERR_PACKET);

	if (!args->no_dependents) {
		mark_tips(negotiator, args->negotiation_tips);
		for_each_cached_alternate(negotiator, insert_one_alternate_object);
	}

	fetching = 0;
	for ( ; refs ; refs = refs->next) {
		struct object_id *remote = &refs->old_oid;
		const char *remote_hex;
		struct object *o;

		/*
		 * If that object is complete (i.e. it is an ancestor of a
		 * local ref), we tell them we have it but do not have to
		 * tell them about its ancestors, which they already know
		 * about.
		 *
		 * We use lookup_object here because we are only
		 * interested in the case we *know* the object is
		 * reachable and we have already scanned it.
		 *
		 * Do this only if args->no_dependents is false (if it is true,
		 * we cannot trust the object flags).
		 */
		if (!args->no_dependents &&
		    ((o = lookup_object(the_repository, remote->hash)) != NULL) &&
				(o->flags & COMPLETE)) {
			continue;
		}

		remote_hex = oid_to_hex(remote);
		if (!fetching) {
			struct strbuf c = STRBUF_INIT;
			if (multi_ack == 2)     strbuf_addstr(&c, " multi_ack_detailed");
			if (multi_ack == 1)     strbuf_addstr(&c, " multi_ack");
			if (no_done)            strbuf_addstr(&c, " no-done");
			if (use_sideband == 2)  strbuf_addstr(&c, " side-band-64k");
			if (use_sideband == 1)  strbuf_addstr(&c, " side-band");
			if (args->deepen_relative) strbuf_addstr(&c, " deepen-relative");
			if (args->use_thin_pack) strbuf_addstr(&c, " thin-pack");
			if (args->no_progress)   strbuf_addstr(&c, " no-progress");
			if (args->include_tag)   strbuf_addstr(&c, " include-tag");
			if (prefer_ofs_delta)   strbuf_addstr(&c, " ofs-delta");
			if (deepen_since_ok)    strbuf_addstr(&c, " deepen-since");
			if (deepen_not_ok)      strbuf_addstr(&c, " deepen-not");
			if (agent_supported)    strbuf_addf(&c, " agent=%s",
							    git_user_agent_sanitized());
			if (args->filter_options.choice)
				strbuf_addstr(&c, " filter");
			packet_buf_write(&req_buf, "want %s%s\n", remote_hex, c.buf);
			strbuf_release(&c);
		} else
			packet_buf_write(&req_buf, "want %s\n", remote_hex);
		fetching++;
	}

	if (!fetching) {
		strbuf_release(&req_buf);
		packet_flush(fd[1]);
		return 1;
	}

	if (is_repository_shallow(the_repository))
		write_shallow_commits(&req_buf, 1, NULL);
	if (args->depth > 0)
		packet_buf_write(&req_buf, "deepen %d", args->depth);
	if (args->deepen_since) {
		timestamp_t max_age = approxidate(args->deepen_since);
		packet_buf_write(&req_buf, "deepen-since %"PRItime, max_age);
	}
	if (args->deepen_not) {
		int i;
		for (i = 0; i < args->deepen_not->nr; i++) {
			struct string_list_item *s = args->deepen_not->items + i;
			packet_buf_write(&req_buf, "deepen-not %s", s->string);
		}
	}
	if (server_supports_filtering && args->filter_options.choice) {
		struct strbuf expanded_filter_spec = STRBUF_INIT;
		expand_list_objects_filter_spec(&args->filter_options,
						&expanded_filter_spec);
		packet_buf_write(&req_buf, "filter %s",
				 expanded_filter_spec.buf);
		strbuf_release(&expanded_filter_spec);
	}
	packet_buf_flush(&req_buf);
	state_len = req_buf.len;

	if (args->deepen) {
		const char *arg;
		struct object_id oid;

		send_request(args, fd[1], &req_buf);
		while (packet_reader_read(&reader) == PACKET_READ_NORMAL) {
			if (skip_prefix(reader.line, "shallow ", &arg)) {
				if (get_oid_hex(arg, &oid))
					die(_("invalid shallow line: %s"), reader.line);
				register_shallow(the_repository, &oid);
				continue;
			}
			if (skip_prefix(reader.line, "unshallow ", &arg)) {
				if (get_oid_hex(arg, &oid))
					die(_("invalid unshallow line: %s"), reader.line);
				if (!lookup_object(the_repository, oid.hash))
					die(_("object not found: %s"), reader.line);
				/* make sure that it is parsed as shallow */
				if (!parse_object(the_repository, &oid))
					die(_("error in object: %s"), reader.line);
				if (unregister_shallow(&oid))
					die(_("no shallow found: %s"), reader.line);
				continue;
			}
			die(_("expected shallow/unshallow, got %s"), reader.line);
		}
	} else if (!args->stateless_rpc)
		send_request(args, fd[1], &req_buf);

	if (!args->stateless_rpc) {
		/* If we aren't using the stateless-rpc interface
		 * we don't need to retain the headers.
		 */
		strbuf_setlen(&req_buf, 0);
		state_len = 0;
	}

	flushes = 0;
	retval = -1;
	if (args->no_dependents)
		goto done;
	while ((oid = negotiator->next(negotiator))) {
		packet_buf_write(&req_buf, "have %s\n", oid_to_hex(oid));
		print_verbose(args, "have %s", oid_to_hex(oid));
		in_vain++;
		if (flush_at <= ++count) {
			int ack;

			packet_buf_flush(&req_buf);
			send_request(args, fd[1], &req_buf);
			strbuf_setlen(&req_buf, state_len);
			flushes++;
			flush_at = next_flush(args->stateless_rpc, count);

			/*
			 * We keep one window "ahead" of the other side, and
			 * will wait for an ACK only on the next one
			 */
			if (!args->stateless_rpc && count == INITIAL_FLUSH)
				continue;

			consume_shallow_list(args, &reader);
			do {
				ack = get_ack(&reader, result_oid);
				if (ack)
					print_verbose(args, _("got %s %d %s"), "ack",
						      ack, oid_to_hex(result_oid));
				switch (ack) {
				case ACK:
					flushes = 0;
					multi_ack = 0;
					retval = 0;
					goto done;
				case ACK_common:
				case ACK_ready:
				case ACK_continue: {
					struct commit *commit =
						lookup_commit(the_repository,
							      result_oid);
					int was_common;

					if (!commit)
						die(_("invalid commit %s"), oid_to_hex(result_oid));
					was_common = negotiator->ack(negotiator, commit);
					if (args->stateless_rpc
					 && ack == ACK_common
					 && !was_common) {
						/* We need to replay the have for this object
						 * on the next RPC request so the peer knows
						 * it is in common with us.
						 */
						const char *hex = oid_to_hex(result_oid);
						packet_buf_write(&req_buf, "have %s\n", hex);
						state_len = req_buf.len;
						/*
						 * Reset in_vain because an ack
						 * for this commit has not been
						 * seen.
						 */
						in_vain = 0;
					} else if (!args->stateless_rpc
						   || ack != ACK_common)
						in_vain = 0;
					retval = 0;
					got_continue = 1;
					if (ack == ACK_ready)
						got_ready = 1;
					break;
					}
				}
			} while (ack);
			flushes--;
			if (got_continue && MAX_IN_VAIN < in_vain) {
				print_verbose(args, _("giving up"));
				break; /* give up */
			}
			if (got_ready)
				break;
		}
	}
done:
	if (!got_ready || !no_done) {
		packet_buf_write(&req_buf, "done\n");
		send_request(args, fd[1], &req_buf);
	}
	print_verbose(args, _("done"));
	if (retval != 0) {
		multi_ack = 0;
		flushes++;
	}
	strbuf_release(&req_buf);

	if (!got_ready || !no_done)
		consume_shallow_list(args, &reader);
	while (flushes || multi_ack) {
		int ack = get_ack(&reader, result_oid);
		if (ack) {
			print_verbose(args, _("got %s (%d) %s"), "ack",
				      ack, oid_to_hex(result_oid));
			if (ack == ACK)
				return 0;
			multi_ack = 1;
			continue;
		}
		flushes--;
	}
	/* it is no error to fetch into a completely empty repo */
	return count ? retval : 0;
}

static struct commit_list *complete;

static int mark_complete(const struct object_id *oid)
{
	struct object *o = parse_object(the_repository, oid);

	while (o && o->type == OBJ_TAG) {
		struct tag *t = (struct tag *) o;
		if (!t->tagged)
			break; /* broken repository */
		o->flags |= COMPLETE;
		o = parse_object(the_repository, &t->tagged->oid);
	}
	if (o && o->type == OBJ_COMMIT) {
		struct commit *commit = (struct commit *)o;
		if (!(commit->object.flags & COMPLETE)) {
			commit->object.flags |= COMPLETE;
			commit_list_insert(commit, &complete);
		}
	}
	return 0;
}

static int mark_complete_oid(const char *refname, const struct object_id *oid,
			     int flag, void *cb_data)
{
	return mark_complete(oid);
}

static void mark_recent_complete_commits(struct fetch_pack_args *args,
					 timestamp_t cutoff)
{
	while (complete && cutoff <= complete->item->date) {
		print_verbose(args, _("Marking %s as complete"),
			      oid_to_hex(&complete->item->object.oid));
		pop_most_recent_commit(&complete, COMPLETE);
	}
}

static void add_refs_to_oidset(struct oidset *oids, struct ref *refs)
{
	for (; refs; refs = refs->next)
		oidset_insert(oids, &refs->old_oid);
}

static int is_unmatched_ref(const struct ref *ref)
{
	struct object_id oid;
	const char *p;
	return	ref->match_status == REF_NOT_MATCHED &&
		!parse_oid_hex(ref->name, &oid, &p) &&
		*p == '\0' &&
		oideq(&oid, &ref->old_oid);
}

static void filter_refs(struct fetch_pack_args *args,
			struct ref **refs,
			struct ref **sought, int nr_sought)
{
	struct ref *newlist = NULL;
	struct ref **newtail = &newlist;
	struct ref *unmatched = NULL;
	struct ref *ref, *next;
	struct oidset tip_oids = OIDSET_INIT;
	int i;
	int strict = !(allow_unadvertised_object_request &
		       (ALLOW_TIP_SHA1 | ALLOW_REACHABLE_SHA1));

	i = 0;
	for (ref = *refs; ref; ref = next) {
		int keep = 0;
		next = ref->next;

		if (starts_with(ref->name, "refs/") &&
		    check_refname_format(ref->name, 0))
			; /* trash */
		else {
			while (i < nr_sought) {
				int cmp = strcmp(ref->name, sought[i]->name);
				if (cmp < 0)
					break; /* definitely do not have it */
				else if (cmp == 0) {
					keep = 1; /* definitely have it */
					sought[i]->match_status = REF_MATCHED;
				}
				i++;
			}

			if (!keep && args->fetch_all &&
			    (!args->deepen || !starts_with(ref->name, "refs/tags/")))
				keep = 1;
		}

		if (keep) {
			*newtail = ref;
			ref->next = NULL;
			newtail = &ref->next;
		} else {
			ref->next = unmatched;
			unmatched = ref;
		}
	}

	if (strict) {
		for (i = 0; i < nr_sought; i++) {
			ref = sought[i];
			if (!is_unmatched_ref(ref))
				continue;

			add_refs_to_oidset(&tip_oids, unmatched);
			add_refs_to_oidset(&tip_oids, newlist);
			break;
		}
	}

	/* Append unmatched requests to the list */
	for (i = 0; i < nr_sought; i++) {
		ref = sought[i];
		if (!is_unmatched_ref(ref))
			continue;

		if (!strict || oidset_contains(&tip_oids, &ref->old_oid)) {
			ref->match_status = REF_MATCHED;
			*newtail = copy_ref(ref);
			newtail = &(*newtail)->next;
		} else {
			ref->match_status = REF_UNADVERTISED_NOT_ALLOWED;
		}
	}

	oidset_clear(&tip_oids);
	for (ref = unmatched; ref; ref = next) {
		next = ref->next;
		free(ref);
	}

	*refs = newlist;
}

static void mark_alternate_complete(struct fetch_negotiator *unused,
				    struct object *obj)
{
	mark_complete(&obj->oid);
}

struct loose_object_iter {
	struct oidset *loose_object_set;
	struct ref *refs;
};

/*
 * Mark recent commits available locally and reachable from a local ref as
 * COMPLETE. If args->no_dependents is false, also mark COMPLETE remote refs as
 * COMMON_REF (otherwise, we are not planning to participate in negotiation, and
 * thus do not need COMMON_REF marks).
 *
 * The cutoff time for recency is determined by this heuristic: it is the
 * earliest commit time of the objects in refs that are commits and that we know
 * the commit time of.
 */
static void mark_complete_and_common_ref(struct fetch_negotiator *negotiator,
					 struct fetch_pack_args *args,
					 struct ref **refs)
{
	struct ref *ref;
	int old_save_commit_buffer = save_commit_buffer;
	timestamp_t cutoff = 0;

	save_commit_buffer = 0;

<<<<<<< HEAD
	enable_fscache(1);
=======
	enable_fscache(0);
>>>>>>> 16489645
	for (ref = *refs; ref; ref = ref->next) {
		struct object *o;

		if (!has_object_file_with_flags(&ref->old_oid,
						OBJECT_INFO_QUICK))
			continue;
		o = parse_object(the_repository, &ref->old_oid);
		if (!o)
			continue;

		/* We already have it -- which may mean that we were
		 * in sync with the other side at some time after
		 * that (it is OK if we guess wrong here).
		 */
		if (o->type == OBJ_COMMIT) {
			struct commit *commit = (struct commit *)o;
			if (!cutoff || cutoff < commit->date)
				cutoff = commit->date;
		}
	}
<<<<<<< HEAD
	enable_fscache(0);
=======
	disable_fscache();
>>>>>>> 16489645

	if (!args->deepen) {
		for_each_ref(mark_complete_oid, NULL);
		for_each_cached_alternate(NULL, mark_alternate_complete);
		commit_list_sort_by_date(&complete);
		if (cutoff)
			mark_recent_complete_commits(args, cutoff);
	}

	/*
	 * Mark all complete remote refs as common refs.
	 * Don't mark them common yet; the server has to be told so first.
	 */
	for (ref = *refs; ref; ref = ref->next) {
		struct object *o = deref_tag(the_repository,
					     lookup_object(the_repository,
					     ref->old_oid.hash),
					     NULL, 0);

		if (!o || o->type != OBJ_COMMIT || !(o->flags & COMPLETE))
			continue;

		negotiator->known_common(negotiator,
					 (struct commit *)o);
	}

	save_commit_buffer = old_save_commit_buffer;
}

/*
 * Returns 1 if every object pointed to by the given remote refs is available
 * locally and reachable from a local ref, and 0 otherwise.
 */
static int everything_local(struct fetch_pack_args *args,
			    struct ref **refs)
{
	struct ref *ref;
	int retval;

	for (retval = 1, ref = *refs; ref ; ref = ref->next) {
		const struct object_id *remote = &ref->old_oid;
		struct object *o;

		o = lookup_object(the_repository, remote->hash);
		if (!o || !(o->flags & COMPLETE)) {
			retval = 0;
			print_verbose(args, "want %s (%s)", oid_to_hex(remote),
				      ref->name);
			continue;
		}
		print_verbose(args, _("already have %s (%s)"), oid_to_hex(remote),
			      ref->name);
	}

	return retval;
}

static int sideband_demux(int in, int out, void *data)
{
	int *xd = data;
	int ret;

	ret = recv_sideband("fetch-pack", xd[0], out);
	close(out);
	return ret;
}

static int get_pack(struct fetch_pack_args *args,
		    int xd[2], char **pack_lockfile)
{
	struct async demux;
	int do_keep = args->keep_pack;
	const char *cmd_name;
	struct pack_header header;
	int pass_header = 0;
	struct child_process cmd = CHILD_PROCESS_INIT;
	int ret;

	memset(&demux, 0, sizeof(demux));
	if (use_sideband) {
		/* xd[] is talking with upload-pack; subprocess reads from
		 * xd[0], spits out band#2 to stderr, and feeds us band#1
		 * through demux->out.
		 */
		demux.proc = sideband_demux;
		demux.data = xd;
		demux.out = -1;
		demux.isolate_sigpipe = 1;
		if (start_async(&demux))
			die(_("fetch-pack: unable to fork off sideband demultiplexer"));
	}
	else
		demux.out = xd[0];

	if (!args->keep_pack && unpack_limit) {

		if (read_pack_header(demux.out, &header))
			die(_("protocol error: bad pack header"));
		pass_header = 1;
		if (ntohl(header.hdr_entries) < unpack_limit)
			do_keep = 0;
		else
			do_keep = 1;
	}

	if (alternate_shallow_file) {
		argv_array_push(&cmd.args, "--shallow-file");
		argv_array_push(&cmd.args, alternate_shallow_file);
	}

	if (do_keep || args->from_promisor) {
		if (pack_lockfile)
			cmd.out = -1;
		cmd_name = "index-pack";
		argv_array_push(&cmd.args, cmd_name);
		argv_array_push(&cmd.args, "--stdin");
		if (!args->quiet && !args->no_progress)
			argv_array_push(&cmd.args, "-v");
		if (args->use_thin_pack)
			argv_array_push(&cmd.args, "--fix-thin");
		if (do_keep && (args->lock_pack || unpack_limit)) {
			char hostname[HOST_NAME_MAX + 1];
			if (xgethostname(hostname, sizeof(hostname)))
				xsnprintf(hostname, sizeof(hostname), "localhost");
			argv_array_pushf(&cmd.args,
					"--keep=fetch-pack %"PRIuMAX " on %s",
					(uintmax_t)getpid(), hostname);
		}
		if (args->check_self_contained_and_connected)
			argv_array_push(&cmd.args, "--check-self-contained-and-connected");
		if (args->from_promisor)
			argv_array_push(&cmd.args, "--promisor");
	}
	else {
		cmd_name = "unpack-objects";
		argv_array_push(&cmd.args, cmd_name);
		if (args->quiet || args->no_progress)
			argv_array_push(&cmd.args, "-q");
		args->check_self_contained_and_connected = 0;
	}

	if (pass_header)
		argv_array_pushf(&cmd.args, "--pack_header=%"PRIu32",%"PRIu32,
				 ntohl(header.hdr_version),
				 ntohl(header.hdr_entries));
	if (fetch_fsck_objects >= 0
	    ? fetch_fsck_objects
	    : transfer_fsck_objects >= 0
	    ? transfer_fsck_objects
	    : 0) {
		if (args->from_promisor)
			/*
			 * We cannot use --strict in index-pack because it
			 * checks both broken objects and links, but we only
			 * want to check for broken objects.
			 */
			argv_array_push(&cmd.args, "--fsck-objects");
		else
			argv_array_pushf(&cmd.args, "--strict%s",
					 fsck_msg_types.buf);
	}

	cmd.in = demux.out;
	cmd.git_cmd = 1;
	if (start_command(&cmd))
		die(_("fetch-pack: unable to fork off %s"), cmd_name);
	if (do_keep && pack_lockfile) {
		*pack_lockfile = index_pack_lockfile(cmd.out);
		close(cmd.out);
	}

	if (!use_sideband)
		/* Closed by start_command() */
		xd[0] = -1;

	ret = finish_command(&cmd);
	if (!ret || (args->check_self_contained_and_connected && ret == 1))
		args->self_contained_and_connected =
			args->check_self_contained_and_connected &&
			ret == 0;
	else
		die(_("%s failed"), cmd_name);
	if (use_sideband && finish_async(&demux))
		die(_("error in sideband demultiplexer"));
	return 0;
}

static int cmp_ref_by_name(const void *a_, const void *b_)
{
	const struct ref *a = *((const struct ref **)a_);
	const struct ref *b = *((const struct ref **)b_);
	return strcmp(a->name, b->name);
}

static struct ref *do_fetch_pack(struct fetch_pack_args *args,
				 int fd[2],
				 const struct ref *orig_ref,
				 struct ref **sought, int nr_sought,
				 struct shallow_info *si,
				 char **pack_lockfile)
{
	struct ref *ref = copy_ref_list(orig_ref);
	struct object_id oid;
	const char *agent_feature;
	int agent_len;
	struct fetch_negotiator negotiator;
	fetch_negotiator_init(&negotiator, negotiation_algorithm);

	sort_ref_list(&ref, ref_compare_name);
	QSORT(sought, nr_sought, cmp_ref_by_name);

	if ((args->depth > 0 || is_repository_shallow(the_repository)) && !server_supports("shallow"))
		die(_("Server does not support shallow clients"));
	if (args->depth > 0 || args->deepen_since || args->deepen_not)
		args->deepen = 1;
	if (server_supports("multi_ack_detailed")) {
		print_verbose(args, _("Server supports multi_ack_detailed"));
		multi_ack = 2;
		if (server_supports("no-done")) {
			print_verbose(args, _("Server supports no-done"));
			if (args->stateless_rpc)
				no_done = 1;
		}
	}
	else if (server_supports("multi_ack")) {
		print_verbose(args, _("Server supports multi_ack"));
		multi_ack = 1;
	}
	if (server_supports("side-band-64k")) {
		print_verbose(args, _("Server supports side-band-64k"));
		use_sideband = 2;
	}
	else if (server_supports("side-band")) {
		print_verbose(args, _("Server supports side-band"));
		use_sideband = 1;
	}
	if (server_supports("allow-tip-sha1-in-want")) {
		print_verbose(args, _("Server supports allow-tip-sha1-in-want"));
		allow_unadvertised_object_request |= ALLOW_TIP_SHA1;
	}
	if (server_supports("allow-reachable-sha1-in-want")) {
		print_verbose(args, _("Server supports allow-reachable-sha1-in-want"));
		allow_unadvertised_object_request |= ALLOW_REACHABLE_SHA1;
	}
	if (!server_supports("thin-pack"))
		args->use_thin_pack = 0;
	if (!server_supports("no-progress"))
		args->no_progress = 0;
	if (!server_supports("include-tag"))
		args->include_tag = 0;
	if (server_supports("ofs-delta"))
		print_verbose(args, _("Server supports ofs-delta"));
	else
		prefer_ofs_delta = 0;

	if (server_supports("filter")) {
		server_supports_filtering = 1;
		print_verbose(args, _("Server supports filter"));
	} else if (args->filter_options.choice) {
		warning("filtering not recognized by server, ignoring");
	}

	if ((agent_feature = server_feature_value("agent", &agent_len))) {
		agent_supported = 1;
		if (agent_len)
			print_verbose(args, _("Server version is %.*s"),
				      agent_len, agent_feature);
	}
	if (server_supports("deepen-since"))
		deepen_since_ok = 1;
	else if (args->deepen_since)
		die(_("Server does not support --shallow-since"));
	if (server_supports("deepen-not"))
		deepen_not_ok = 1;
	else if (args->deepen_not)
		die(_("Server does not support --shallow-exclude"));
	if (!server_supports("deepen-relative") && args->deepen_relative)
		die(_("Server does not support --deepen"));

	if (!args->no_dependents) {
		mark_complete_and_common_ref(&negotiator, args, &ref);
		filter_refs(args, &ref, sought, nr_sought);
		if (everything_local(args, &ref)) {
			packet_flush(fd[1]);
			goto all_done;
		}
	} else {
		filter_refs(args, &ref, sought, nr_sought);
	}
	if (find_common(&negotiator, args, fd, &oid, ref) < 0)
		if (!args->keep_pack)
			/* When cloning, it is not unusual to have
			 * no common commit.
			 */
			warning(_("no common commits"));

	if (args->stateless_rpc)
		packet_flush(fd[1]);
	if (args->deepen)
		setup_alternate_shallow(&shallow_lock, &alternate_shallow_file,
					NULL);
	else if (si->nr_ours || si->nr_theirs)
		alternate_shallow_file = setup_temporary_shallow(si->shallow);
	else
		alternate_shallow_file = NULL;
	if (get_pack(args, fd, pack_lockfile))
		die(_("git fetch-pack: fetch failed."));

 all_done:
	negotiator.release(&negotiator);
	return ref;
}

static void add_shallow_requests(struct strbuf *req_buf,
				 const struct fetch_pack_args *args)
{
	if (is_repository_shallow(the_repository))
		write_shallow_commits(req_buf, 1, NULL);
	if (args->depth > 0)
		packet_buf_write(req_buf, "deepen %d", args->depth);
	if (args->deepen_since) {
		timestamp_t max_age = approxidate(args->deepen_since);
		packet_buf_write(req_buf, "deepen-since %"PRItime, max_age);
	}
	if (args->deepen_not) {
		int i;
		for (i = 0; i < args->deepen_not->nr; i++) {
			struct string_list_item *s = args->deepen_not->items + i;
			packet_buf_write(req_buf, "deepen-not %s", s->string);
		}
	}
	if (args->deepen_relative)
		packet_buf_write(req_buf, "deepen-relative\n");
}

static void add_wants(int no_dependents, const struct ref *wants, struct strbuf *req_buf)
{
	int use_ref_in_want = server_supports_feature("fetch", "ref-in-want", 0);

	for ( ; wants ; wants = wants->next) {
		const struct object_id *remote = &wants->old_oid;
		struct object *o;

		/*
		 * If that object is complete (i.e. it is an ancestor of a
		 * local ref), we tell them we have it but do not have to
		 * tell them about its ancestors, which they already know
		 * about.
		 *
		 * We use lookup_object here because we are only
		 * interested in the case we *know* the object is
		 * reachable and we have already scanned it.
		 *
		 * Do this only if args->no_dependents is false (if it is true,
		 * we cannot trust the object flags).
		 */
		if (!no_dependents &&
		    ((o = lookup_object(the_repository, remote->hash)) != NULL) &&
		    (o->flags & COMPLETE)) {
			continue;
		}

		if (!use_ref_in_want || wants->exact_oid)
			packet_buf_write(req_buf, "want %s\n", oid_to_hex(remote));
		else
			packet_buf_write(req_buf, "want-ref %s\n", wants->name);
	}
}

static void add_common(struct strbuf *req_buf, struct oidset *common)
{
	struct oidset_iter iter;
	const struct object_id *oid;
	oidset_iter_init(common, &iter);

	while ((oid = oidset_iter_next(&iter))) {
		packet_buf_write(req_buf, "have %s\n", oid_to_hex(oid));
	}
}

static int add_haves(struct fetch_negotiator *negotiator,
		     struct strbuf *req_buf,
		     int *haves_to_send, int *in_vain)
{
	int ret = 0;
	int haves_added = 0;
	const struct object_id *oid;

	while ((oid = negotiator->next(negotiator))) {
		packet_buf_write(req_buf, "have %s\n", oid_to_hex(oid));
		if (++haves_added >= *haves_to_send)
			break;
	}

	*in_vain += haves_added;
	if (!haves_added || *in_vain >= MAX_IN_VAIN) {
		/* Send Done */
		packet_buf_write(req_buf, "done\n");
		ret = 1;
	}

	/* Increase haves to send on next round */
	*haves_to_send = next_flush(1, *haves_to_send);

	return ret;
}

static int send_fetch_request(struct fetch_negotiator *negotiator, int fd_out,
			      const struct fetch_pack_args *args,
			      const struct ref *wants, struct oidset *common,
			      int *haves_to_send, int *in_vain,
			      int sideband_all)
{
	int ret = 0;
	struct strbuf req_buf = STRBUF_INIT;

	if (server_supports_v2("fetch", 1))
		packet_buf_write(&req_buf, "command=fetch");
	if (server_supports_v2("agent", 0))
		packet_buf_write(&req_buf, "agent=%s", git_user_agent_sanitized());
	if (args->server_options && args->server_options->nr &&
	    server_supports_v2("server-option", 1)) {
		int i;
		for (i = 0; i < args->server_options->nr; i++)
			packet_write_fmt(fd_out, "server-option=%s",
					 args->server_options->items[i].string);
	}

	packet_buf_delim(&req_buf);
	if (args->use_thin_pack)
		packet_buf_write(&req_buf, "thin-pack");
	if (args->no_progress)
		packet_buf_write(&req_buf, "no-progress");
	if (args->include_tag)
		packet_buf_write(&req_buf, "include-tag");
	if (prefer_ofs_delta)
		packet_buf_write(&req_buf, "ofs-delta");
	if (sideband_all)
		packet_buf_write(&req_buf, "sideband-all");

	/* Add shallow-info and deepen request */
	if (server_supports_feature("fetch", "shallow", 0))
		add_shallow_requests(&req_buf, args);
	else if (is_repository_shallow(the_repository) || args->deepen)
		die(_("Server does not support shallow requests"));

	/* Add filter */
	if (server_supports_feature("fetch", "filter", 0) &&
	    args->filter_options.choice) {
		struct strbuf expanded_filter_spec = STRBUF_INIT;
		print_verbose(args, _("Server supports filter"));
		expand_list_objects_filter_spec(&args->filter_options,
						&expanded_filter_spec);
		packet_buf_write(&req_buf, "filter %s",
				 expanded_filter_spec.buf);
		strbuf_release(&expanded_filter_spec);
	} else if (args->filter_options.choice) {
		warning("filtering not recognized by server, ignoring");
	}

	/* add wants */
	add_wants(args->no_dependents, wants, &req_buf);

	if (args->no_dependents) {
		packet_buf_write(&req_buf, "done");
		ret = 1;
	} else {
		/* Add all of the common commits we've found in previous rounds */
		add_common(&req_buf, common);

		/* Add initial haves */
		ret = add_haves(negotiator, &req_buf, haves_to_send, in_vain);
	}

	/* Send request */
	packet_buf_flush(&req_buf);
	if (write_in_full(fd_out, req_buf.buf, req_buf.len) < 0)
		die_errno(_("unable to write request to remote"));

	strbuf_release(&req_buf);
	return ret;
}

/*
 * Processes a section header in a server's response and checks if it matches
 * `section`.  If the value of `peek` is 1, the header line will be peeked (and
 * not consumed); if 0, the line will be consumed and the function will die if
 * the section header doesn't match what was expected.
 */
static int process_section_header(struct packet_reader *reader,
				  const char *section, int peek)
{
	int ret;

	if (packet_reader_peek(reader) != PACKET_READ_NORMAL)
		die(_("error reading section header '%s'"), section);

	ret = !strcmp(reader->line, section);

	if (!peek) {
		if (!ret)
			die(_("expected '%s', received '%s'"),
			    section, reader->line);
		packet_reader_read(reader);
	}

	return ret;
}

static int process_acks(struct fetch_negotiator *negotiator,
			struct packet_reader *reader,
			struct oidset *common)
{
	/* received */
	int received_ready = 0;
	int received_ack = 0;

	process_section_header(reader, "acknowledgments", 0);
	while (packet_reader_read(reader) == PACKET_READ_NORMAL) {
		const char *arg;

		if (!strcmp(reader->line, "NAK"))
			continue;

		if (skip_prefix(reader->line, "ACK ", &arg)) {
			struct object_id oid;
			if (!get_oid_hex(arg, &oid)) {
				struct commit *commit;
				oidset_insert(common, &oid);
				commit = lookup_commit(the_repository, &oid);
				negotiator->ack(negotiator, commit);
			}
			continue;
		}

		if (!strcmp(reader->line, "ready")) {
			received_ready = 1;
			continue;
		}

		die(_("unexpected acknowledgment line: '%s'"), reader->line);
	}

	if (reader->status != PACKET_READ_FLUSH &&
	    reader->status != PACKET_READ_DELIM)
		die(_("error processing acks: %d"), reader->status);

	/*
	 * If an "acknowledgments" section is sent, a packfile is sent if and
	 * only if "ready" was sent in this section. The other sections
	 * ("shallow-info" and "wanted-refs") are sent only if a packfile is
	 * sent. Therefore, a DELIM is expected if "ready" is sent, and a FLUSH
	 * otherwise.
	 */
	if (received_ready && reader->status != PACKET_READ_DELIM)
		die(_("expected packfile to be sent after 'ready'"));
	if (!received_ready && reader->status != PACKET_READ_FLUSH)
		die(_("expected no other sections to be sent after no 'ready'"));

	/* return 0 if no common, 1 if there are common, or 2 if ready */
	return received_ready ? 2 : (received_ack ? 1 : 0);
}

static void receive_shallow_info(struct fetch_pack_args *args,
				 struct packet_reader *reader)
{
	int line_received = 0;

	process_section_header(reader, "shallow-info", 0);
	while (packet_reader_read(reader) == PACKET_READ_NORMAL) {
		const char *arg;
		struct object_id oid;

		if (skip_prefix(reader->line, "shallow ", &arg)) {
			if (get_oid_hex(arg, &oid))
				die(_("invalid shallow line: %s"), reader->line);
			register_shallow(the_repository, &oid);
			line_received = 1;
			continue;
		}
		if (skip_prefix(reader->line, "unshallow ", &arg)) {
			if (get_oid_hex(arg, &oid))
				die(_("invalid unshallow line: %s"), reader->line);
			if (!lookup_object(the_repository, oid.hash))
				die(_("object not found: %s"), reader->line);
			/* make sure that it is parsed as shallow */
			if (!parse_object(the_repository, &oid))
				die(_("error in object: %s"), reader->line);
			if (unregister_shallow(&oid))
				die(_("no shallow found: %s"), reader->line);
			line_received = 1;
			continue;
		}
		die(_("expected shallow/unshallow, got %s"), reader->line);
	}

	if (reader->status != PACKET_READ_FLUSH &&
	    reader->status != PACKET_READ_DELIM)
		die(_("error processing shallow info: %d"), reader->status);

	if (line_received) {
		setup_alternate_shallow(&shallow_lock, &alternate_shallow_file,
					NULL);
		args->deepen = 1;
	} else {
		alternate_shallow_file = NULL;
	}
}

static void receive_wanted_refs(struct packet_reader *reader,
				struct ref **sought, int nr_sought)
{
	process_section_header(reader, "wanted-refs", 0);
	while (packet_reader_read(reader) == PACKET_READ_NORMAL) {
		struct object_id oid;
		const char *end;
		int i;

		if (parse_oid_hex(reader->line, &oid, &end) || *end++ != ' ')
			die(_("expected wanted-ref, got '%s'"), reader->line);

		for (i = 0; i < nr_sought; i++) {
			if (!strcmp(end, sought[i]->name)) {
				oidcpy(&sought[i]->old_oid, &oid);
				break;
			}
		}

		if (i == nr_sought)
			die(_("unexpected wanted-ref: '%s'"), reader->line);
	}

	if (reader->status != PACKET_READ_DELIM)
		die(_("error processing wanted refs: %d"), reader->status);
}

enum fetch_state {
	FETCH_CHECK_LOCAL = 0,
	FETCH_SEND_REQUEST,
	FETCH_PROCESS_ACKS,
	FETCH_GET_PACK,
	FETCH_DONE,
};

static struct ref *do_fetch_pack_v2(struct fetch_pack_args *args,
				    int fd[2],
				    const struct ref *orig_ref,
				    struct ref **sought, int nr_sought,
				    char **pack_lockfile)
{
	struct ref *ref = copy_ref_list(orig_ref);
	enum fetch_state state = FETCH_CHECK_LOCAL;
	struct oidset common = OIDSET_INIT;
	struct packet_reader reader;
	int in_vain = 0;
	int haves_to_send = INITIAL_FLUSH;
	struct fetch_negotiator negotiator;
	fetch_negotiator_init(&negotiator, negotiation_algorithm);
	packet_reader_init(&reader, fd[0], NULL, 0,
			   PACKET_READ_CHOMP_NEWLINE |
			   PACKET_READ_DIE_ON_ERR_PACKET);
	if (git_env_bool("GIT_TEST_SIDEBAND_ALL", 1) &&
	    server_supports_feature("fetch", "sideband-all", 0)) {
		reader.use_sideband = 1;
		reader.me = "fetch-pack";
	}

	while (state != FETCH_DONE) {
		switch (state) {
		case FETCH_CHECK_LOCAL:
			sort_ref_list(&ref, ref_compare_name);
			QSORT(sought, nr_sought, cmp_ref_by_name);

			/* v2 supports these by default */
			allow_unadvertised_object_request |= ALLOW_REACHABLE_SHA1;
			use_sideband = 2;
			if (args->depth > 0 || args->deepen_since || args->deepen_not)
				args->deepen = 1;

			/* Filter 'ref' by 'sought' and those that aren't local */
			if (!args->no_dependents) {
				mark_complete_and_common_ref(&negotiator, args, &ref);
				filter_refs(args, &ref, sought, nr_sought);
				if (everything_local(args, &ref))
					state = FETCH_DONE;
				else
					state = FETCH_SEND_REQUEST;

				mark_tips(&negotiator, args->negotiation_tips);
				for_each_cached_alternate(&negotiator,
							  insert_one_alternate_object);
			} else {
				filter_refs(args, &ref, sought, nr_sought);
				state = FETCH_SEND_REQUEST;
			}
			break;
		case FETCH_SEND_REQUEST:
			if (send_fetch_request(&negotiator, fd[1], args, ref,
					       &common,
					       &haves_to_send, &in_vain,
					       reader.use_sideband))
				state = FETCH_GET_PACK;
			else
				state = FETCH_PROCESS_ACKS;
			break;
		case FETCH_PROCESS_ACKS:
			/* Process ACKs/NAKs */
			switch (process_acks(&negotiator, &reader, &common)) {
			case 2:
				state = FETCH_GET_PACK;
				break;
			case 1:
				in_vain = 0;
				/* fallthrough */
			default:
				state = FETCH_SEND_REQUEST;
				break;
			}
			break;
		case FETCH_GET_PACK:
			/* Check for shallow-info section */
			if (process_section_header(&reader, "shallow-info", 1))
				receive_shallow_info(args, &reader);

			if (process_section_header(&reader, "wanted-refs", 1))
				receive_wanted_refs(&reader, sought, nr_sought);

			/* get the pack */
			process_section_header(&reader, "packfile", 0);
			if (get_pack(args, fd, pack_lockfile))
				die(_("git fetch-pack: fetch failed."));

			state = FETCH_DONE;
			break;
		case FETCH_DONE:
			continue;
		}
	}

	negotiator.release(&negotiator);
	oidset_clear(&common);
	return ref;
}

static int fetch_pack_config_cb(const char *var, const char *value, void *cb)
{
	if (strcmp(var, "fetch.fsck.skiplist") == 0) {
		const char *path;

		if (git_config_pathname(&path, var, value))
			return 1;
		strbuf_addf(&fsck_msg_types, "%cskiplist=%s",
			fsck_msg_types.len ? ',' : '=', path);
		free((char *)path);
		return 0;
	}

	if (skip_prefix(var, "fetch.fsck.", &var)) {
		if (is_valid_msg_type(var, value))
			strbuf_addf(&fsck_msg_types, "%c%s=%s",
				fsck_msg_types.len ? ',' : '=', var, value);
		else
			warning("Skipping unknown msg id '%s'", var);
		return 0;
	}

	return git_default_config(var, value, cb);
}

static void fetch_pack_config(void)
{
	git_config_get_int("fetch.unpacklimit", &fetch_unpack_limit);
	git_config_get_int("transfer.unpacklimit", &transfer_unpack_limit);
	git_config_get_bool("repack.usedeltabaseoffset", &prefer_ofs_delta);
	git_config_get_bool("fetch.fsckobjects", &fetch_fsck_objects);
	git_config_get_bool("transfer.fsckobjects", &transfer_fsck_objects);
	git_config_get_string("fetch.negotiationalgorithm",
			      &negotiation_algorithm);

	git_config(fetch_pack_config_cb, NULL);
}

static void fetch_pack_setup(void)
{
	static int did_setup;
	if (did_setup)
		return;
	fetch_pack_config();
	if (0 <= transfer_unpack_limit)
		unpack_limit = transfer_unpack_limit;
	else if (0 <= fetch_unpack_limit)
		unpack_limit = fetch_unpack_limit;
	did_setup = 1;
}

static int remove_duplicates_in_refs(struct ref **ref, int nr)
{
	struct string_list names = STRING_LIST_INIT_NODUP;
	int src, dst;

	for (src = dst = 0; src < nr; src++) {
		struct string_list_item *item;
		item = string_list_insert(&names, ref[src]->name);
		if (item->util)
			continue; /* already have it */
		item->util = ref[src];
		if (src != dst)
			ref[dst] = ref[src];
		dst++;
	}
	for (src = dst; src < nr; src++)
		ref[src] = NULL;
	string_list_clear(&names, 0);
	return dst;
}

static void update_shallow(struct fetch_pack_args *args,
			   struct ref **sought, int nr_sought,
			   struct shallow_info *si)
{
	struct oid_array ref = OID_ARRAY_INIT;
	int *status;
	int i;

	if (args->deepen && alternate_shallow_file) {
		if (*alternate_shallow_file == '\0') { /* --unshallow */
			unlink_or_warn(git_path_shallow(the_repository));
			rollback_lock_file(&shallow_lock);
		} else
			commit_lock_file(&shallow_lock);
		alternate_shallow_file = NULL;
		return;
	}

	if (!si->shallow || !si->shallow->nr)
		return;

	if (args->cloning) {
		/*
		 * remote is shallow, but this is a clone, there are
		 * no objects in repo to worry about. Accept any
		 * shallow points that exist in the pack (iow in repo
		 * after get_pack() and reprepare_packed_git())
		 */
		struct oid_array extra = OID_ARRAY_INIT;
		struct object_id *oid = si->shallow->oid;
		for (i = 0; i < si->shallow->nr; i++)
			if (has_object_file(&oid[i]))
				oid_array_append(&extra, &oid[i]);
		if (extra.nr) {
			setup_alternate_shallow(&shallow_lock,
						&alternate_shallow_file,
						&extra);
			commit_lock_file(&shallow_lock);
			alternate_shallow_file = NULL;
		}
		oid_array_clear(&extra);
		return;
	}

	if (!si->nr_ours && !si->nr_theirs)
		return;

	remove_nonexistent_theirs_shallow(si);
	if (!si->nr_ours && !si->nr_theirs)
		return;
	for (i = 0; i < nr_sought; i++)
		oid_array_append(&ref, &sought[i]->old_oid);
	si->ref = &ref;

	if (args->update_shallow) {
		/*
		 * remote is also shallow, .git/shallow may be updated
		 * so all refs can be accepted. Make sure we only add
		 * shallow roots that are actually reachable from new
		 * refs.
		 */
		struct oid_array extra = OID_ARRAY_INIT;
		struct object_id *oid = si->shallow->oid;
		assign_shallow_commits_to_refs(si, NULL, NULL);
		if (!si->nr_ours && !si->nr_theirs) {
			oid_array_clear(&ref);
			return;
		}
		for (i = 0; i < si->nr_ours; i++)
			oid_array_append(&extra, &oid[si->ours[i]]);
		for (i = 0; i < si->nr_theirs; i++)
			oid_array_append(&extra, &oid[si->theirs[i]]);
		setup_alternate_shallow(&shallow_lock,
					&alternate_shallow_file,
					&extra);
		commit_lock_file(&shallow_lock);
		oid_array_clear(&extra);
		oid_array_clear(&ref);
		alternate_shallow_file = NULL;
		return;
	}

	/*
	 * remote is also shallow, check what ref is safe to update
	 * without updating .git/shallow
	 */
	status = xcalloc(nr_sought, sizeof(*status));
	assign_shallow_commits_to_refs(si, NULL, status);
	if (si->nr_ours || si->nr_theirs) {
		for (i = 0; i < nr_sought; i++)
			if (status[i])
				sought[i]->status = REF_STATUS_REJECT_SHALLOW;
	}
	free(status);
	oid_array_clear(&ref);
}

static int iterate_ref_map(void *cb_data, struct object_id *oid)
{
	struct ref **rm = cb_data;
	struct ref *ref = *rm;

	if (!ref)
		return -1; /* end of the list */
	*rm = ref->next;
	oidcpy(oid, &ref->old_oid);
	return 0;
}

struct ref *fetch_pack(struct fetch_pack_args *args,
		       int fd[], struct child_process *conn,
		       const struct ref *ref,
		       const char *dest,
		       struct ref **sought, int nr_sought,
		       struct oid_array *shallow,
		       char **pack_lockfile,
		       enum protocol_version version)
{
	struct ref *ref_cpy;
	struct shallow_info si;

	fetch_pack_setup();
	if (nr_sought)
		nr_sought = remove_duplicates_in_refs(sought, nr_sought);

	if (args->no_dependents && !args->filter_options.choice) {
		/*
		 * The protocol does not support requesting that only the
		 * wanted objects be sent, so approximate this by setting a
		 * "blob:none" filter if no filter is already set. This works
		 * for all object types: note that wanted blobs will still be
		 * sent because they are directly specified as a "want".
		 *
		 * NEEDSWORK: Add an option in the protocol to request that
		 * only the wanted objects be sent, and implement it.
		 */
		parse_list_objects_filter(&args->filter_options, "blob:none");
	}

	if (version != protocol_v2 && !ref) {
		packet_flush(fd[1]);
		die(_("no matching remote head"));
	}
	prepare_shallow_info(&si, shallow);
	if (version == protocol_v2)
		ref_cpy = do_fetch_pack_v2(args, fd, ref, sought, nr_sought,
					   pack_lockfile);
	else
		ref_cpy = do_fetch_pack(args, fd, ref, sought, nr_sought,
					&si, pack_lockfile);
	reprepare_packed_git(the_repository);

	if (!args->cloning && args->deepen) {
		struct check_connected_options opt = CHECK_CONNECTED_INIT;
		struct ref *iterator = ref_cpy;
		opt.shallow_file = alternate_shallow_file;
		if (args->deepen)
			opt.is_deepening_fetch = 1;
		if (check_connected(iterate_ref_map, &iterator, &opt)) {
			error(_("remote did not send all necessary objects"));
			free_refs(ref_cpy);
			ref_cpy = NULL;
			rollback_lock_file(&shallow_lock);
			goto cleanup;
		}
		args->connectivity_checked = 1;
	}

	update_shallow(args, sought, nr_sought, &si);
cleanup:
	clear_shallow_info(&si);
	return ref_cpy;
}

int report_unmatched_refs(struct ref **sought, int nr_sought)
{
	int i, ret = 0;

	for (i = 0; i < nr_sought; i++) {
		if (!sought[i])
			continue;
		switch (sought[i]->match_status) {
		case REF_MATCHED:
			continue;
		case REF_NOT_MATCHED:
			error(_("no such remote ref %s"), sought[i]->name);
			break;
		case REF_UNADVERTISED_NOT_ALLOWED:
			error(_("Server does not allow request for unadvertised object %s"),
			      sought[i]->name);
			break;
		}
		ret = 1;
	}
	return ret;
}<|MERGE_RESOLUTION|>--- conflicted
+++ resolved
@@ -669,11 +669,7 @@
 
 	save_commit_buffer = 0;
 
-<<<<<<< HEAD
-	enable_fscache(1);
-=======
 	enable_fscache(0);
->>>>>>> 16489645
 	for (ref = *refs; ref; ref = ref->next) {
 		struct object *o;
 
@@ -694,11 +690,7 @@
 				cutoff = commit->date;
 		}
 	}
-<<<<<<< HEAD
-	enable_fscache(0);
-=======
 	disable_fscache();
->>>>>>> 16489645
 
 	if (!args->deepen) {
 		for_each_ref(mark_complete_oid, NULL);

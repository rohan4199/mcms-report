--- conflicted
+++ resolved
@@ -1515,7 +1515,6 @@
 
 int diff_setup_done(struct diff_options *options)
 {
-<<<<<<< HEAD
 	int count = 0;
 
 	if (options->output_format & DIFF_FORMAT_NAME)
@@ -1529,14 +1528,8 @@
 	if (count > 1)
 		die("--name-only, --name-status, --check and -s are mutually exclusive");
 
-	if ((options->find_copies_harder &&
-	     options->detect_rename != DIFF_DETECT_COPY) ||
-	    (0 <= options->rename_limit && !options->detect_rename))
-		return -1;
-=======
 	if (options->find_copies_harder)
 		options->detect_rename = DIFF_DETECT_COPY;
->>>>>>> 943d5b73
 
 	if (options->output_format & (DIFF_FORMAT_NAME |
 				      DIFF_FORMAT_NAME_STATUS |

--- conflicted
+++ resolved
@@ -1941,30 +1941,10 @@
 sub validate_patch {
 	my ($fn, $xfer_encoding) = @_;
 
-<<<<<<< HEAD
-	if ($repo) {
-		my $validate_hook = catfile($repo->hooks_path(),
-					    'sendemail-validate');
-		my $hook_error;
-		if (-x $validate_hook) {
-			my $target = abs_path($fn);
-			# The hook needs a correct cwd and GIT_DIR.
-			my $cwd_save = cwd();
-			chdir($repo->wc_path() or $repo->repo_path())
-				or die("chdir: $!");
-			local $ENV{"GIT_DIR"} = $repo->repo_path();
-			$hook_error = "rejected by sendemail-validate hook"
-				if system($validate_hook, $target);
-			chdir($cwd_save) or die("chdir: $!");
-		}
-		return $hook_error if $hook_error;
-	}
-=======
 	my $target = abs_path($fn);
 	return "rejected by sendemail-validate hook"
 		if system(("git", "hook", "run", "sendemail-validate", "-a",
 				$target));
->>>>>>> b58f84c4
 
 	# Any long lines will be automatically fixed if we use a suitable transfer
 	# encoding.

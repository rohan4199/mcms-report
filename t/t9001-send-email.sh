--- conflicted
+++ resolved
@@ -2133,24 +2133,9 @@
 	mkdir -p .git/hooks &&
 
 	write_script .git/hooks/sendemail-validate <<-\EOF &&
-<<<<<<< HEAD
-	# test that we have the correct environment variable, pwd, and
-	# argument
-	case "$GIT_DIR" in
-	*.git)
-		true
-		;;
-	*)
-		false
-		;;
-	esac &&
+	# test that we have the correct argument
 	test -f 0001-add-main.patch &&
 	grep "add main" "$1"
-=======
-	# test that we have the correct argument
-	test -f 0001-add-master.patch &&
-	grep "add master" "$1"
->>>>>>> b58f84c4
 	EOF
 
 	mkdir subdir &&

#!/bin/sh

test_description='test dumb fetching over http via static file'
. ./test-lib.sh
. "$TEST_DIRECTORY"/lib-httpd.sh
start_httpd

test_expect_success 'setup repository' '
	git config push.default matching &&
	echo content1 >file &&
	git add file &&
	git commit -m one &&
	echo content2 >file &&
	git add file &&
	git commit -m two
'

test_expect_success 'create http-accessible bare repository with loose objects' '
	cp -R .git "$HTTPD_DOCUMENT_ROOT_PATH/repo.git" &&
	(cd "$HTTPD_DOCUMENT_ROOT_PATH/repo.git" &&
	 git config core.bare true &&
	 mkdir -p hooks &&
	 write_script "hooks/post-update" <<-\EOF &&
	 exec git update-server-info
	EOF
	 hooks/post-update
	) &&
	git remote add public "$HTTPD_DOCUMENT_ROOT_PATH/repo.git" &&
	git push public master:master
'

test_expect_success 'clone http repository' '
	git clone $HTTPD_URL/dumb/repo.git clone-tmpl &&
	cp -R clone-tmpl clone &&
	test_cmp file clone/file
'

test_expect_success 'list refs from outside any repository' '
	cat >expect <<-EOF &&
	$(git rev-parse master)	HEAD
	$(git rev-parse master)	refs/heads/master
	EOF
	nongit git ls-remote "$HTTPD_URL/dumb/repo.git" >actual &&
	test_cmp expect actual
'

test_expect_success 'create password-protected repository' '
	mkdir -p "$HTTPD_DOCUMENT_ROOT_PATH/auth/dumb/" &&
	cp -Rf "$HTTPD_DOCUMENT_ROOT_PATH/repo.git" \
	       "$HTTPD_DOCUMENT_ROOT_PATH/auth/dumb/repo.git"
'

setup_askpass_helper

test_expect_success 'cloning password-protected repository can fail' '
	set_askpass wrong &&
	test_must_fail git clone "$HTTPD_URL/auth/dumb/repo.git" clone-auth-fail &&
	expect_askpass both wrong
'

test_expect_success 'http auth can use user/pass in URL' '
	set_askpass wrong &&
	git clone "$HTTPD_URL_USER_PASS/auth/dumb/repo.git" clone-auth-none &&
	expect_askpass none
'

test_expect_success 'http auth can use just user in URL' '
	set_askpass wrong pass@host &&
	git clone "$HTTPD_URL_USER/auth/dumb/repo.git" clone-auth-pass &&
	expect_askpass pass user@host
'

test_expect_success 'http auth can request both user and pass' '
	set_askpass user@host pass@host &&
	git clone "$HTTPD_URL/auth/dumb/repo.git" clone-auth-both &&
	expect_askpass both user@host
'

test_expect_success 'http auth respects credential helper config' '
	test_config_global credential.helper "!f() {
		cat >/dev/null
		echo username=user@host
		echo password=pass@host
	}; f" &&
	set_askpass wrong &&
	git clone "$HTTPD_URL/auth/dumb/repo.git" clone-auth-helper &&
	expect_askpass none
'

test_expect_success 'http auth can get username from config' '
	test_config_global "credential.$HTTPD_URL.username" user@host &&
	set_askpass wrong pass@host &&
	git clone "$HTTPD_URL/auth/dumb/repo.git" clone-auth-user &&
	expect_askpass pass user@host
'

test_expect_success 'configured username does not override URL' '
	test_config_global "credential.$HTTPD_URL.username" wrong &&
	set_askpass wrong pass@host &&
	git clone "$HTTPD_URL_USER/auth/dumb/repo.git" clone-auth-user2 &&
	expect_askpass pass user@host
'

test_expect_success 'set up repo with http submodules' '
	git init super &&
	set_askpass user@host pass@host &&
	(
		cd super &&
		git submodule add "$HTTPD_URL/auth/dumb/repo.git" sub &&
		git commit -m "add submodule"
	)
'

test_expect_success 'cmdline credential config passes to submodule via clone' '
	set_askpass wrong pass@host &&
	test_must_fail git clone --recursive super super-clone &&
	rm -rf super-clone &&

	set_askpass wrong pass@host &&
	git -c "credential.$HTTPD_URL.username=user@host" \
		clone --recursive super super-clone &&
	expect_askpass pass user@host
'

test_expect_success 'cmdline credential config passes submodule via fetch' '
	set_askpass wrong pass@host &&
	test_must_fail git -C super-clone fetch --recurse-submodules &&

	set_askpass wrong pass@host &&
	git -C super-clone \
	    -c "credential.$HTTPD_URL.username=user@host" \
	    fetch --recurse-submodules &&
	expect_askpass pass user@host
'

test_expect_success 'cmdline credential config passes submodule update' '
	# advance the submodule HEAD so that a fetch is required
	git commit --allow-empty -m foo &&
	git push "$HTTPD_DOCUMENT_ROOT_PATH/auth/dumb/repo.git" HEAD &&
	sha1=$(git rev-parse HEAD) &&
	git -C super-clone update-index --cacheinfo 160000,$sha1,sub &&

	set_askpass wrong pass@host &&
	test_must_fail git -C super-clone submodule update &&

	set_askpass wrong pass@host &&
	git -C super-clone \
	    -c "credential.$HTTPD_URL.username=user@host" \
	    submodule update &&
	expect_askpass pass user@host
'

test_expect_success 'fetch changes via http' '
	echo content >>file &&
	git commit -a -m two &&
	git push public &&
	(cd clone && git pull) &&
	test_cmp file clone/file
'

test_expect_success 'fetch changes via manual http-fetch' '
	cp -R clone-tmpl clone2 &&

	HEAD=$(git rev-parse --verify HEAD) &&
	(cd clone2 &&
	 git http-fetch -a -w heads/master-new $HEAD $(git config remote.origin.url) &&
	 git checkout master-new &&
	 test $HEAD = $(git rev-parse --verify HEAD)) &&
	test_cmp file clone2/file
'

test_expect_success 'manual http-fetch without -a works just as well' '
	cp -R clone-tmpl clone3 &&

	HEAD=$(git rev-parse --verify HEAD) &&
	(cd clone3 &&
	 git http-fetch -w heads/master-new $HEAD $(git config remote.origin.url) &&
	 git checkout master-new &&
	 test $HEAD = $(git rev-parse --verify HEAD)) &&
	test_cmp file clone3/file
'

test_expect_success 'http remote detects correct HEAD' '
	git push public master:other &&
	(cd clone &&
	 git remote set-head origin -d &&
	 git remote set-head origin -a &&
	 git symbolic-ref refs/remotes/origin/HEAD > output &&
	 echo refs/remotes/origin/master > expect &&
	 test_cmp expect output
	)
'

test_expect_success 'fetch packed objects' '
	cp -R "$HTTPD_DOCUMENT_ROOT_PATH"/repo.git "$HTTPD_DOCUMENT_ROOT_PATH"/repo_pack.git &&
	(cd "$HTTPD_DOCUMENT_ROOT_PATH"/repo_pack.git &&
	 git --bare repack -a -d
	) &&
	git clone $HTTPD_URL/dumb/repo_pack.git
'

test_expect_success 'fetch notices corrupt pack' '
	cp -R "$HTTPD_DOCUMENT_ROOT_PATH"/repo_pack.git "$HTTPD_DOCUMENT_ROOT_PATH"/repo_bad1.git &&
	(cd "$HTTPD_DOCUMENT_ROOT_PATH"/repo_bad1.git &&
	 p=$(ls objects/pack/pack-*.pack) &&
	 chmod u+w $p &&
	 printf %0256d 0 | dd of=$p bs=256 count=1 seek=1 conv=notrunc
	) &&
	mkdir repo_bad1.git &&
	(cd repo_bad1.git &&
	 git --bare init &&
	 test_must_fail git --bare fetch $HTTPD_URL/dumb/repo_bad1.git &&
	 test 0 = $(ls objects/pack/pack-*.pack | wc -l)
	)
'

test_expect_success 'fetch notices corrupt idx' '
	cp -R "$HTTPD_DOCUMENT_ROOT_PATH"/repo_pack.git "$HTTPD_DOCUMENT_ROOT_PATH"/repo_bad2.git &&
	(cd "$HTTPD_DOCUMENT_ROOT_PATH"/repo_bad2.git &&
	 p=$(ls objects/pack/pack-*.idx) &&
	 chmod u+w $p &&
	 printf %0256d 0 | dd of=$p bs=256 count=1 seek=1 conv=notrunc
	) &&
	mkdir repo_bad2.git &&
	(cd repo_bad2.git &&
	 git --bare init &&
	 test_must_fail git --bare fetch $HTTPD_URL/dumb/repo_bad2.git &&
	 test 0 = $(ls objects/pack | wc -l)
	)
'

test_expect_success 'fetch can handle previously-fetched .idx files' '
	git checkout --orphan branch1 &&
	echo base >file &&
	git add file &&
	git commit -m base &&
	git --bare init "$HTTPD_DOCUMENT_ROOT_PATH"/repo_packed_branches.git &&
	git push "$HTTPD_DOCUMENT_ROOT_PATH"/repo_packed_branches.git branch1 &&
	git --git-dir="$HTTPD_DOCUMENT_ROOT_PATH"/repo_packed_branches.git repack -d &&
	git checkout -b branch2 branch1 &&
	echo b2 >>file &&
	git commit -a -m b2 &&
	git push "$HTTPD_DOCUMENT_ROOT_PATH"/repo_packed_branches.git branch2 &&
	git --git-dir="$HTTPD_DOCUMENT_ROOT_PATH"/repo_packed_branches.git repack -d &&
	git --bare init clone_packed_branches.git &&
	git --git-dir=clone_packed_branches.git fetch "$HTTPD_URL"/dumb/repo_packed_branches.git branch1:branch1 &&
	git --git-dir=clone_packed_branches.git fetch "$HTTPD_URL"/dumb/repo_packed_branches.git branch2:branch2
'

test_expect_success 'did not use upload-pack service' '
	test_might_fail grep '/git-upload-pack' <"$HTTPD_ROOT_PATH"/access.log >act &&
	: >exp &&
	test_cmp exp act
'

test_expect_success 'git client shows text/plain errors' '
	test_must_fail git clone "$HTTPD_URL/error/text" 2>stderr &&
	grep "this is the error message" stderr
'

test_expect_success 'git client does not show html errors' '
	test_must_fail git clone "$HTTPD_URL/error/html" 2>stderr &&
	! grep "this is the error message" stderr
'

test_expect_success 'git client shows text/plain with a charset' '
	test_must_fail git clone "$HTTPD_URL/error/charset" 2>stderr &&
	grep "this is the error message" stderr
'

test_expect_success 'http error messages are reencoded' '
	test_must_fail git clone "$HTTPD_URL/error/utf16" 2>stderr &&
	grep "this is the error message" stderr
'

test_expect_success 'reencoding is robust to whitespace oddities' '
	test_must_fail git clone "$HTTPD_URL/error/odd-spacing" 2>stderr &&
	grep "this is the error message" stderr
'

check_language () {
	case "$2" in
	'')
		>expect
		;;
	?*)
		echo "=> Send header: Accept-Language: $1" >expect
		;;
	esac &&
	GIT_TRACE_CURL=true \
	LANGUAGE=$2 \
	git ls-remote "$HTTPD_URL/dumb/repo.git" >output 2>&1 &&
	tr -d '\015' <output |
	sort -u |
	sed -ne '/^=> Send header: Accept-Language:/ p' >actual &&
	test_cmp expect actual
}

test_expect_success 'git client sends Accept-Language based on LANGUAGE' '
	check_language "ko-KR, *;q=0.9" ko_KR.UTF-8'

test_expect_success 'git client sends Accept-Language correctly with unordinary LANGUAGE' '
	check_language "ko-KR, *;q=0.9" "ko_KR:" &&
	check_language "ko-KR, en-US;q=0.9, *;q=0.8" "ko_KR::en_US" &&
	check_language "ko-KR, *;q=0.9" ":::ko_KR" &&
	check_language "ko-KR, en-US;q=0.9, *;q=0.8" "ko_KR!!:en_US" &&
	check_language "ko-KR, ja-JP;q=0.9, *;q=0.8" "ko_KR en_US:ja_JP"'

test_expect_success 'git client sends Accept-Language with many preferred languages' '
	check_language "ko-KR, en-US;q=0.9, fr-CA;q=0.8, de;q=0.7, sr;q=0.6, \
ja;q=0.5, zh;q=0.4, sv;q=0.3, pt;q=0.2, *;q=0.1" \
		ko_KR.EUC-KR:en_US.UTF-8:fr_CA:de.UTF-8@euro:sr@latin:ja:zh:sv:pt &&
	check_language "ko-KR, en-US;q=0.99, fr-CA;q=0.98, de;q=0.97, sr;q=0.96, \
ja;q=0.95, zh;q=0.94, sv;q=0.93, pt;q=0.92, nb;q=0.91, *;q=0.90" \
		ko_KR.EUC-KR:en_US.UTF-8:fr_CA:de.UTF-8@euro:sr@latin:ja:zh:sv:pt:nb
'

test_expect_success 'git client does not send an empty Accept-Language' '
	GIT_TRACE_CURL=true LANGUAGE= git ls-remote "$HTTPD_URL/dumb/repo.git" 2>stderr &&
	! grep "^=> Send header: Accept-Language:" stderr
'

test_expect_success 'remote-http complains cleanly about malformed urls' '
	# do not actually issue "list" or other commands, as we do not
	# want to rely on what curl would actually do with such a broken
	# URL. This is just about making sure we do not segfault during
	# initialization.
	test_must_fail git remote-http http::/example.com/repo.git
'

test_expect_success 'redirects can be forbidden/allowed' '
	test_must_fail git -c http.followRedirects=false \
		clone $HTTPD_URL/dumb-redir/repo.git dumb-redir &&
	git -c http.followRedirects=true \
		clone $HTTPD_URL/dumb-redir/repo.git dumb-redir 2>stderr
'

test_expect_success 'redirects are reported to stderr' '
	# just look for a snippet of the redirected-to URL
	test_i18ngrep /dumb/ stderr
'

test_expect_success 'non-initial redirects can be forbidden' '
	test_must_fail git -c http.followRedirects=initial \
		clone $HTTPD_URL/redir-objects/repo.git redir-objects &&
	git -c http.followRedirects=true \
		clone $HTTPD_URL/redir-objects/repo.git redir-objects
'

test_expect_success 'http.followRedirects defaults to "initial"' '
	test_must_fail git clone $HTTPD_URL/redir-objects/repo.git default
'

# The goal is for a clone of the "evil" repository, which has no objects
# itself, to cause the client to fetch objects from the "victim" repository.
test_expect_success 'set up evil alternates scheme' '
	victim=$HTTPD_DOCUMENT_ROOT_PATH/victim.git &&
	git init --bare "$victim" &&
	git -C "$victim" --work-tree=. commit --allow-empty -m secret &&
	git -C "$victim" repack -ad &&
	git -C "$victim" update-server-info &&
	sha1=$(git -C "$victim" rev-parse HEAD) &&

	evil=$HTTPD_DOCUMENT_ROOT_PATH/evil.git &&
	git init --bare "$evil" &&
	# do this by hand to avoid object existence check
	printf "%s\\t%s\\n" $sha1 refs/heads/master >"$evil/info/refs"
'

# Here we'll just redirect via HTTP. In a real-world attack these would be on
# different servers, but we should reject it either way.
test_expect_success 'http-alternates is a non-initial redirect' '
	echo "$HTTPD_URL/dumb/victim.git/objects" \
		>"$evil/objects/info/http-alternates" &&
	test_must_fail git -c http.followRedirects=initial \
		clone $HTTPD_URL/dumb/evil.git evil-initial &&
	git -c http.followRedirects=true \
		clone $HTTPD_URL/dumb/evil.git evil-initial
'

# Curl supports a lot of protocols that we'd prefer not to allow
# http-alternates to use, but it's hard to test whether curl has
# accessed, say, the SMTP protocol, because we are not running an SMTP server.
# But we can check that it does not allow access to file://, which would
# otherwise allow this clone to complete.
test_expect_success 'http-alternates cannot point at funny protocols' '
	echo "file://$victim/objects" >"$evil/objects/info/http-alternates" &&
	test_must_fail git -c http.followRedirects=true \
		clone "$HTTPD_URL/dumb/evil.git" evil-file
'

test_expect_success 'http-alternates triggers not-from-user protocol check' '
	echo "$HTTPD_URL/dumb/victim.git/objects" \
		>"$evil/objects/info/http-alternates" &&
	test_config_global http.followRedirects true &&
	test_must_fail git -c protocol.http.allow=user \
		clone $HTTPD_URL/dumb/evil.git evil-user &&
	git -c protocol.http.allow=always \
		clone $HTTPD_URL/dumb/evil.git evil-user
'

test_expect_success 'can redirect through non-"info/refs?service=git-upload-pack" URL' '
	git clone "$HTTPD_URL/redir-to/dumb/repo.git"
'

test_expect_success 'print HTTP error when any intermediate redirect throws error' '
	test_must_fail git clone "$HTTPD_URL/redir-to/502" 2> stderr &&
	test_i18ngrep "unable to access.*/redir-to/502" stderr
'

<<<<<<< HEAD
test_expect_success 'fetching via http alternates works' '
	parent=$HTTPD_DOCUMENT_ROOT_PATH/alt-parent.git &&
	git init --bare "$parent" &&
	git -C "$parent" --work-tree=. commit --allow-empty -m foo &&
	git -C "$parent" update-server-info &&
	commit=$(git -C "$parent" rev-parse HEAD) &&

	child=$HTTPD_DOCUMENT_ROOT_PATH/alt-child.git &&
	git init --bare "$child" &&
	echo "../../alt-parent.git/objects" >"$child/objects/info/alternates" &&
	git -C "$child" update-ref HEAD $commit &&
	git -C "$child" update-server-info &&

	git -c http.followredirects=true clone "$HTTPD_URL/dumb/alt-child.git"
'

stop_httpd
=======
>>>>>>> 74ec8cf6
test_done<|MERGE_RESOLUTION|>--- conflicted
+++ resolved
@@ -408,7 +408,6 @@
 	test_i18ngrep "unable to access.*/redir-to/502" stderr
 '
 
-<<<<<<< HEAD
 test_expect_success 'fetching via http alternates works' '
 	parent=$HTTPD_DOCUMENT_ROOT_PATH/alt-parent.git &&
 	git init --bare "$parent" &&
@@ -425,7 +424,4 @@
 	git -c http.followredirects=true clone "$HTTPD_URL/dumb/alt-child.git"
 '
 
-stop_httpd
-=======
->>>>>>> 74ec8cf6
 test_done
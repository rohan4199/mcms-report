--- conflicted
+++ resolved
@@ -1253,7 +1253,6 @@
 	test_path_is_missing to-remove
 '
 
-<<<<<<< HEAD
 test_expect_success 'stash apply should succeed with unmodified file' '
 	echo base >file &&
 	git add file &&
@@ -1268,7 +1267,8 @@
 	mv other file &&
 
 	git stash apply
-=======
+'
+
 test_expect_success 'stash handles skip-worktree entries nicely' '
 	test_commit A &&
 	echo changed >A.t &&
@@ -1278,7 +1278,6 @@
 	git stash &&
 
 	git rev-parse --verify refs/stash:A.t
->>>>>>> 4a58c3d7
 '
 
 test_done
#!/bin/sh
#
# Copyright (c) 2007 Johannes E. Schindelin
#

test_description='git status'

. ./test-lib.sh
. "$TEST_DIRECTORY"/lib-terminal.sh

test_expect_success 'status -h in broken repository' '
	git config --global advice.statusuoption false &&
	mkdir broken &&
	test_when_finished "rm -fr broken" &&
	(
		cd broken &&
		git init &&
		echo "[status] showuntrackedfiles = CORRUPT" >>.git/config &&
		test_expect_code 129 git status -h >usage 2>&1
	) &&
	test_i18ngrep "[Uu]sage" broken/usage
'

test_expect_success 'commit -h in broken repository' '
	mkdir broken &&
	test_when_finished "rm -fr broken" &&
	(
		cd broken &&
		git init &&
		echo "[status] showuntrackedfiles = CORRUPT" >>.git/config &&
		test_expect_code 129 git commit -h >usage 2>&1
	) &&
	test_i18ngrep "[Uu]sage" broken/usage
'

test_expect_success 'create upstream branch' '
	git checkout -b upstream &&
	test_commit upstream1 &&
	test_commit upstream2 &&
	# leave the first commit on master as root because several
	# tests depend on this case; for our upstream we only
	# care about commit counts anyway, so a totally divergent
	# history is OK
	git checkout --orphan master
'

test_expect_success 'setup' '
	: >tracked &&
	: >modified &&
	mkdir dir1 &&
	: >dir1/tracked &&
	: >dir1/modified &&
	mkdir dir2 &&
	: >dir1/tracked &&
	: >dir1/modified &&
	git add . &&

	git status >output &&

	test_tick &&
	git commit -m initial &&
	: >untracked &&
	: >dir1/untracked &&
	: >dir2/untracked &&
	echo 1 >dir1/modified &&
	echo 2 >dir2/modified &&
	echo 3 >dir2/added &&
	git add dir2/added &&

	git branch --set-upstream-to=upstream
'

test_expect_success 'status (1)' '
	test_i18ngrep "use \"git rm --cached <file>\.\.\.\" to unstage" output
'

strip_comments () {
	tab='	'
	sed "s/^\# //; s/^\#$//; s/^#$tab/$tab/" <"$1" >"$1".tmp &&
	rm "$1" && mv "$1".tmp "$1"
}

cat >.gitignore <<\EOF
.gitignore
expect*
output*
EOF

test_expect_success 'status --column' '
	cat >expect <<\EOF &&
# On branch master
# Your branch and '\''upstream'\'' have diverged,
# and have 1 and 2 different commits each, respectively.
#   (use "git pull" to merge the remote branch into yours)
#
# Changes to be committed:
#   (use "git reset HEAD <file>..." to unstage)
#
#	new file:   dir2/added
#
# Changes not staged for commit:
#   (use "git add <file>..." to update what will be committed)
#   (use "git checkout -- <file>..." to discard changes in working directory)
#
#	modified:   dir1/modified
#
# Untracked files:
#   (use "git add <file>..." to include in what will be committed)
#
#	dir1/untracked dir2/untracked
#	dir2/modified  untracked
#
EOF
	COLUMNS=50 git -c status.displayCommentPrefix=true status --column="column dense" >output &&
	test_i18ncmp expect output
'

test_expect_success 'status --column status.displayCommentPrefix=false' '
	strip_comments expect &&
	COLUMNS=49 git -c status.displayCommentPrefix=false status --column="column dense" >output &&
	test_i18ncmp expect output
'

cat >expect <<\EOF
# On branch master
# Your branch and 'upstream' have diverged,
# and have 1 and 2 different commits each, respectively.
#   (use "git pull" to merge the remote branch into yours)
#
# Changes to be committed:
#   (use "git reset HEAD <file>..." to unstage)
#
#	new file:   dir2/added
#
# Changes not staged for commit:
#   (use "git add <file>..." to update what will be committed)
#   (use "git checkout -- <file>..." to discard changes in working directory)
#
#	modified:   dir1/modified
#
# Untracked files:
#   (use "git add <file>..." to include in what will be committed)
#
#	dir1/untracked
#	dir2/modified
#	dir2/untracked
#	untracked
#
EOF

test_expect_success 'status with status.displayCommentPrefix=true' '
	git -c status.displayCommentPrefix=true status >output &&
	test_i18ncmp expect output
'

test_expect_success 'status with status.displayCommentPrefix=false' '
	strip_comments expect &&
	git -c status.displayCommentPrefix=false status >output &&
	test_i18ncmp expect output
'

test_expect_success 'status -v' '
	(cat expect && git diff --cached) >expect-with-v &&
	git status -v >output &&
	test_i18ncmp expect-with-v output
'

test_expect_success 'status -v -v' '
	(cat expect &&
	 echo "Changes to be committed:" &&
	 git -c diff.mnemonicprefix=true diff --cached &&
	 echo "--------------------------------------------------" &&
	 echo "Changes not staged for commit:" &&
	 git -c diff.mnemonicprefix=true diff) >expect-with-v &&
	git status -v -v >output &&
	test_i18ncmp expect-with-v output
'

test_expect_success 'setup fake editor' '
	cat >.git/editor <<-\EOF &&
	#! /bin/sh
	cp "$1" output
EOF
	chmod 755 .git/editor
'

commit_template_commented () {
	(
		EDITOR=.git/editor &&
		export EDITOR &&
		# Fails due to empty message
		test_must_fail git commit
	) &&
	! grep '^[^#]' output
}

test_expect_success 'commit ignores status.displayCommentPrefix=false in COMMIT_EDITMSG' '
	commit_template_commented
'

cat >expect <<\EOF
On branch master
Your branch and 'upstream' have diverged,
and have 1 and 2 different commits each, respectively.

Changes to be committed:
	new file:   dir2/added

Changes not staged for commit:
	modified:   dir1/modified

Untracked files:
	dir1/untracked
	dir2/modified
	dir2/untracked
	untracked

EOF

test_expect_success 'status (advice.statusHints false)' '
	test_config advice.statusHints false &&
	git status >output &&
	test_i18ncmp expect output

'

cat >expect <<\EOF
 M dir1/modified
A  dir2/added
?? dir1/untracked
?? dir2/modified
?? dir2/untracked
?? untracked
EOF

test_expect_success 'status -s' '

	git status -s >output &&
	test_cmp expect output

'

test_expect_success 'status with gitignore' '
	{
		echo ".gitignore" &&
		echo "expect*" &&
		echo "output" &&
		echo "untracked"
	} >.gitignore &&

	cat >expect <<-\EOF &&
	 M dir1/modified
	A  dir2/added
	?? dir2/modified
	EOF
	git status -s >output &&
	test_cmp expect output &&

	cat >expect <<-\EOF &&
	 M dir1/modified
	A  dir2/added
	?? dir2/modified
	!! .gitignore
	!! dir1/untracked
	!! dir2/untracked
	!! expect
	!! expect-with-v
	!! output
	!! untracked
	EOF
	git status -s --ignored >output &&
	test_cmp expect output &&

	cat >expect <<\EOF &&
On branch master
Your branch and '\''upstream'\'' have diverged,
and have 1 and 2 different commits each, respectively.
  (use "git pull" to merge the remote branch into yours)

Changes to be committed:
  (use "git reset HEAD <file>..." to unstage)

	new file:   dir2/added

Changes not staged for commit:
  (use "git add <file>..." to update what will be committed)
  (use "git checkout -- <file>..." to discard changes in working directory)

	modified:   dir1/modified

Untracked files:
  (use "git add <file>..." to include in what will be committed)

	dir2/modified

Ignored files:
  (use "git add -f <file>..." to include in what will be committed)

	.gitignore
	dir1/untracked
	dir2/untracked
	expect
	expect-with-v
	output
	untracked

EOF
	git status --ignored >output &&
	test_i18ncmp expect output
'

test_expect_success 'status with gitignore (nothing untracked)' '
	{
		echo ".gitignore" &&
		echo "expect*" &&
		echo "dir2/modified" &&
		echo "output" &&
		echo "untracked"
	} >.gitignore &&

	cat >expect <<-\EOF &&
	 M dir1/modified
	A  dir2/added
	EOF
	git status -s >output &&
	test_cmp expect output &&

	cat >expect <<-\EOF &&
	 M dir1/modified
	A  dir2/added
	!! .gitignore
	!! dir1/untracked
	!! dir2/modified
	!! dir2/untracked
	!! expect
	!! expect-with-v
	!! output
	!! untracked
	EOF
	git status -s --ignored >output &&
	test_cmp expect output &&

	cat >expect <<\EOF &&
On branch master
Your branch and '\''upstream'\'' have diverged,
and have 1 and 2 different commits each, respectively.
  (use "git pull" to merge the remote branch into yours)

Changes to be committed:
  (use "git reset HEAD <file>..." to unstage)

	new file:   dir2/added

Changes not staged for commit:
  (use "git add <file>..." to update what will be committed)
  (use "git checkout -- <file>..." to discard changes in working directory)

	modified:   dir1/modified

Ignored files:
  (use "git add -f <file>..." to include in what will be committed)

	.gitignore
	dir1/untracked
	dir2/modified
	dir2/untracked
	expect
	expect-with-v
	output
	untracked

EOF
	git status --ignored >output &&
	test_i18ncmp expect output
'

cat >.gitignore <<\EOF
.gitignore
expect*
output*
EOF

cat >expect <<\EOF
## master...upstream [ahead 1, behind 2]
 M dir1/modified
A  dir2/added
?? dir1/untracked
?? dir2/modified
?? dir2/untracked
?? untracked
EOF

test_expect_success 'status -s -b' '

	git status -s -b >output &&
	test_i18ncmp expect output

'

test_expect_success 'status -s -z -b' '
	tr "\\n" Q <expect >expect.q &&
	mv expect.q expect &&
	git status -s -z -b >output &&
	nul_to_q <output >output.q &&
	mv output.q output &&
	test_i18ncmp expect output
'

test_expect_success 'setup dir3' '
	mkdir dir3 &&
	: >dir3/untracked1 &&
	: >dir3/untracked2
'

test_expect_success 'status -uno' '
	cat >expect <<EOF &&
On branch master
Your branch and '\''upstream'\'' have diverged,
and have 1 and 2 different commits each, respectively.
  (use "git pull" to merge the remote branch into yours)

Changes to be committed:
  (use "git reset HEAD <file>..." to unstage)

	new file:   dir2/added

Changes not staged for commit:
  (use "git add <file>..." to update what will be committed)
  (use "git checkout -- <file>..." to discard changes in working directory)

	modified:   dir1/modified

Untracked files not listed (use -u option to show untracked files)
EOF
	git status -uno >output &&
	test_i18ncmp expect output
'

test_expect_success 'status (status.showUntrackedFiles no)' '
	test_config status.showuntrackedfiles no &&
	git status >output &&
	test_i18ncmp expect output
'

test_expect_success 'status -uno (advice.statusHints false)' '
	cat >expect <<EOF &&
On branch master
Your branch and '\''upstream'\'' have diverged,
and have 1 and 2 different commits each, respectively.

Changes to be committed:
	new file:   dir2/added

Changes not staged for commit:
	modified:   dir1/modified

Untracked files not listed
EOF
	test_config advice.statusHints false &&
	git status -uno >output &&
	test_i18ncmp expect output
'

cat >expect << EOF
 M dir1/modified
A  dir2/added
EOF
test_expect_success 'status -s -uno' '
	git status -s -uno >output &&
	test_cmp expect output
'

test_expect_success 'status -s (status.showUntrackedFiles no)' '
	git config status.showuntrackedfiles no &&
	git status -s >output &&
	test_cmp expect output
'

test_expect_success 'status -unormal' '
	cat >expect <<EOF &&
On branch master
Your branch and '\''upstream'\'' have diverged,
and have 1 and 2 different commits each, respectively.
  (use "git pull" to merge the remote branch into yours)

Changes to be committed:
  (use "git reset HEAD <file>..." to unstage)

	new file:   dir2/added

Changes not staged for commit:
  (use "git add <file>..." to update what will be committed)
  (use "git checkout -- <file>..." to discard changes in working directory)

	modified:   dir1/modified

Untracked files:
  (use "git add <file>..." to include in what will be committed)

	dir1/untracked
	dir2/modified
	dir2/untracked
	dir3/
	untracked

EOF
	git status -unormal >output &&
	test_i18ncmp expect output
'

test_expect_success 'status (status.showUntrackedFiles normal)' '
	test_config status.showuntrackedfiles normal &&
	git status >output &&
	test_i18ncmp expect output
'

cat >expect <<EOF
 M dir1/modified
A  dir2/added
?? dir1/untracked
?? dir2/modified
?? dir2/untracked
?? dir3/
?? untracked
EOF
test_expect_success 'status -s -unormal' '
	git status -s -unormal >output &&
	test_cmp expect output
'

test_expect_success 'status -s (status.showUntrackedFiles normal)' '
	git config status.showuntrackedfiles normal &&
	git status -s >output &&
	test_cmp expect output
'

test_expect_success 'status -uall' '
	cat >expect <<EOF &&
On branch master
Your branch and '\''upstream'\'' have diverged,
and have 1 and 2 different commits each, respectively.
  (use "git pull" to merge the remote branch into yours)

Changes to be committed:
  (use "git reset HEAD <file>..." to unstage)

	new file:   dir2/added

Changes not staged for commit:
  (use "git add <file>..." to update what will be committed)
  (use "git checkout -- <file>..." to discard changes in working directory)

	modified:   dir1/modified

Untracked files:
  (use "git add <file>..." to include in what will be committed)

	dir1/untracked
	dir2/modified
	dir2/untracked
	dir3/untracked1
	dir3/untracked2
	untracked

EOF
	git status -uall >output &&
	test_i18ncmp expect output
'

test_expect_success 'status (status.showUntrackedFiles all)' '
	test_config status.showuntrackedfiles all &&
	git status >output &&
	test_i18ncmp expect output
'

test_expect_success 'teardown dir3' '
	rm -rf dir3
'

cat >expect <<EOF
 M dir1/modified
A  dir2/added
?? dir1/untracked
?? dir2/modified
?? dir2/untracked
?? untracked
EOF
test_expect_success 'status -s -uall' '
	test_unconfig status.showuntrackedfiles &&
	git status -s -uall >output &&
	test_cmp expect output
'
test_expect_success 'status -s (status.showUntrackedFiles all)' '
	test_config status.showuntrackedfiles all &&
	git status -s >output &&
	rm -rf dir3 &&
	test_cmp expect output
'

test_expect_success 'status with relative paths' '
	cat >expect <<\EOF &&
On branch master
Your branch and '\''upstream'\'' have diverged,
and have 1 and 2 different commits each, respectively.
  (use "git pull" to merge the remote branch into yours)

Changes to be committed:
  (use "git reset HEAD <file>..." to unstage)

	new file:   ../dir2/added

Changes not staged for commit:
  (use "git add <file>..." to update what will be committed)
  (use "git checkout -- <file>..." to discard changes in working directory)

	modified:   modified

Untracked files:
  (use "git add <file>..." to include in what will be committed)

	untracked
	../dir2/modified
	../dir2/untracked
	../untracked

EOF
	(cd dir1 && git status) >output &&
	test_i18ncmp expect output
'

cat >expect <<\EOF
 M modified
A  ../dir2/added
?? untracked
?? ../dir2/modified
?? ../dir2/untracked
?? ../untracked
EOF
test_expect_success 'status -s with relative paths' '

	(cd dir1 && git status -s) >output &&
	test_cmp expect output

'

cat >expect <<\EOF
 M dir1/modified
A  dir2/added
?? dir1/untracked
?? dir2/modified
?? dir2/untracked
?? untracked
EOF

test_expect_success 'status --porcelain ignores relative paths setting' '

	(cd dir1 && git status --porcelain) >output &&
	test_cmp expect output

'

test_expect_success 'setup unique colors' '

	git config status.color.untracked blue &&
	git config status.color.branch green &&
	git config status.color.localBranch yellow &&
	git config status.color.remoteBranch cyan

'

test_expect_success TTY 'status with color.ui' '
	cat >expect <<\EOF &&
On branch <GREEN>master<RESET>
Your branch and '\''upstream'\'' have diverged,
and have 1 and 2 different commits each, respectively.
  (use "git pull" to merge the remote branch into yours)

Changes to be committed:
  (use "git reset HEAD <file>..." to unstage)

	<GREEN>new file:   dir2/added<RESET>

Changes not staged for commit:
  (use "git add <file>..." to update what will be committed)
  (use "git checkout -- <file>..." to discard changes in working directory)

	<RED>modified:   dir1/modified<RESET>

Untracked files:
  (use "git add <file>..." to include in what will be committed)

	<BLUE>dir1/untracked<RESET>
	<BLUE>dir2/modified<RESET>
	<BLUE>dir2/untracked<RESET>
	<BLUE>untracked<RESET>

EOF
	test_config color.ui auto &&
	test_terminal git status | test_decode_color >output &&
	test_i18ncmp expect output
'

test_expect_success TTY 'status with color.status' '
	test_config color.status auto &&
	test_terminal git status | test_decode_color >output &&
	test_i18ncmp expect output
'

cat >expect <<\EOF
 <RED>M<RESET> dir1/modified
<GREEN>A<RESET>  dir2/added
<BLUE>??<RESET> dir1/untracked
<BLUE>??<RESET> dir2/modified
<BLUE>??<RESET> dir2/untracked
<BLUE>??<RESET> untracked
EOF

test_expect_success TTY 'status -s with color.ui' '

	git config color.ui auto &&
	test_terminal git status -s | test_decode_color >output &&
	test_cmp expect output

'

test_expect_success TTY 'status -s with color.status' '

	git config --unset color.ui &&
	git config color.status auto &&
	test_terminal git status -s | test_decode_color >output &&
	test_cmp expect output

'

cat >expect <<\EOF
## <YELLOW>master<RESET>...<CYAN>upstream<RESET> [ahead <YELLOW>1<RESET>, behind <CYAN>2<RESET>]
 <RED>M<RESET> dir1/modified
<GREEN>A<RESET>  dir2/added
<BLUE>??<RESET> dir1/untracked
<BLUE>??<RESET> dir2/modified
<BLUE>??<RESET> dir2/untracked
<BLUE>??<RESET> untracked
EOF

test_expect_success TTY 'status -s -b with color.status' '

	test_terminal git status -s -b | test_decode_color >output &&
	test_i18ncmp expect output

'

cat >expect <<\EOF
 M dir1/modified
A  dir2/added
?? dir1/untracked
?? dir2/modified
?? dir2/untracked
?? untracked
EOF

test_expect_success TTY 'status --porcelain ignores color.ui' '

	git config --unset color.status &&
	git config color.ui auto &&
	test_terminal git status --porcelain | test_decode_color >output &&
	test_cmp expect output

'

test_expect_success TTY 'status --porcelain ignores color.status' '

	git config --unset color.ui &&
	git config color.status auto &&
	test_terminal git status --porcelain | test_decode_color >output &&
	test_cmp expect output

'

# recover unconditionally from color tests
git config --unset color.status
git config --unset color.ui

test_expect_success 'status --porcelain respects -b' '

	git status --porcelain -b >output &&
	{
		echo "## master...upstream [ahead 1, behind 2]" &&
		cat expect
	} >tmp &&
	mv tmp expect &&
	test_cmp expect output

'



test_expect_success 'status without relative paths' '
	cat >expect <<\EOF &&
On branch master
Your branch and '\''upstream'\'' have diverged,
and have 1 and 2 different commits each, respectively.
  (use "git pull" to merge the remote branch into yours)

Changes to be committed:
  (use "git reset HEAD <file>..." to unstage)

	new file:   dir2/added

Changes not staged for commit:
  (use "git add <file>..." to update what will be committed)
  (use "git checkout -- <file>..." to discard changes in working directory)

	modified:   dir1/modified

Untracked files:
  (use "git add <file>..." to include in what will be committed)

	dir1/untracked
	dir2/modified
	dir2/untracked
	untracked

EOF
	test_config status.relativePaths false &&
	(cd dir1 && git status) >output &&
	test_i18ncmp expect output

'

cat >expect <<\EOF
 M dir1/modified
A  dir2/added
?? dir1/untracked
?? dir2/modified
?? dir2/untracked
?? untracked
EOF

test_expect_success 'status -s without relative paths' '

	test_config status.relativePaths false &&
	(cd dir1 && git status -s) >output &&
	test_cmp expect output

'

test_expect_success 'dry-run of partial commit excluding new file in index' '
	cat >expect <<EOF &&
On branch master
Your branch and '\''upstream'\'' have diverged,
and have 1 and 2 different commits each, respectively.
  (use "git pull" to merge the remote branch into yours)

Changes to be committed:
  (use "git reset HEAD <file>..." to unstage)

	modified:   dir1/modified

Untracked files:
  (use "git add <file>..." to include in what will be committed)

	dir1/untracked
	dir2/
	untracked

EOF
	git commit --dry-run dir1/modified >output &&
	test_i18ncmp expect output
'

cat >expect <<EOF
:100644 100644 $EMPTY_BLOB 0000000000000000000000000000000000000000 M	dir1/modified
EOF
test_expect_success 'status refreshes the index' '
	touch dir2/added &&
	git status &&
	git diff-files >output &&
	test_cmp expect output
'

test_expect_success 'setup status submodule summary' '
	test_create_repo sm && (
		cd sm &&
		>foo &&
		git add foo &&
		git commit -m "Add foo"
	) &&
	git add sm
'

test_expect_success 'status submodule summary is disabled by default' '
	cat >expect <<EOF &&
On branch master
Your branch and '\''upstream'\'' have diverged,
and have 1 and 2 different commits each, respectively.
  (use "git pull" to merge the remote branch into yours)

Changes to be committed:
  (use "git reset HEAD <file>..." to unstage)

	new file:   dir2/added
	new file:   sm

Changes not staged for commit:
  (use "git add <file>..." to update what will be committed)
  (use "git checkout -- <file>..." to discard changes in working directory)

	modified:   dir1/modified

Untracked files:
  (use "git add <file>..." to include in what will be committed)

	dir1/untracked
	dir2/modified
	dir2/untracked
	untracked

EOF
	git status >output &&
	test_i18ncmp expect output
'

# we expect the same as the previous test
test_expect_success 'status --untracked-files=all does not show submodule' '
	git status --untracked-files=all >output &&
	test_i18ncmp expect output
'

cat >expect <<EOF
 M dir1/modified
A  dir2/added
A  sm
?? dir1/untracked
?? dir2/modified
?? dir2/untracked
?? untracked
EOF
test_expect_success 'status -s submodule summary is disabled by default' '
	git status -s >output &&
	test_cmp expect output
'

# we expect the same as the previous test
test_expect_success 'status -s --untracked-files=all does not show submodule' '
	git status -s --untracked-files=all >output &&
	test_cmp expect output
'

head=$(cd sm && git rev-parse --short=7 --verify HEAD)

test_expect_success 'status submodule summary' '
	cat >expect <<EOF &&
On branch master
Your branch and '\''upstream'\'' have diverged,
and have 1 and 2 different commits each, respectively.
  (use "git pull" to merge the remote branch into yours)

Changes to be committed:
  (use "git reset HEAD <file>..." to unstage)

	new file:   dir2/added
	new file:   sm

Changes not staged for commit:
  (use "git add <file>..." to update what will be committed)
  (use "git checkout -- <file>..." to discard changes in working directory)

	modified:   dir1/modified

Submodule changes to be committed:

* sm 0000000...$head (1):
  > Add foo

Untracked files:
  (use "git add <file>..." to include in what will be committed)

	dir1/untracked
	dir2/modified
	dir2/untracked
	untracked

EOF
	git config status.submodulesummary 10 &&
	git status >output &&
	test_i18ncmp expect output
'

test_expect_success 'status submodule summary with status.displayCommentPrefix=false' '
	strip_comments expect &&
	git -c status.displayCommentPrefix=false status >output &&
	test_i18ncmp expect output
'

test_expect_success 'commit with submodule summary ignores status.displayCommentPrefix' '
	commit_template_commented
'

cat >expect <<EOF
 M dir1/modified
A  dir2/added
A  sm
?? dir1/untracked
?? dir2/modified
?? dir2/untracked
?? untracked
EOF
test_expect_success 'status -s submodule summary' '
	git status -s >output &&
	test_cmp expect output
'

test_expect_success 'status submodule summary (clean submodule): commit' '
	cat >expect <<EOF &&
On branch master
Your branch and '\''upstream'\'' have diverged,
and have 2 and 2 different commits each, respectively.
  (use "git pull" to merge the remote branch into yours)

Changes not staged for commit:
  (use "git add <file>..." to update what will be committed)
  (use "git checkout -- <file>..." to discard changes in working directory)

	modified:   dir1/modified

Untracked files:
  (use "git add <file>..." to include in what will be committed)

	dir1/untracked
	dir2/modified
	dir2/untracked
	untracked

no changes added to commit (use "git add" and/or "git commit -a")
EOF
	git commit -m "commit submodule" &&
	git config status.submodulesummary 10 &&
	test_must_fail git commit --dry-run >output &&
	test_i18ncmp expect output &&
	git status >output &&
	test_i18ncmp expect output
'

cat >expect <<EOF
 M dir1/modified
?? dir1/untracked
?? dir2/modified
?? dir2/untracked
?? untracked
EOF
test_expect_success 'status -s submodule summary (clean submodule)' '
	git status -s >output &&
	test_cmp expect output
'

test_expect_success 'status -z implies porcelain' '
	git status --porcelain |
	perl -pe "s/\012/\000/g" >expect &&
	git status -z >output &&
	test_cmp expect output
'

test_expect_success 'commit --dry-run submodule summary (--amend)' '
	cat >expect <<EOF &&
On branch master
Your branch and '\''upstream'\'' have diverged,
and have 2 and 2 different commits each, respectively.
  (use "git pull" to merge the remote branch into yours)

Changes to be committed:
  (use "git reset HEAD^1 <file>..." to unstage)

	new file:   dir2/added
	new file:   sm

Changes not staged for commit:
  (use "git add <file>..." to update what will be committed)
  (use "git checkout -- <file>..." to discard changes in working directory)

	modified:   dir1/modified

Submodule changes to be committed:

* sm 0000000...$head (1):
  > Add foo

Untracked files:
  (use "git add <file>..." to include in what will be committed)

	dir1/untracked
	dir2/modified
	dir2/untracked
	untracked

EOF
	git config status.submodulesummary 10 &&
	git commit --dry-run --amend >output &&
	test_i18ncmp expect output
'

test_expect_success POSIXPERM,SANITY 'status succeeds in a read-only repository' '
	(
		chmod a-w .git &&
		# make dir1/tracked stat-dirty
		>dir1/tracked1 && mv -f dir1/tracked1 dir1/tracked &&
		git status -s >output &&
		! grep dir1/tracked output &&
		# make sure "status" succeeded without writing index out
		git diff-files | grep dir1/tracked
	)
	status=$?
	chmod 775 .git
	(exit $status)
'

(cd sm && echo > bar && git add bar && git commit -q -m 'Add bar') && git add sm
new_head=$(cd sm && git rev-parse --short=7 --verify HEAD)
touch .gitmodules

test_expect_success '--ignore-submodules=untracked suppresses submodules with untracked content' '
	cat > expect << EOF &&
On branch master
Your branch and '\''upstream'\'' have diverged,
and have 2 and 2 different commits each, respectively.
  (use "git pull" to merge the remote branch into yours)

Changes to be committed:
  (use "git reset HEAD <file>..." to unstage)

	modified:   sm

Changes not staged for commit:
  (use "git add <file>..." to update what will be committed)
  (use "git checkout -- <file>..." to discard changes in working directory)

	modified:   dir1/modified

Submodule changes to be committed:

* sm $head...$new_head (1):
  > Add bar

Untracked files:
  (use "git add <file>..." to include in what will be committed)

	.gitmodules
	dir1/untracked
	dir2/modified
	dir2/untracked
	untracked

EOF
	echo modified  sm/untracked &&
	git status --ignore-submodules=untracked >output &&
	test_i18ncmp expect output
'

test_expect_success '.gitmodules ignore=untracked suppresses submodules with untracked content' '
	test_config diff.ignoreSubmodules dirty &&
	git status >output &&
	test_i18ncmp expect output &&
	git config --add -f .gitmodules submodule.subname.ignore untracked &&
	git config --add -f .gitmodules submodule.subname.path sm &&
	git status >output &&
	test_i18ncmp expect output &&
	git config -f .gitmodules  --remove-section submodule.subname
'

test_expect_success '.git/config ignore=untracked suppresses submodules with untracked content' '
	git config --add -f .gitmodules submodule.subname.ignore none &&
	git config --add -f .gitmodules submodule.subname.path sm &&
	git config --add submodule.subname.ignore untracked &&
	git config --add submodule.subname.path sm &&
	git status >output &&
	test_i18ncmp expect output &&
	git config --remove-section submodule.subname &&
	git config --remove-section -f .gitmodules submodule.subname
'

test_expect_success '--ignore-submodules=dirty suppresses submodules with untracked content' '
	git status --ignore-submodules=dirty >output &&
	test_i18ncmp expect output
'

test_expect_success '.gitmodules ignore=dirty suppresses submodules with untracked content' '
	test_config diff.ignoreSubmodules dirty &&
	git status >output &&
	! test -s actual &&
	git config --add -f .gitmodules submodule.subname.ignore dirty &&
	git config --add -f .gitmodules submodule.subname.path sm &&
	git status >output &&
	test_i18ncmp expect output &&
	git config -f .gitmodules  --remove-section submodule.subname
'

test_expect_success '.git/config ignore=dirty suppresses submodules with untracked content' '
	git config --add -f .gitmodules submodule.subname.ignore none &&
	git config --add -f .gitmodules submodule.subname.path sm &&
	git config --add submodule.subname.ignore dirty &&
	git config --add submodule.subname.path sm &&
	git status >output &&
	test_i18ncmp expect output &&
	git config --remove-section submodule.subname &&
	git config -f .gitmodules  --remove-section submodule.subname
'

test_expect_success '--ignore-submodules=dirty suppresses submodules with modified content' '
	echo modified >sm/foo &&
	git status --ignore-submodules=dirty >output &&
	test_i18ncmp expect output
'

test_expect_success '.gitmodules ignore=dirty suppresses submodules with modified content' '
	git config --add -f .gitmodules submodule.subname.ignore dirty &&
	git config --add -f .gitmodules submodule.subname.path sm &&
	git status >output &&
	test_i18ncmp expect output &&
	git config -f .gitmodules  --remove-section submodule.subname
'

test_expect_success '.git/config ignore=dirty suppresses submodules with modified content' '
	git config --add -f .gitmodules submodule.subname.ignore none &&
	git config --add -f .gitmodules submodule.subname.path sm &&
	git config --add submodule.subname.ignore dirty &&
	git config --add submodule.subname.path sm &&
	git status >output &&
	test_i18ncmp expect output &&
	git config --remove-section submodule.subname &&
	git config -f .gitmodules  --remove-section submodule.subname
'

test_expect_success "--ignore-submodules=untracked doesn't suppress submodules with modified content" '
	cat > expect << EOF &&
On branch master
Your branch and '\''upstream'\'' have diverged,
and have 2 and 2 different commits each, respectively.
  (use "git pull" to merge the remote branch into yours)

Changes to be committed:
  (use "git reset HEAD <file>..." to unstage)

	modified:   sm

Changes not staged for commit:
  (use "git add <file>..." to update what will be committed)
  (use "git checkout -- <file>..." to discard changes in working directory)
  (commit or discard the untracked or modified content in submodules)

	modified:   dir1/modified
	modified:   sm (modified content)

Submodule changes to be committed:

* sm $head...$new_head (1):
  > Add bar

Untracked files:
  (use "git add <file>..." to include in what will be committed)

	.gitmodules
	dir1/untracked
	dir2/modified
	dir2/untracked
	untracked

EOF
	git status --ignore-submodules=untracked > output &&
	test_i18ncmp expect output
'

test_expect_success ".gitmodules ignore=untracked doesn't suppress submodules with modified content" '
	git config --add -f .gitmodules submodule.subname.ignore untracked &&
	git config --add -f .gitmodules submodule.subname.path sm &&
	git status >output &&
	test_i18ncmp expect output &&
	git config -f .gitmodules  --remove-section submodule.subname
'

test_expect_success ".git/config ignore=untracked doesn't suppress submodules with modified content" '
	git config --add -f .gitmodules submodule.subname.ignore none &&
	git config --add -f .gitmodules submodule.subname.path sm &&
	git config --add submodule.subname.ignore untracked &&
	git config --add submodule.subname.path sm &&
	git status >output &&
	test_i18ncmp expect output &&
	git config --remove-section submodule.subname &&
	git config -f .gitmodules  --remove-section submodule.subname
'

head2=$(cd sm && git commit -q -m "2nd commit" foo && git rev-parse --short=7 --verify HEAD)

test_expect_success "--ignore-submodules=untracked doesn't suppress submodule summary" '
	cat > expect << EOF &&
On branch master
Your branch and '\''upstream'\'' have diverged,
and have 2 and 2 different commits each, respectively.
  (use "git pull" to merge the remote branch into yours)

Changes to be committed:
  (use "git reset HEAD <file>..." to unstage)

	modified:   sm

Changes not staged for commit:
  (use "git add <file>..." to update what will be committed)
  (use "git checkout -- <file>..." to discard changes in working directory)

	modified:   dir1/modified
	modified:   sm (new commits)

Submodule changes to be committed:

* sm $head...$new_head (1):
  > Add bar

Submodules changed but not updated:

* sm $new_head...$head2 (1):
  > 2nd commit

Untracked files:
  (use "git add <file>..." to include in what will be committed)

	.gitmodules
	dir1/untracked
	dir2/modified
	dir2/untracked
	untracked

EOF
	git status --ignore-submodules=untracked > output &&
	test_i18ncmp expect output
'

test_expect_success ".gitmodules ignore=untracked doesn't suppress submodule summary" '
	git config --add -f .gitmodules submodule.subname.ignore untracked &&
	git config --add -f .gitmodules submodule.subname.path sm &&
	git status >output &&
	test_i18ncmp expect output &&
	git config -f .gitmodules  --remove-section submodule.subname
'

test_expect_success ".git/config ignore=untracked doesn't suppress submodule summary" '
	git config --add -f .gitmodules submodule.subname.ignore none &&
	git config --add -f .gitmodules submodule.subname.path sm &&
	git config --add submodule.subname.ignore untracked &&
	git config --add submodule.subname.path sm &&
	git status >output &&
	test_i18ncmp expect output &&
	git config --remove-section submodule.subname &&
	git config -f .gitmodules  --remove-section submodule.subname
'

test_expect_success "--ignore-submodules=dirty doesn't suppress submodule summary" '
	git status --ignore-submodules=dirty > output &&
	test_i18ncmp expect output
'
test_expect_success ".gitmodules ignore=dirty doesn't suppress submodule summary" '
	git config --add -f .gitmodules submodule.subname.ignore dirty &&
	git config --add -f .gitmodules submodule.subname.path sm &&
	git status >output &&
	test_i18ncmp expect output &&
	git config -f .gitmodules  --remove-section submodule.subname
'

test_expect_success ".git/config ignore=dirty doesn't suppress submodule summary" '
	git config --add -f .gitmodules submodule.subname.ignore none &&
	git config --add -f .gitmodules submodule.subname.path sm &&
	git config --add submodule.subname.ignore dirty &&
	git config --add submodule.subname.path sm &&
	git status >output &&
	test_i18ncmp expect output &&
	git config --remove-section submodule.subname &&
	git config -f .gitmodules  --remove-section submodule.subname
'

cat > expect << EOF
; On branch master
; Your branch and 'upstream' have diverged,
; and have 2 and 2 different commits each, respectively.
;   (use "git pull" to merge the remote branch into yours)
;
; Changes to be committed:
;   (use "git reset HEAD <file>..." to unstage)
;
;	modified:   sm
;
; Changes not staged for commit:
;   (use "git add <file>..." to update what will be committed)
;   (use "git checkout -- <file>..." to discard changes in working directory)
;
;	modified:   dir1/modified
;	modified:   sm (new commits)
;
; Submodule changes to be committed:
;
; * sm $head...$new_head (1):
;   > Add bar
;
; Submodules changed but not updated:
;
; * sm $new_head...$head2 (1):
;   > 2nd commit
;
; Untracked files:
;   (use "git add <file>..." to include in what will be committed)
;
;	.gitmodules
;	dir1/untracked
;	dir2/modified
;	dir2/untracked
;	untracked
;
EOF

test_expect_success "status (core.commentchar with submodule summary)" '
	test_config core.commentchar ";" &&
	git -c status.displayCommentPrefix=true status >output &&
	test_i18ncmp expect output
'

test_expect_success "status (core.commentchar with two chars with submodule summary)" '
	test_config core.commentchar ";;" &&
	test_must_fail git -c status.displayCommentPrefix=true status
'

test_expect_success "--ignore-submodules=all suppresses submodule summary" '
	cat > expect << EOF &&
On branch master
Your branch and '\''upstream'\'' have diverged,
and have 2 and 2 different commits each, respectively.
  (use "git pull" to merge the remote branch into yours)

Changes not staged for commit:
  (use "git add <file>..." to update what will be committed)
  (use "git checkout -- <file>..." to discard changes in working directory)

	modified:   dir1/modified

Untracked files:
  (use "git add <file>..." to include in what will be committed)

	.gitmodules
	dir1/untracked
	dir2/modified
	dir2/untracked
	untracked

no changes added to commit (use "git add" and/or "git commit -a")
EOF
	git status --ignore-submodules=all > output &&
	test_i18ncmp expect output
'

test_expect_success '.gitmodules ignore=all suppresses unstaged submodule summary' '
	cat > expect << EOF &&
On branch master
Your branch and '\''upstream'\'' have diverged,
and have 2 and 2 different commits each, respectively.
  (use "git pull" to merge the remote branch into yours)

Changes to be committed:
  (use "git reset HEAD <file>..." to unstage)

	modified:   sm

Changes not staged for commit:
  (use "git add <file>..." to update what will be committed)
  (use "git checkout -- <file>..." to discard changes in working directory)

	modified:   dir1/modified

Untracked files:
  (use "git add <file>..." to include in what will be committed)

	.gitmodules
	dir1/untracked
	dir2/modified
	dir2/untracked
	untracked

EOF
	git config --add -f .gitmodules submodule.subname.ignore all &&
	git config --add -f .gitmodules submodule.subname.path sm &&
	git status > output &&
	test_i18ncmp expect output &&
	git config -f .gitmodules  --remove-section submodule.subname
'

test_expect_success '.git/config ignore=all suppresses unstaged submodule summary' '
	git config --add -f .gitmodules submodule.subname.ignore none &&
	git config --add -f .gitmodules submodule.subname.path sm &&
	git config --add submodule.subname.ignore all &&
	git config --add submodule.subname.path sm &&
	git status > output &&
	test_i18ncmp expect output &&
	git config --remove-section submodule.subname &&
	git config -f .gitmodules  --remove-section submodule.subname
'

test_expect_success 'setup of test environment' '
	git config status.showUntrackedFiles no &&
	git status -s >expected_short &&
	git status --no-short >expected_noshort
'

test_expect_success '"status.short=true" same as "-s"' '
	git -c status.short=true status >actual &&
	test_cmp expected_short actual
'

test_expect_success '"status.short=true" weaker than "--no-short"' '
	git -c status.short=true status --no-short >actual &&
	test_cmp expected_noshort actual
'

test_expect_success '"status.short=false" same as "--no-short"' '
	git -c status.short=false status >actual &&
	test_cmp expected_noshort actual
'

test_expect_success '"status.short=false" weaker than "-s"' '
	git -c status.short=false status -s >actual &&
	test_cmp expected_short actual
'

test_expect_success '"status.branch=true" same as "-b"' '
	git status -sb >expected_branch &&
	git -c status.branch=true status -s >actual &&
	test_cmp expected_branch actual
'

test_expect_success '"status.branch=true" different from "--no-branch"' '
	git status -s --no-branch  >expected_nobranch &&
	git -c status.branch=true status -s >actual &&
	test_must_fail test_cmp expected_nobranch actual
'

test_expect_success '"status.branch=true" weaker than "--no-branch"' '
	git -c status.branch=true status -s --no-branch >actual &&
	test_cmp expected_nobranch actual
'

test_expect_success '"status.branch=true" weaker than "--porcelain"' '
       git -c status.branch=true status --porcelain >actual &&
       test_cmp expected_nobranch actual
'

test_expect_success '"status.branch=false" same as "--no-branch"' '
	git -c status.branch=false status -s >actual &&
	test_cmp expected_nobranch actual
'

test_expect_success '"status.branch=false" weaker than "-b"' '
	git -c status.branch=false status -sb >actual &&
	test_cmp expected_branch actual
'

test_expect_success 'Restore default test environment' '
	git config --unset status.showUntrackedFiles
'

test_expect_success 'git commit will commit a staged but ignored submodule' '
	git config --add -f .gitmodules submodule.subname.ignore all &&
	git config --add -f .gitmodules submodule.subname.path sm &&
	git config --add submodule.subname.ignore all &&
	git status -s --ignore-submodules=dirty >output &&
	test_i18ngrep "^M. sm" output &&
	GIT_EDITOR="echo hello >>\"\$1\"" &&
	export GIT_EDITOR &&
	git commit -uno &&
	git status -s --ignore-submodules=dirty >output &&
	test_i18ngrep ! "^M. sm" output
'

test_expect_success 'git commit --dry-run will show a staged but ignored submodule' '
	git reset HEAD^ &&
	git add sm &&
	cat >expect << EOF &&
On branch master
Your branch and '\''upstream'\'' have diverged,
and have 2 and 2 different commits each, respectively.
  (use "git pull" to merge the remote branch into yours)

Changes to be committed:
  (use "git reset HEAD <file>..." to unstage)

	modified:   sm

Changes not staged for commit:
  (use "git add <file>..." to update what will be committed)
  (use "git checkout -- <file>..." to discard changes in working directory)

	modified:   dir1/modified

Untracked files not listed (use -u option to show untracked files)
EOF
	git commit -uno --dry-run >output &&
	test_i18ncmp expect output &&
	git status -s --ignore-submodules=dirty >output &&
	test_i18ngrep "^M. sm" output
'

test_expect_success 'git commit -m will commit a staged but ignored submodule' '
	git commit -uno -m message &&
	git status -s --ignore-submodules=dirty >output &&
	test_i18ngrep ! "^M. sm" output &&
	git config --remove-section submodule.subname &&
	git config -f .gitmodules  --remove-section submodule.subname
'

test_expect_success 'show stash info with "--show-stash"' '
	git reset --hard &&
	git stash clear &&
	echo 1 >file &&
	git add file &&
	git stash &&
	git status >expected_default &&
	git status --show-stash >expected_with_stash &&
	test_i18ngrep "^Your stash currently has 1 entry$" expected_with_stash
'

test_expect_success 'no stash info with "--show-stash --no-show-stash"' '
	git status --show-stash --no-show-stash >expected_without_stash &&
	test_cmp expected_default expected_without_stash
'

test_expect_success '"status.showStash=false" weaker than "--show-stash"' '
	git -c status.showStash=false status --show-stash >actual &&
	test_cmp expected_with_stash actual
'

test_expect_success '"status.showStash=true" weaker than "--no-show-stash"' '
	git -c status.showStash=true status --no-show-stash >actual &&
	test_cmp expected_without_stash actual
'

test_expect_success 'no additionnal info if no stash entries' '
	git stash clear &&
	git -c status.showStash=true status >actual &&
	test_cmp expected_without_stash actual
'

test_expect_success '"No commits yet" should be noted in status output' '
	git checkout --orphan empty-branch-1 &&
	git status >output &&
	test_i18ngrep "No commits yet" output
'

test_expect_success '"No commits yet" should not be noted in status output' '
	git checkout --orphan empty-branch-2 &&
	test_commit test-commit-1 &&
	git status >output &&
	test_i18ngrep ! "No commits yet" output
'

test_expect_success '"Initial commit" should be noted in commit template' '
	git checkout --orphan empty-branch-3 &&
	touch to_be_committed_1 &&
	git add to_be_committed_1 &&
	git commit --dry-run >output &&
	test_i18ngrep "Initial commit" output
'

test_expect_success '"Initial commit" should not be noted in commit template' '
	git checkout --orphan empty-branch-4 &&
	test_commit test-commit-2 &&
	touch to_be_committed_2 &&
	git add to_be_committed_2 &&
	git commit --dry-run >output &&
	test_i18ngrep ! "Initial commit" output
'

test_expect_success '--no-optional-locks prevents index update' '
	test-tool chmtime =1234567890 .git/index &&
	git --no-optional-locks status &&
<<<<<<< HEAD
	test-tool chmtime -v +0 .git/index >out &&
	grep ^1234567890 out &&
	git status &&
	test-tool chmtime -v +0 .git/index >out &&
=======
	test-chmtime --get .git/index >out &&
	grep ^1234567890 out &&
	git status &&
	test-chmtime --get .git/index >out &&
>>>>>>> decf711f
	! grep ^1234567890 out
'

test_done<|MERGE_RESOLUTION|>--- conflicted
+++ resolved
@@ -1674,17 +1674,10 @@
 test_expect_success '--no-optional-locks prevents index update' '
 	test-tool chmtime =1234567890 .git/index &&
 	git --no-optional-locks status &&
-<<<<<<< HEAD
-	test-tool chmtime -v +0 .git/index >out &&
+	test-tool chmtime --get .git/index >out &&
 	grep ^1234567890 out &&
 	git status &&
-	test-tool chmtime -v +0 .git/index >out &&
-=======
-	test-chmtime --get .git/index >out &&
-	grep ^1234567890 out &&
-	git status &&
-	test-chmtime --get .git/index >out &&
->>>>>>> decf711f
+	test-tool chmtime --get .git/index >out &&
 	! grep ^1234567890 out
 '
 

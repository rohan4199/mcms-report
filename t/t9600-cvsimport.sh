#!/bin/sh

test_description='git cvsimport basic tests'
. ./lib-cvs.sh

test_expect_success PERL 'setup cvsroot environment' '
	CVSROOT=$(pwd)/cvsroot &&
	export CVSROOT
'

test_expect_success PERL 'setup cvsroot' '$CVS init'

test_expect_success PERL 'setup a cvs module' '

	mkdir "$CVSROOT/module" &&
	$CVS co -d module-cvs module &&
	(cd module-cvs &&
	cat <<EOF >o_fortuna &&
O Fortuna
velut luna
statu variabilis,

semper crescis
aut decrescis;
vita detestabilis

nunc obdurat
et tunc curat
ludo mentis aciem,

egestatem,
potestatem
dissolvit ut glaciem.
EOF
	$CVS add o_fortuna &&
	cat <<EOF >message &&
add "O Fortuna" lyrics

These public domain lyrics make an excellent sample text.
EOF
	$CVS commit -F message
	)
'

test_expect_success PERL 'import a trivial module' '

	git cvsimport -a -R -z 0 -C module-git module &&
	test_cmp module-cvs/o_fortuna module-git/o_fortuna

'

<<<<<<< HEAD
test_expect_success PERL 'pack refs' 'cd module-git && git gc && cd ..'
=======
test_expect_success 'pack refs' '(cd module-git && git gc)'
>>>>>>> fd4ec4f2

test_expect_success PERL 'initial import has correct .git/cvs-revisions' '

	(cd module-git &&
	 git log --format="o_fortuna 1.1 %H" -1) > expected &&
	test_cmp expected module-git/.git/cvs-revisions
'

<<<<<<< HEAD
test_expect_success PERL 'update cvs module' '

	cd module-cvs &&
=======
test_expect_success 'update cvs module' '
	(cd module-cvs &&
>>>>>>> fd4ec4f2
	cat <<EOF >o_fortuna &&
O Fortune,
like the moon
you are changeable,

ever waxing
and waning;
hateful life

first oppresses
and then soothes
as fancy takes it;

poverty
and power
it melts them like ice.
EOF
	cat <<EOF >message &&
translate to English

My Latin is terrible.
EOF
	$CVS commit -F message
	)
'

test_expect_success PERL 'update git module' '

	(cd module-git &&
	git cvsimport -a -R -z 0 module &&
	git merge origin
	) &&
	test_cmp module-cvs/o_fortuna module-git/o_fortuna

'

test_expect_success PERL 'update has correct .git/cvs-revisions' '

	(cd module-git &&
	 git log --format="o_fortuna 1.1 %H" -1 HEAD^ &&
	 git log --format="o_fortuna 1.2 %H" -1 HEAD) > expected &&
	test_cmp expected module-git/.git/cvs-revisions
'

test_expect_success PERL 'update cvs module' '

	(cd module-cvs &&
		echo 1 >tick &&
		$CVS add tick &&
		$CVS commit -m 1
	)
'

test_expect_success PERL 'cvsimport.module config works' '

	(cd module-git &&
		git config cvsimport.module module &&
		git cvsimport -a -R -z0 &&
		git merge origin
	) &&
	test_cmp module-cvs/tick module-git/tick

'

test_expect_success PERL 'second update has correct .git/cvs-revisions' '

	(cd module-git &&
	 git log --format="o_fortuna 1.1 %H" -1 HEAD^^ &&
	 git log --format="o_fortuna 1.2 %H" -1 HEAD^
	 git log --format="tick 1.1 %H" -1 HEAD) > expected &&
	test_cmp expected module-git/.git/cvs-revisions
'

test_expect_success PERL 'import from a CVS working tree' '

	$CVS co -d import-from-wt module &&
	(cd import-from-wt &&
		git cvsimport -a -z0 &&
		echo 1 >expect &&
		git log -1 --pretty=format:%s%n >actual &&
		test_cmp actual expect
	)

'

test_expect_success PERL 'no .git/cvs-revisions created by default' '

	! test -e import-from-wt/.git/cvs-revisions

'

test_expect_success PERL 'test entire HEAD' 'test_cmp_branch_tree master'

test_done<|MERGE_RESOLUTION|>--- conflicted
+++ resolved
@@ -49,11 +49,7 @@
 
 '
 
-<<<<<<< HEAD
-test_expect_success PERL 'pack refs' 'cd module-git && git gc && cd ..'
-=======
-test_expect_success 'pack refs' '(cd module-git && git gc)'
->>>>>>> fd4ec4f2
+test_expect_success PERL 'pack refs' '(cd module-git && git gc)'
 
 test_expect_success PERL 'initial import has correct .git/cvs-revisions' '
 
@@ -62,14 +58,8 @@
 	test_cmp expected module-git/.git/cvs-revisions
 '
 
-<<<<<<< HEAD
 test_expect_success PERL 'update cvs module' '
-
-	cd module-cvs &&
-=======
-test_expect_success 'update cvs module' '
 	(cd module-cvs &&
->>>>>>> fd4ec4f2
 	cat <<EOF >o_fortuna &&
 O Fortune,
 like the moon

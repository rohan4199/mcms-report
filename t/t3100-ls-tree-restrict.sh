--- conflicted
+++ resolved
@@ -23,9 +23,9 @@
 		test "$1" = -s && shift
 		date > "$2"
 	}
-	function diff () {
+	test_cmp () {
 		sed s/^120000/100644/ < "$1" > "$1".doof
-		git diff "$1".doof "$2"
+		diff "$1".doof "$2"
 	}
 }
 
@@ -47,11 +47,7 @@
 _x40="$_x40$_x40$_x40$_x40$_x40$_x40$_x40$_x40"
 test_output () {
     sed -e "s/ $_x40	/ X	/" <current >check
-<<<<<<< HEAD
-    diff expected check
-=======
     test_cmp expected check
->>>>>>> 02c17196
 }
 
 test_expect_success \

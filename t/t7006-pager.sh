--- conflicted
+++ resolved
@@ -164,13 +164,6 @@
 	test_set_prereq SIMPLEPAGERTTY
 fi
 
-<<<<<<< HEAD
-test_expect_success SIMPLEPAGERTTY 'default pager is used by default' '
-	unset PAGER GIT_PAGER;
-	test_might_fail git config --unset core.pager &&
-	rm -f default_pager_used ||
-	cleanup_fail &&
-=======
 # Use this helper to make it easy for the caller of your
 # terminal-using function to specify whether it should fail.
 # If you write
@@ -202,12 +195,11 @@
 	cmd=$1
 	full_command="$full_command $1"
 }
->>>>>>> 030149a4
 
 test_default_pager() {
 	parse_args "$@"
 
-	$test_expectation SIMPLEPAGER "$cmd - default pager is used by default" "
+	$test_expectation SIMPLEPAGERTTY "$cmd - default pager is used by default" "
 		unset PAGER GIT_PAGER;
 		test_might_fail git config --unset core.pager &&
 		rm -f default_pager_used ||

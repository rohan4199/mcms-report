--- conflicted
+++ resolved
@@ -255,7 +255,14 @@
 	test_cmp expected actual
 '
 
-<<<<<<< HEAD
+test_expect_success 'Check format of strftime-local date fields' '
+	echo "my date is 2006-07-03" >expected &&
+	git for-each-ref \
+	  --format="%(authordate:format-local:my date is %Y-%m-%d)" \
+	  refs/heads >actual &&
+	test_cmp expected actual
+'
+
 test_expect_success 'exercise strftime with odd fields' '
 	echo >expected &&
 	git for-each-ref --format="%(authordate:format:)" refs/heads >actual &&
@@ -263,13 +270,6 @@
 	long="long format -- $_z40$_z40$_z40$_z40$_z40$_z40$_z40" &&
 	echo $long >expected &&
 	git for-each-ref --format="%(authordate:format:$long)" refs/heads >actual &&
-=======
-test_expect_success 'Check format of strftime-local date fields' '
-	echo "my date is 2006-07-03" >expected &&
-	git for-each-ref \
-	  --format="%(authordate:format-local:my date is %Y-%m-%d)" \
-	  refs/heads >actual &&
->>>>>>> 99264e93
 	test_cmp expected actual
 '
 

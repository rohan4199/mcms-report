--- conflicted
+++ resolved
@@ -370,8 +370,6 @@
 	test_cmp hello actual.target
 '
 
-<<<<<<< HEAD
-=======
 test_expect_success 'NUL in property value' '
 	reinit_git &&
 	echo "commit message" >expect.message &&
@@ -476,7 +474,6 @@
 	test_cmp expect.hello2 actual.hello2
 '
 
->>>>>>> be919d50
 test_expect_success 'change file mode and reiterate content' '
 	reinit_git &&
 	cat >expect <<-\EOF &&

--- conflicted
+++ resolved
@@ -45,7 +45,6 @@
 edit-todo!         edit the todo list during an interactive rebase
 "
 . git-sh-setup
-. git-sh-i18n
 set_reflog_action rebase
 require_work_tree_exists
 cd_to_toplevel
@@ -154,11 +153,7 @@
 		git symbolic-ref \
 			-m "rebase finished: returning to $head_name" \
 			HEAD $head_name ||
-<<<<<<< HEAD
-		die "$(gettext "Could not move back to $head_name")"
-=======
 		die "$(eval_gettext "Could not move back to \$head_name")"
->>>>>>> 6ebdac1b
 		;;
 	esac
 }
@@ -453,11 +448,7 @@
 		then
 			. git-parse-remote
 			error_on_missing_default_upstream "rebase" "rebase" \
-<<<<<<< HEAD
-				"against" "git rebase <branch>"
-=======
 				"against" "git rebase $(gettext '<branch>')"
->>>>>>> 6ebdac1b
 		fi
 
 		test "$fork_point" = auto && fork_point=t

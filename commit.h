#ifndef COMMIT_H
#define COMMIT_H

#include "object.h"
#include "tree.h"
#include "strbuf.h"
#include "decorate.h"
#include "gpg-interface.h"
#include "string-list.h"
#include "pretty.h"
#include "commit-slab.h"

#define COMMIT_NOT_FROM_GRAPH 0xFFFFFFFF
#define GENERATION_NUMBER_INFINITY 0xFFFFFFFF
#define GENERATION_NUMBER_MAX 0x3FFFFFFF
#define GENERATION_NUMBER_ZERO 0

struct commit_list {
	struct commit *item;
	struct commit_list *next;
};

/*
 * The size of this struct matters in full repo walk operations like
 * 'git clone' or 'git gc'. Consider using commit-slab to attach data
 * to a commit instead of adding new fields here.
 */
struct commit {
	struct object object;
	timestamp_t date;
	struct commit_list *parents;

	/*
	 * If the commit is loaded from the commit-graph file, then this
	 * member may be NULL. Only access it through get_commit_tree()
	 * or get_commit_tree_oid().
	 */
	struct tree *maybe_tree;
	uint32_t graph_pos;
	uint32_t generation;
	unsigned int index;
};

extern int save_commit_buffer;
extern const char *commit_type;

/* While we can decorate any object with a name, it's only used for commits.. */
struct name_decoration {
	struct name_decoration *next;
	int type;
	char name[FLEX_ARRAY];
};

enum decoration_type {
	DECORATION_NONE = 0,
	DECORATION_REF_LOCAL,
	DECORATION_REF_REMOTE,
	DECORATION_REF_TAG,
	DECORATION_REF_STASH,
	DECORATION_REF_HEAD,
	DECORATION_GRAFTED,
};

void add_name_decoration(enum decoration_type type, const char *name, struct object *obj);
const struct name_decoration *get_name_decoration(const struct object *obj);

struct commit *lookup_commit(struct repository *r, const struct object_id *oid);
struct commit *lookup_commit_reference(struct repository *r,
				       const struct object_id *oid);
struct commit *lookup_commit_reference_gently(struct repository *r,
					      const struct object_id *oid,
					      int quiet);
struct commit *lookup_commit_reference_by_name(const char *name);

/*
 * Look up object named by "oid", dereference tag as necessary,
 * get a commit and return it. If "oid" does not dereference to
 * a commit, use ref_name to report an error and die.
 */
struct commit *lookup_commit_or_die(const struct object_id *oid, const char *ref_name);

int parse_commit_buffer(struct repository *r, struct commit *item, const void *buffer, unsigned long size, int check_graph);
int parse_commit_internal(struct commit *item, int quiet_on_missing, int use_commit_graph);
int parse_commit_gently(struct commit *item, int quiet_on_missing);
static inline int parse_commit(struct commit *item)
{
	return parse_commit_gently(item, 0);
}
void parse_commit_or_die(struct commit *item);

struct buffer_slab;
struct buffer_slab *allocate_commit_buffer_slab(void);
void free_commit_buffer_slab(struct buffer_slab *bs);

/*
 * Associate an object buffer with the commit. The ownership of the
 * memory is handed over to the commit, and must be free()-able.
 */
void set_commit_buffer(struct repository *r, struct commit *, void *buffer, unsigned long size);

/*
 * Get any cached object buffer associated with the commit. Returns NULL
 * if none. The resulting memory should not be freed.
 */
const void *get_cached_commit_buffer(struct repository *, const struct commit *, unsigned long *size);

/*
 * Get the commit's object contents, either from cache or by reading the object
 * from disk. The resulting memory should not be modified, and must be given
 * to unuse_commit_buffer when the caller is done.
 */
const void *get_commit_buffer(const struct commit *, unsigned long *size);

/*
 * Tell the commit subsytem that we are done with a particular commit buffer.
 * The commit and buffer should be the input and return value, respectively,
 * from an earlier call to get_commit_buffer.  The buffer may or may not be
 * freed by this call; callers should not access the memory afterwards.
 */
void unuse_commit_buffer(const struct commit *, const void *buffer);

/*
 * Free any cached object buffer associated with the commit.
 */
void free_commit_buffer(struct commit *);

struct tree *get_commit_tree(const struct commit *);
struct object_id *get_commit_tree_oid(const struct commit *);

/*
 * Release memory related to a commit, including the parent list and
 * any cached object buffer.
 */
void release_commit_memory(struct commit *c);

/*
 * Disassociate any cached object buffer from the commit, but do not free it.
 * The buffer (or NULL, if none) is returned.
 */
const void *detach_commit_buffer(struct commit *, unsigned long *sizep);

/* Find beginning and length of commit subject. */
int find_commit_subject(const char *commit_buffer, const char **subject);

struct commit_list *commit_list_insert(struct commit *item,
					struct commit_list **list);
struct commit_list **commit_list_append(struct commit *commit,
					struct commit_list **next);
unsigned commit_list_count(const struct commit_list *l);
struct commit_list *commit_list_insert_by_date(struct commit *item,
				    struct commit_list **list);
void commit_list_sort_by_date(struct commit_list **list);

/* Shallow copy of the input list */
struct commit_list *copy_commit_list(struct commit_list *list);

void free_commit_list(struct commit_list *list);

struct rev_info; /* in revision.h, it circularly uses enum cmit_fmt */

extern int has_non_ascii(const char *text);
extern const char *logmsg_reencode(const struct commit *commit,
				   char **commit_encoding,
				   const char *output_encoding);
extern const char *skip_blank_lines(const char *msg);

/** Removes the first commit from a list sorted by date, and adds all
 * of its parents.
 **/
struct commit *pop_most_recent_commit(struct commit_list **list,
				      unsigned int mark);

struct commit *pop_commit(struct commit_list **stack);

void clear_commit_marks(struct commit *commit, unsigned int mark);
void clear_commit_marks_many(int nr, struct commit **commit, unsigned int mark);


enum rev_sort_order {
	REV_SORT_IN_GRAPH_ORDER = 0,
	REV_SORT_BY_COMMIT_DATE,
	REV_SORT_BY_AUTHOR_DATE
};

/*
 * Performs an in-place topological sort of list supplied.
 *
 *   invariant of resulting list is:
 *      a reachable from b => ord(b) < ord(a)
 *   sort_order further specifies:
 *   REV_SORT_IN_GRAPH_ORDER: try to show a commit on a single-parent
 *                            chain together.
 *   REV_SORT_BY_COMMIT_DATE: show eligible commits in committer-date order.
 */
void sort_in_topological_order(struct commit_list **, enum rev_sort_order);

struct commit_graft {
	struct object_id oid;
	int nr_parent; /* < 0 if shallow commit */
	struct object_id parent[FLEX_ARRAY]; /* more */
};
typedef int (*each_commit_graft_fn)(const struct commit_graft *, void *);

struct commit_graft *read_graft_line(struct strbuf *line);
int register_commit_graft(struct repository *r, struct commit_graft *, int);
void prepare_commit_graft(struct repository *r);
struct commit_graft *lookup_commit_graft(struct repository *r, const struct object_id *oid);

struct commit *get_fork_point(const char *refname, struct commit *commit);

/* largest positive number a signed 32-bit integer can contain */
#define INFINITE_DEPTH 0x7fffffff

struct oid_array;
struct ref;
extern int register_shallow(struct repository *r, const struct object_id *oid);
extern int unregister_shallow(const struct object_id *oid);
extern int for_each_commit_graft(each_commit_graft_fn, void *);
extern int is_repository_shallow(struct repository *r);
extern struct commit_list *get_shallow_commits(struct object_array *heads,
		int depth, int shallow_flag, int not_shallow_flag);
extern struct commit_list *get_shallow_commits_by_rev_list(
		int ac, const char **av, int shallow_flag, int not_shallow_flag);
extern void set_alternate_shallow_file(struct repository *r, const char *path, int override);
extern int write_shallow_commits(struct strbuf *out, int use_pack_protocol,
				 const struct oid_array *extra);
extern void setup_alternate_shallow(struct lock_file *shallow_lock,
				    const char **alternate_shallow_file,
				    const struct oid_array *extra);
extern const char *setup_temporary_shallow(const struct oid_array *extra);
extern void advertise_shallow_grafts(int);

struct shallow_info {
	struct oid_array *shallow;
	int *ours, nr_ours;
	int *theirs, nr_theirs;
	struct oid_array *ref;

	/* for receive-pack */
	uint32_t **used_shallow;
	int *need_reachability_test;
	int *reachable;
	int *shallow_ref;
	struct commit **commits;
	int nr_commits;
};

extern void prepare_shallow_info(struct shallow_info *, struct oid_array *);
extern void clear_shallow_info(struct shallow_info *);
extern void remove_nonexistent_theirs_shallow(struct shallow_info *);
extern void assign_shallow_commits_to_refs(struct shallow_info *info,
					   uint32_t **used,
					   int *ref_status);
extern int delayed_reachability_test(struct shallow_info *si, int c);
#define PRUNE_SHOW_ONLY 1
#define PRUNE_QUICK 2
extern void prune_shallow(unsigned options);
extern struct trace_key trace_shallow;

extern int interactive_add(int argc, const char **argv, const char *prefix, int patch);
extern int run_add_interactive(const char *revision, const char *patch_mode,
			       const struct pathspec *pathspec);

struct commit_extra_header {
	struct commit_extra_header *next;
	char *key;
	char *value;
	size_t len;
};

extern void append_merge_tag_headers(struct commit_list *parents,
				     struct commit_extra_header ***tail);

extern int commit_tree(const char *msg, size_t msg_len,
		       const struct object_id *tree,
		       struct commit_list *parents, struct object_id *ret,
		       const char *author, const char *sign_commit);

extern int commit_tree_extended(const char *msg, size_t msg_len,
				const struct object_id *tree,
				struct commit_list *parents,
				struct object_id *ret, const char *author,
				const char *sign_commit,
				struct commit_extra_header *);

extern struct commit_extra_header *read_commit_extra_headers(struct commit *, const char **);

extern void free_commit_extra_headers(struct commit_extra_header *extra);

/*
 * Search the commit object contents given by "msg" for the header "key".
 * Returns a pointer to the start of the header contents, or NULL. The length
 * of the header, up to the first newline, is returned via out_len.
 *
 * Note that some headers (like mergetag) may be multi-line. It is the caller's
 * responsibility to parse further in this case!
 */
extern const char *find_commit_header(const char *msg, const char *key,
				      size_t *out_len);

/* Find the end of the log message, the right place for a new trailer. */
extern size_t ignore_non_trailer(const char *buf, size_t len);

typedef int (*each_mergetag_fn)(struct commit *commit, struct commit_extra_header *extra,
				 void *cb_data);

extern int for_each_mergetag(each_mergetag_fn fn, struct commit *commit, void *data);

struct merge_remote_desc {
	struct object *obj; /* the named object, could be a tag */
	char name[FLEX_ARRAY];
};
extern struct merge_remote_desc *merge_remote_util(struct commit *);
extern void set_merge_remote_desc(struct commit *commit,
				  const char *name, struct object *obj);

/*
 * Given "name" from the command line to merge, find the commit object
 * and return it, while storing merge_remote_desc in its ->util field,
 * to allow callers to tell if we are told to merge a tag.
 */
struct commit *get_merge_parent(const char *name);

extern int parse_signed_commit(const struct commit *commit,
			       struct strbuf *message, struct strbuf *signature);
extern int remove_signature(struct strbuf *buf);

/*
 * Check the signature of the given commit. The result of the check is stored
 * in sig->check_result, 'G' for a good signature, 'U' for a good signature
 * from an untrusted signer, 'B' for a bad signature and 'N' for no signature
 * at all.  This may allocate memory for sig->gpg_output, sig->gpg_status,
 * sig->signer and sig->key.
 */
extern int check_commit_signature(const struct commit *commit, struct signature_check *sigc);

<<<<<<< HEAD
/* record author-date for each commit object */
struct author_date_slab;
void record_author_date(struct author_date_slab *author_date,
			struct commit *commit);

int compare_commits_by_author_date(const void *a_, const void *b_, void *unused);
=======
/*
 * Verify a single commit with check_commit_signature() and die() if it is not
 * a good signature. This isn't really suitable for general use, but is a
 * helper to implement consistent logic for pull/merge --verify-signatures.
 */
void verify_merge_signature(struct commit *commit, int verbose);

>>>>>>> 01a31f3b
int compare_commits_by_commit_date(const void *a_, const void *b_, void *unused);
int compare_commits_by_gen_then_commit_date(const void *a_, const void *b_, void *unused);

LAST_ARG_MUST_BE_NULL
extern int run_commit_hook(int editor_is_used, const char *index_file, const char *name, ...);

#endif /* COMMIT_H */<|MERGE_RESOLUTION|>--- conflicted
+++ resolved
@@ -334,14 +334,13 @@
  */
 extern int check_commit_signature(const struct commit *commit, struct signature_check *sigc);
 
-<<<<<<< HEAD
 /* record author-date for each commit object */
 struct author_date_slab;
 void record_author_date(struct author_date_slab *author_date,
 			struct commit *commit);
 
 int compare_commits_by_author_date(const void *a_, const void *b_, void *unused);
-=======
+
 /*
  * Verify a single commit with check_commit_signature() and die() if it is not
  * a good signature. This isn't really suitable for general use, but is a
@@ -349,7 +348,6 @@
  */
 void verify_merge_signature(struct commit *commit, int verbose);
 
->>>>>>> 01a31f3b
 int compare_commits_by_commit_date(const void *a_, const void *b_, void *unused);
 int compare_commits_by_gen_then_commit_date(const void *a_, const void *b_, void *unused);
 

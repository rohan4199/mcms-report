#include "cache.h"
#include "commit.h"
#include "tag.h"
#include "refs.h"

#define SEEN (1u << 0)

static const char describe_usage[] =
"git-describe [--all] [--tags] [--abbrev=<n>] <committish>*";

static int all = 0;	/* Default to annotated tags only */
static int tags = 0;	/* But allow any tags if --tags is specified */

#define DEFAULT_ABBREV 8 /* maybe too many */
static int abbrev = DEFAULT_ABBREV;

static int names = 0, allocs = 0;
static struct commit_name {
	const struct commit *commit;
	int prio; /* annotated tag = 2, tag = 1, head = 0 */
	char path[FLEX_ARRAY]; /* more */
} **name_array = NULL;

static struct commit_name *match(struct commit *cmit)
{
	int i = names;
	struct commit_name **p = name_array;

	while (i-- > 0) {
		struct commit_name *n = *p++;
		if (n->commit == cmit)
			return n;
	}
	return NULL;
}

static void add_to_known_names(const char *path,
			       const struct commit *commit,
			       int prio)
{
	int idx;
	int len = strlen(path)+1;
	struct commit_name *name = xmalloc(sizeof(struct commit_name) + len);

	name->commit = commit;
	name->prio = prio; 
	memcpy(name->path, path, len);
	idx = names;
	if (idx >= allocs) {
		allocs = (idx + 50) * 3 / 2;
		name_array = xrealloc(name_array, allocs*sizeof(*name_array));
	}
	name_array[idx] = name;
	names = ++idx;
}

static int get_name(const char *path, const unsigned char *sha1)
{
	struct commit *commit = lookup_commit_reference_gently(sha1, 1);
	struct object *object;
	int prio;

	if (!commit)
		return 0;
	object = parse_object(sha1);
	/* If --all, then any refs are used.
	 * If --tags, then any tags are used.
	 * Otherwise only annotated tags are used.
	 */
	if (!strncmp(path, "refs/tags/", 10)) {
		if (object->type == tag_type)
			prio = 2;
		else
			prio = 1;
	}
	else
		prio = 0;

	if (!all) {
		if (!prio)
			return 0;
		if (!tags && prio < 2)
			return 0;
	}
	add_to_known_names(all ? path + 5 : path + 10, commit, prio);
	return 0;
}

static int compare_names(const void *_a, const void *_b)
{
	struct commit_name *a = *(struct commit_name **)_a;
	struct commit_name *b = *(struct commit_name **)_b;
	unsigned long a_date = a->commit->date;
	unsigned long b_date = b->commit->date;

	if (a->prio != b->prio)
		return b->prio - a->prio;
	return (a_date > b_date) ? -1 : (a_date == b_date) ? 0 : 1;
}

<<<<<<< HEAD
static void describe(char *arg)
=======
static void describe(struct commit *cmit, int last_one)
>>>>>>> 8a263aeb
{
	unsigned char sha1[20];
	struct commit *cmit;
	struct commit_list *list;
	static int initialized = 0;
	struct commit_name *n;

	if (get_sha1(arg, sha1) < 0)
		usage(describe_usage);
	cmit = lookup_commit_reference(sha1);
	if (!cmit)
		usage(describe_usage);

	if (!initialized) {
		initialized = 1;
		for_each_ref(get_name);
		qsort(name_array, names, sizeof(*name_array), compare_names);
	}

	n = match(cmit);
	if (n) {
		printf("%s\n", n->path);
		return;
	}

	list = NULL;
	commit_list_insert(cmit, &list);
	while (list) {
		struct commit *c = pop_most_recent_commit(&list, SEEN);
		n = match(c);
		if (n) {
			printf("%s-g%s\n", n->path,
			       find_unique_abbrev(cmit->object.sha1, abbrev));
			if (!last_one)
				clear_commit_marks(cmit, SEEN);
			return;
		}
	}
	die("cannot describe '%s'", sha1_to_hex(cmit->object.sha1));
}

int main(int argc, char **argv)
{
	int i;

	for (i = 1; i < argc; i++) {
		const char *arg = argv[i];

		if (*arg != '-')
			break;
		else if (!strcmp(arg, "--all"))
			all = 1;
		else if (!strcmp(arg, "--tags"))
			tags = 1;
		else if (!strncmp(arg, "--abbrev=", 9)) {
			abbrev = strtoul(arg + 9, NULL, 10);
			if (abbrev < 4 || 40 <= abbrev)
				abbrev = DEFAULT_ABBREV;
		}
		else
			usage(describe_usage);
<<<<<<< HEAD
=======
		describe(cmit, i == argc - 1);
>>>>>>> 8a263aeb
	}

	if (i == argc)
		describe("HEAD");
	else
		while (i < argc)
			describe(argv[i++]);

	return 0;
}<|MERGE_RESOLUTION|>--- conflicted
+++ resolved
@@ -98,11 +98,7 @@
 	return (a_date > b_date) ? -1 : (a_date == b_date) ? 0 : 1;
 }
 
-<<<<<<< HEAD
-static void describe(char *arg)
-=======
-static void describe(struct commit *cmit, int last_one)
->>>>>>> 8a263aeb
+static void describe(char *arg, int last_one)
 {
 	unsigned char sha1[20];
 	struct commit *cmit;
@@ -164,17 +160,15 @@
 		}
 		else
 			usage(describe_usage);
-<<<<<<< HEAD
-=======
-		describe(cmit, i == argc - 1);
->>>>>>> 8a263aeb
 	}
 
 	if (i == argc)
-		describe("HEAD");
+		describe("HEAD", 1);
 	else
-		while (i < argc)
-			describe(argv[i++]);
+		while (i < argc) {
+			describe(argv[i], (i == argc - 1));
+			i++;
+		}
 
 	return 0;
 }
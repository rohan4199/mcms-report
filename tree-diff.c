/*
 * Helper functions for tree diff generation
 */
#include "cache.h"
#include "diff.h"
#include "tree.h"

static char *malloc_base(const char *base, int baselen, const char *path, int pathlen)
{
	char *newbase = xmalloc(baselen + pathlen + 2);
	memcpy(newbase, base, baselen);
	memcpy(newbase + baselen, path, pathlen);
	memcpy(newbase + baselen + pathlen, "/", 2);
	return newbase;
}

static void show_entry(struct diff_options *opt, const char *prefix, struct tree_desc *desc,
		       const char *base, int baselen);

static int compare_tree_entry(struct tree_desc *t1, struct tree_desc *t2, const char *base, int baselen, struct diff_options *opt)
{
	unsigned mode1, mode2;
	const char *path1, *path2;
	const unsigned char *sha1, *sha2;
	int cmp, pathlen1, pathlen2;

	sha1 = tree_entry_extract(t1, &path1, &mode1);
	sha2 = tree_entry_extract(t2, &path2, &mode2);

	pathlen1 = tree_entry_len(path1, sha1);
	pathlen2 = tree_entry_len(path2, sha2);
	cmp = base_name_compare(path1, pathlen1, mode1, path2, pathlen2, mode2);
	if (cmp < 0) {
		show_entry(opt, "-", t1, base, baselen);
		return -1;
	}
	if (cmp > 0) {
		show_entry(opt, "+", t2, base, baselen);
		return 1;
	}
	if (!opt->find_copies_harder && !hashcmp(sha1, sha2) && mode1 == mode2)
		return 0;

	/*
	 * If the filemode has changed to/from a directory from/to a regular
	 * file, we need to consider it a remove and an add.
	 */
	if (S_ISDIR(mode1) != S_ISDIR(mode2)) {
		show_entry(opt, "-", t1, base, baselen);
		show_entry(opt, "+", t2, base, baselen);
		return 0;
	}

	if (opt->recursive && S_ISDIR(mode1)) {
		int retval;
		char *newbase = malloc_base(base, baselen, path1, pathlen1);
		if (opt->tree_in_recursive)
			opt->change(opt, mode1, mode2,
				    sha1, sha2, base, path1);
		retval = diff_tree_sha1(sha1, sha2, newbase, opt);
		free(newbase);
		return retval;
	}

	opt->change(opt, mode1, mode2, sha1, sha2, base, path1);
	return 0;
}

static int interesting(struct tree_desc *desc, const char *base, int baselen, struct diff_options *opt)
{
	const char *path;
	const unsigned char *sha1;
	unsigned mode;
	int i;
	int pathlen;

	if (!opt->nr_paths)
		return 1;

	sha1 = tree_entry_extract(desc, &path, &mode);

	pathlen = tree_entry_len(path, sha1);

	for (i=0; i < opt->nr_paths; i++) {
		const char *match = opt->paths[i];
		int matchlen = opt->pathlens[i];

		if (baselen >= matchlen) {
			/* If it doesn't match, move along... */
			if (strncmp(base, match, matchlen))
				continue;

			/* The base is a subdirectory of a path which was specified. */
			return 1;
		}

		/* Does the base match? */
		if (strncmp(base, match, baselen))
			continue;

		match += baselen;
		matchlen -= baselen;

		if (pathlen > matchlen)
			continue;

		if (matchlen > pathlen) {
			if (match[pathlen] != '/')
				continue;
			if (!S_ISDIR(mode))
				continue;
		}

		if (strncmp(path, match, pathlen))
			continue;

		return 1;
	}
	return 0; /* No matches */
}

/* A whole sub-tree went away or appeared */
static void show_tree(struct diff_options *opt, const char *prefix, struct tree_desc *desc, const char *base, int baselen)
{
	while (desc->size) {
		if (interesting(desc, base, baselen, opt))
			show_entry(opt, prefix, desc, base, baselen);
		update_tree_entry(desc);
	}
}

/* A file entry went away or appeared */
static void show_entry(struct diff_options *opt, const char *prefix, struct tree_desc *desc,
		       const char *base, int baselen)
{
	unsigned mode;
	const char *path;
	const unsigned char *sha1 = tree_entry_extract(desc, &path, &mode);

	if (opt->recursive && S_ISDIR(mode)) {
		enum object_type type;
		int pathlen = tree_entry_len(path, sha1);
		char *newbase = malloc_base(base, baselen, path, pathlen);
		struct tree_desc inner;
		void *tree;

		tree = read_sha1_file(sha1, &type, &inner.size);
		if (!tree || type != OBJ_TREE)
			die("corrupt tree sha %s", sha1_to_hex(sha1));

		inner.buf = tree;
		show_tree(opt, prefix, &inner, newbase, baselen + 1 + pathlen);

		free(tree);
		free(newbase);
	} else {
		opt->add_remove(opt, prefix[0], mode, sha1, base, path);
	}
}

int diff_tree(struct tree_desc *t1, struct tree_desc *t2, const char *base, struct diff_options *opt)
{
	int baselen = strlen(base);

	while (t1->size | t2->size) {
<<<<<<< HEAD
		if (opt->nr_paths && t1->size && !interesting(t1, base, baselen, opt)) {
=======
		if (opt->quiet && opt->has_changes)
			break;
		if (opt->nr_paths && t1->size && !interesting(t1, base, opt)) {
>>>>>>> 0c66d6be
			update_tree_entry(t1);
			continue;
		}
		if (opt->nr_paths && t2->size && !interesting(t2, base, baselen, opt)) {
			update_tree_entry(t2);
			continue;
		}
		if (!t1->size) {
			show_entry(opt, "+", t2, base, baselen);
			update_tree_entry(t2);
			continue;
		}
		if (!t2->size) {
			show_entry(opt, "-", t1, base, baselen);
			update_tree_entry(t1);
			continue;
		}
		switch (compare_tree_entry(t1, t2, base, baselen, opt)) {
		case -1:
			update_tree_entry(t1);
			continue;
		case 0:
			update_tree_entry(t1);
			/* Fallthrough */
		case 1:
			update_tree_entry(t2);
			continue;
		}
		die("git-diff-tree: internal error");
	}
	return 0;
}

int diff_tree_sha1(const unsigned char *old, const unsigned char *new, const char *base, struct diff_options *opt)
{
	void *tree1, *tree2;
	struct tree_desc t1, t2;
	int retval;

	tree1 = read_object_with_reference(old, tree_type, &t1.size, NULL);
	if (!tree1)
		die("unable to read source tree (%s)", sha1_to_hex(old));
	tree2 = read_object_with_reference(new, tree_type, &t2.size, NULL);
	if (!tree2)
		die("unable to read destination tree (%s)", sha1_to_hex(new));
	t1.buf = tree1;
	t2.buf = tree2;
	retval = diff_tree(&t1, &t2, base, opt);
	free(tree1);
	free(tree2);
	return retval;
}

int diff_root_tree_sha1(const unsigned char *new, const char *base, struct diff_options *opt)
{
	int retval;
	void *tree;
	struct tree_desc empty, real;

	tree = read_object_with_reference(new, tree_type, &real.size, NULL);
	if (!tree)
		die("unable to read root tree (%s)", sha1_to_hex(new));
	real.buf = tree;

	empty.size = 0;
	empty.buf = "";
	retval = diff_tree(&empty, &real, base, opt);
	free(tree);
	return retval;
}

static int count_paths(const char **paths)
{
	int i = 0;
	while (*paths++)
		i++;
	return i;
}

void diff_tree_release_paths(struct diff_options *opt)
{
	free(opt->pathlens);
}

void diff_tree_setup_paths(const char **p, struct diff_options *opt)
{
	opt->nr_paths = 0;
	opt->pathlens = NULL;
	opt->paths = NULL;

	if (p) {
		int i;

		opt->paths = p;
		opt->nr_paths = count_paths(p);
		if (opt->nr_paths == 0) {
			opt->pathlens = NULL;
			return;
		}
		opt->pathlens = xmalloc(opt->nr_paths * sizeof(int));
		for (i=0; i < opt->nr_paths; i++)
			opt->pathlens[i] = strlen(p[i]);
	}
}<|MERGE_RESOLUTION|>--- conflicted
+++ resolved
@@ -163,13 +163,9 @@
 	int baselen = strlen(base);
 
 	while (t1->size | t2->size) {
-<<<<<<< HEAD
-		if (opt->nr_paths && t1->size && !interesting(t1, base, baselen, opt)) {
-=======
 		if (opt->quiet && opt->has_changes)
 			break;
-		if (opt->nr_paths && t1->size && !interesting(t1, base, opt)) {
->>>>>>> 0c66d6be
+		if (opt->nr_paths && t1->size && !interesting(t1, base, baselen, opt)) {
 			update_tree_entry(t1);
 			continue;
 		}

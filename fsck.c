#include "cache.h"
#include "object-store.h"
#include "repository.h"
#include "object.h"
#include "blob.h"
#include "tree.h"
#include "tree-walk.h"
#include "commit.h"
#include "tag.h"
#include "fsck.h"
#include "refs.h"
#include "utf8.h"
#include "decorate.h"
#include "oidset.h"
#include "packfile.h"
#include "submodule-config.h"
#include "config.h"
#include "credential.h"
#include "help.h"

static struct oidset gitmodules_found = OIDSET_INIT;
static struct oidset gitmodules_done = OIDSET_INIT;

#define FSCK_FATAL -1
#define FSCK_INFO -2

#define FOREACH_MSG_ID(FUNC) \
	/* fatal errors */ \
	FUNC(NUL_IN_HEADER, FATAL) \
	FUNC(UNTERMINATED_HEADER, FATAL) \
	/* errors */ \
	FUNC(BAD_DATE, ERROR) \
	FUNC(BAD_DATE_OVERFLOW, ERROR) \
	FUNC(BAD_EMAIL, ERROR) \
	FUNC(BAD_NAME, ERROR) \
	FUNC(BAD_OBJECT_SHA1, ERROR) \
	FUNC(BAD_PARENT_SHA1, ERROR) \
	FUNC(BAD_TAG_OBJECT, ERROR) \
	FUNC(BAD_TIMEZONE, ERROR) \
	FUNC(BAD_TREE, ERROR) \
	FUNC(BAD_TREE_SHA1, ERROR) \
	FUNC(BAD_TYPE, ERROR) \
	FUNC(DUPLICATE_ENTRIES, ERROR) \
	FUNC(MISSING_AUTHOR, ERROR) \
	FUNC(MISSING_COMMITTER, ERROR) \
	FUNC(MISSING_EMAIL, ERROR) \
	FUNC(MISSING_NAME_BEFORE_EMAIL, ERROR) \
	FUNC(MISSING_OBJECT, ERROR) \
	FUNC(MISSING_SPACE_BEFORE_DATE, ERROR) \
	FUNC(MISSING_SPACE_BEFORE_EMAIL, ERROR) \
	FUNC(MISSING_TAG, ERROR) \
	FUNC(MISSING_TAG_ENTRY, ERROR) \
	FUNC(MISSING_TREE, ERROR) \
	FUNC(MISSING_TREE_OBJECT, ERROR) \
	FUNC(MISSING_TYPE, ERROR) \
	FUNC(MISSING_TYPE_ENTRY, ERROR) \
	FUNC(MULTIPLE_AUTHORS, ERROR) \
	FUNC(TREE_NOT_SORTED, ERROR) \
	FUNC(UNKNOWN_TYPE, ERROR) \
	FUNC(ZERO_PADDED_DATE, ERROR) \
	FUNC(GITMODULES_MISSING, ERROR) \
	FUNC(GITMODULES_BLOB, ERROR) \
	FUNC(GITMODULES_LARGE, ERROR) \
	FUNC(GITMODULES_NAME, ERROR) \
	FUNC(GITMODULES_SYMLINK, ERROR) \
	FUNC(GITMODULES_URL, ERROR) \
	FUNC(GITMODULES_PATH, ERROR) \
	FUNC(GITMODULES_UPDATE, ERROR) \
	/* warnings */ \
	FUNC(BAD_FILEMODE, WARN) \
	FUNC(EMPTY_NAME, WARN) \
	FUNC(FULL_PATHNAME, WARN) \
	FUNC(HAS_DOT, WARN) \
	FUNC(HAS_DOTDOT, WARN) \
	FUNC(HAS_DOTGIT, WARN) \
	FUNC(NULL_SHA1, WARN) \
	FUNC(ZERO_PADDED_FILEMODE, WARN) \
	FUNC(NUL_IN_COMMIT, WARN) \
	/* infos (reported as warnings, but ignored by default) */ \
	FUNC(GITMODULES_PARSE, INFO) \
	FUNC(BAD_TAG_NAME, INFO) \
	FUNC(MISSING_TAGGER_ENTRY, INFO)

#define MSG_ID(id, msg_type) FSCK_MSG_##id,
enum fsck_msg_id {
	FOREACH_MSG_ID(MSG_ID)
	FSCK_MSG_MAX
};
#undef MSG_ID

#define STR(x) #x
#define MSG_ID(id, msg_type) { STR(id), NULL, NULL, FSCK_##msg_type },
static struct {
	const char *id_string;
	const char *downcased;
	const char *camelcased;
	int msg_type;
} msg_id_info[FSCK_MSG_MAX + 1] = {
	FOREACH_MSG_ID(MSG_ID)
	{ NULL, NULL, NULL, -1 }
};
#undef MSG_ID

static void prepare_msg_ids(void)
{
	int i;

	if (msg_id_info[0].downcased)
		return;

	/* convert id_string to lower case, without underscores. */
	for (i = 0; i < FSCK_MSG_MAX; i++) {
		const char *p = msg_id_info[i].id_string;
		int len = strlen(p);
		char *q = xmalloc(len);

		msg_id_info[i].downcased = q;
		while (*p)
			if (*p == '_')
				p++;
			else
				*(q)++ = tolower(*(p)++);
		*q = '\0';

		p = msg_id_info[i].id_string;
		q = xmalloc(len);
		msg_id_info[i].camelcased = q;
		while (*p) {
			if (*p == '_') {
				p++;
				if (*p)
					*q++ = *p++;
			} else {
				*q++ = tolower(*p++);
			}
		}
		*q = '\0';
	}
}

static int parse_msg_id(const char *text)
{
	int i;

	prepare_msg_ids();

	for (i = 0; i < FSCK_MSG_MAX; i++)
		if (!strcmp(text, msg_id_info[i].downcased))
			return i;

	return -1;
}

void list_config_fsck_msg_ids(struct string_list *list, const char *prefix)
{
	int i;

	prepare_msg_ids();

	for (i = 0; i < FSCK_MSG_MAX; i++)
		list_config_item(list, prefix, msg_id_info[i].camelcased);
}

static int fsck_msg_type(enum fsck_msg_id msg_id,
	struct fsck_options *options)
{
	int msg_type;

	assert(msg_id >= 0 && msg_id < FSCK_MSG_MAX);

	if (options->msg_type)
		msg_type = options->msg_type[msg_id];
	else {
		msg_type = msg_id_info[msg_id].msg_type;
		if (options->strict && msg_type == FSCK_WARN)
			msg_type = FSCK_ERROR;
	}

	return msg_type;
}

static int parse_msg_type(const char *str)
{
	if (!strcmp(str, "error"))
		return FSCK_ERROR;
	else if (!strcmp(str, "warn"))
		return FSCK_WARN;
	else if (!strcmp(str, "ignore"))
		return FSCK_IGNORE;
	else
		die("Unknown fsck message type: '%s'", str);
}

int is_valid_msg_type(const char *msg_id, const char *msg_type)
{
	if (parse_msg_id(msg_id) < 0)
		return 0;
	parse_msg_type(msg_type);
	return 1;
}

void fsck_set_msg_type(struct fsck_options *options,
		const char *msg_id, const char *msg_type)
{
	int id = parse_msg_id(msg_id), type;

	if (id < 0)
		die("Unhandled message id: %s", msg_id);
	type = parse_msg_type(msg_type);

	if (type != FSCK_ERROR && msg_id_info[id].msg_type == FSCK_FATAL)
		die("Cannot demote %s to %s", msg_id, msg_type);

	if (!options->msg_type) {
		int i;
		int *msg_type;
		ALLOC_ARRAY(msg_type, FSCK_MSG_MAX);
		for (i = 0; i < FSCK_MSG_MAX; i++)
			msg_type[i] = fsck_msg_type(i, options);
		options->msg_type = msg_type;
	}

	options->msg_type[id] = type;
}

void fsck_set_msg_types(struct fsck_options *options, const char *values)
{
	char *buf = xstrdup(values), *to_free = buf;
	int done = 0;

	while (!done) {
		int len = strcspn(buf, " ,|"), equal;

		done = !buf[len];
		if (!len) {
			buf++;
			continue;
		}
		buf[len] = '\0';

		for (equal = 0;
		     equal < len && buf[equal] != '=' && buf[equal] != ':';
		     equal++)
			buf[equal] = tolower(buf[equal]);
		buf[equal] = '\0';

		if (!strcmp(buf, "skiplist")) {
			if (equal == len)
				die("skiplist requires a path");
			oidset_parse_file(&options->skiplist, buf + equal + 1);
			buf += len + 1;
			continue;
		}

		if (equal == len)
			die("Missing '=': '%s'", buf);

		fsck_set_msg_type(options, buf, buf + equal + 1);
		buf += len + 1;
	}
	free(to_free);
}

static void append_msg_id(struct strbuf *sb, const char *msg_id)
{
	for (;;) {
		char c = *(msg_id)++;

		if (!c)
			break;
		if (c != '_')
			strbuf_addch(sb, tolower(c));
		else {
			assert(*msg_id);
			strbuf_addch(sb, *(msg_id)++);
		}
	}

	strbuf_addstr(sb, ": ");
}

static int object_on_skiplist(struct fsck_options *opts,
			      const struct object_id *oid)
{
	return opts && oid && oidset_contains(&opts->skiplist, oid);
}

__attribute__((format (printf, 5, 6)))
static int report(struct fsck_options *options,
		  const struct object_id *oid, enum object_type object_type,
		  enum fsck_msg_id id, const char *fmt, ...)
{
	va_list ap;
	struct strbuf sb = STRBUF_INIT;
	int msg_type = fsck_msg_type(id, options), result;

	if (msg_type == FSCK_IGNORE)
		return 0;

	if (object_on_skiplist(options, oid))
		return 0;

	if (msg_type == FSCK_FATAL)
		msg_type = FSCK_ERROR;
	else if (msg_type == FSCK_INFO)
		msg_type = FSCK_WARN;

	append_msg_id(&sb, msg_id_info[id].id_string);

	va_start(ap, fmt);
	strbuf_vaddf(&sb, fmt, ap);
	result = options->error_func(options, oid, object_type,
				     msg_type, sb.buf);
	strbuf_release(&sb);
	va_end(ap);

	return result;
}

void fsck_enable_object_names(struct fsck_options *options)
{
	if (!options->object_names)
		options->object_names = kh_init_oid_map();
}

const char *fsck_get_object_name(struct fsck_options *options,
				 const struct object_id *oid)
{
	khiter_t pos;
	if (!options->object_names)
		return NULL;
	pos = kh_get_oid_map(options->object_names, *oid);
	if (pos >= kh_end(options->object_names))
		return NULL;
	return kh_value(options->object_names, pos);
}

void fsck_put_object_name(struct fsck_options *options,
			  const struct object_id *oid,
			  const char *fmt, ...)
{
	va_list ap;
	struct strbuf buf = STRBUF_INIT;
	khiter_t pos;
	int hashret;

	if (!options->object_names)
		return;

	pos = kh_put_oid_map(options->object_names, *oid, &hashret);
	if (!hashret)
		return;
	va_start(ap, fmt);
	strbuf_vaddf(&buf, fmt, ap);
	kh_value(options->object_names, pos) = strbuf_detach(&buf, NULL);
	va_end(ap);
}

const char *fsck_describe_object(struct fsck_options *options,
				 const struct object_id *oid)
{
	static struct strbuf bufs[] = {
		STRBUF_INIT, STRBUF_INIT, STRBUF_INIT, STRBUF_INIT
	};
	static int b = 0;
	struct strbuf *buf;
	const char *name = fsck_get_object_name(options, oid);

	buf = bufs + b;
	b = (b + 1) % ARRAY_SIZE(bufs);
	strbuf_reset(buf);
	strbuf_addstr(buf, oid_to_hex(oid));
	if (name)
		strbuf_addf(buf, " (%s)", name);

	return buf->buf;
}

static int fsck_walk_tree(struct tree *tree, void *data, struct fsck_options *options)
{
	struct tree_desc desc;
	struct name_entry entry;
	int res = 0;
	const char *name;

	if (parse_tree(tree))
		return -1;

	name = fsck_get_object_name(options, &tree->object.oid);
	if (init_tree_desc_gently(&desc, tree->buffer, tree->size))
		return -1;
	while (tree_entry_gently(&desc, &entry)) {
		struct object *obj;
		int result;

		if (S_ISGITLINK(entry.mode))
			continue;

		if (S_ISDIR(entry.mode)) {
			obj = (struct object *)lookup_tree(the_repository, &entry.oid);
			if (name && obj)
				fsck_put_object_name(options, &entry.oid, "%s%s/",
						     name, entry.path);
			result = options->walk(obj, OBJ_TREE, data, options);
		}
		else if (S_ISREG(entry.mode) || S_ISLNK(entry.mode)) {
			obj = (struct object *)lookup_blob(the_repository, &entry.oid);
			if (name && obj)
				fsck_put_object_name(options, &entry.oid, "%s%s",
						     name, entry.path);
			result = options->walk(obj, OBJ_BLOB, data, options);
		}
		else {
			result = error("in tree %s: entry %s has bad mode %.6o",
				       fsck_describe_object(options, &tree->object.oid),
				       entry.path, entry.mode);
		}
		if (result < 0)
			return result;
		if (!res)
			res = result;
	}
	return res;
}

static int fsck_walk_commit(struct commit *commit, void *data, struct fsck_options *options)
{
	int counter = 0, generation = 0, name_prefix_len = 0;
	struct commit_list *parents;
	int res;
	int result;
	const char *name;

	if (parse_commit(commit))
		return -1;

	name = fsck_get_object_name(options, &commit->object.oid);
	if (name)
		fsck_put_object_name(options, get_commit_tree_oid(commit),
				     "%s:", name);

	result = options->walk((struct object *)get_commit_tree(commit),
			       OBJ_TREE, data, options);
	if (result < 0)
		return result;
	res = result;

	parents = commit->parents;
	if (name && parents) {
		int len = strlen(name), power;

		if (len && name[len - 1] == '^') {
			generation = 1;
			name_prefix_len = len - 1;
		}
		else { /* parse ~<generation> suffix */
			for (generation = 0, power = 1;
			     len && isdigit(name[len - 1]);
			     power *= 10)
				generation += power * (name[--len] - '0');
			if (power > 1 && len && name[len - 1] == '~')
				name_prefix_len = len - 1;
		}
	}

	while (parents) {
		if (name) {
			struct object_id *oid = &parents->item->object.oid;

			if (counter++)
				fsck_put_object_name(options, oid, "%s^%d",
						     name, counter);
			else if (generation > 0)
				fsck_put_object_name(options, oid, "%.*s~%d",
						     name_prefix_len, name,
						     generation + 1);
			else
				fsck_put_object_name(options, oid, "%s^", name);
		}
		result = options->walk((struct object *)parents->item, OBJ_COMMIT, data, options);
		if (result < 0)
			return result;
		if (!res)
			res = result;
		parents = parents->next;
	}
	return res;
}

static int fsck_walk_tag(struct tag *tag, void *data, struct fsck_options *options)
{
	const char *name = fsck_get_object_name(options, &tag->object.oid);

	if (parse_tag(tag))
		return -1;
	if (name)
		fsck_put_object_name(options, &tag->tagged->oid, "%s", name);
	return options->walk(tag->tagged, OBJ_ANY, data, options);
}

int fsck_walk(struct object *obj, void *data, struct fsck_options *options)
{
	if (!obj)
		return -1;

	if (obj->type == OBJ_NONE)
		parse_object(the_repository, &obj->oid);

	switch (obj->type) {
	case OBJ_BLOB:
		return 0;
	case OBJ_TREE:
		return fsck_walk_tree((struct tree *)obj, data, options);
	case OBJ_COMMIT:
		return fsck_walk_commit((struct commit *)obj, data, options);
	case OBJ_TAG:
		return fsck_walk_tag((struct tag *)obj, data, options);
	default:
		error("Unknown object type for %s",
		      fsck_describe_object(options, &obj->oid));
		return -1;
	}
}

/*
 * The entries in a tree are ordered in the _path_ order,
 * which means that a directory entry is ordered by adding
 * a slash to the end of it.
 *
 * So a directory called "a" is ordered _after_ a file
 * called "a.c", because "a/" sorts after "a.c".
 */
#define TREE_UNORDERED (-1)
#define TREE_HAS_DUPS  (-2)

static int verify_ordered(unsigned mode1, const char *name1, unsigned mode2, const char *name2)
{
	int len1 = strlen(name1);
	int len2 = strlen(name2);
	int len = len1 < len2 ? len1 : len2;
	unsigned char c1, c2;
	int cmp;

	cmp = memcmp(name1, name2, len);
	if (cmp < 0)
		return 0;
	if (cmp > 0)
		return TREE_UNORDERED;

	/*
	 * Ok, the first <len> characters are the same.
	 * Now we need to order the next one, but turn
	 * a '\0' into a '/' for a directory entry.
	 */
	c1 = name1[len];
	c2 = name2[len];
	if (!c1 && !c2)
		/*
		 * git-write-tree used to write out a nonsense tree that has
		 * entries with the same name, one blob and one tree.  Make
		 * sure we do not have duplicate entries.
		 */
		return TREE_HAS_DUPS;
	if (!c1 && S_ISDIR(mode1))
		c1 = '/';
	if (!c2 && S_ISDIR(mode2))
		c2 = '/';
	return c1 < c2 ? 0 : TREE_UNORDERED;
}

static int fsck_tree(const struct object_id *oid,
		     const char *buffer, unsigned long size,
		     struct fsck_options *options)
{
	int retval = 0;
	int has_null_sha1 = 0;
	int has_full_path = 0;
	int has_empty_name = 0;
	int has_dot = 0;
	int has_dotdot = 0;
	int has_dotgit = 0;
	int has_zero_pad = 0;
	int has_bad_modes = 0;
	int has_dup_entries = 0;
	int not_properly_sorted = 0;
	struct tree_desc desc;
	unsigned o_mode;
	const char *o_name;

	if (init_tree_desc_gently(&desc, buffer, size)) {
		retval += report(options, oid, OBJ_TREE, FSCK_MSG_BAD_TREE, "cannot be parsed as a tree");
		return retval;
	}

	o_mode = 0;
	o_name = NULL;

	while (desc.size) {
		unsigned short mode;
		const char *name, *backslash;
		const struct object_id *oid;

		oid = tree_entry_extract(&desc, &name, &mode);

		has_null_sha1 |= is_null_oid(oid);
		has_full_path |= !!strchr(name, '/');
		has_empty_name |= !*name;
		has_dot |= !strcmp(name, ".");
		has_dotdot |= !strcmp(name, "..");
		has_dotgit |= is_hfs_dotgit(name) || is_ntfs_dotgit(name);
		has_zero_pad |= *(char *)desc.buffer == '0';

		if (is_hfs_dotgitmodules(name) || is_ntfs_dotgitmodules(name)) {
			if (!S_ISLNK(mode))
				oidset_insert(&gitmodules_found, oid);
			else
				retval += report(options,
						 oid, OBJ_TREE,
						 FSCK_MSG_GITMODULES_SYMLINK,
						 ".gitmodules is a symbolic link");
		}

		if ((backslash = strchr(name, '\\'))) {
			while (backslash) {
				backslash++;
				has_dotgit |= is_ntfs_dotgit(backslash);
				if (is_ntfs_dotgitmodules(backslash)) {
					if (!S_ISLNK(mode))
						oidset_insert(&gitmodules_found, oid);
					else
						retval += report(options, oid, OBJ_TREE,
								 FSCK_MSG_GITMODULES_SYMLINK,
								 ".gitmodules is a symbolic link");
				}
				backslash = strchr(backslash, '\\');
			}
		}

		if (update_tree_entry_gently(&desc)) {
			retval += report(options, oid, OBJ_TREE, FSCK_MSG_BAD_TREE, "cannot be parsed as a tree");
			break;
		}

		switch (mode) {
		/*
		 * Standard modes..
		 */
		case S_IFREG | 0755:
		case S_IFREG | 0644:
		case S_IFLNK:
		case S_IFDIR:
		case S_IFGITLINK:
			break;
		/*
		 * This is nonstandard, but we had a few of these
		 * early on when we honored the full set of mode
		 * bits..
		 */
		case S_IFREG | 0664:
			if (!options->strict)
				break;
			/* fallthrough */
		default:
			has_bad_modes = 1;
		}

		if (o_name) {
			switch (verify_ordered(o_mode, o_name, mode, name)) {
			case TREE_UNORDERED:
				not_properly_sorted = 1;
				break;
			case TREE_HAS_DUPS:
				has_dup_entries = 1;
				break;
			default:
				break;
			}
		}

		o_mode = mode;
		o_name = name;
	}

	if (has_null_sha1)
		retval += report(options, oid, OBJ_TREE, FSCK_MSG_NULL_SHA1, "contains entries pointing to null sha1");
	if (has_full_path)
		retval += report(options, oid, OBJ_TREE, FSCK_MSG_FULL_PATHNAME, "contains full pathnames");
	if (has_empty_name)
		retval += report(options, oid, OBJ_TREE, FSCK_MSG_EMPTY_NAME, "contains empty pathname");
	if (has_dot)
		retval += report(options, oid, OBJ_TREE, FSCK_MSG_HAS_DOT, "contains '.'");
	if (has_dotdot)
		retval += report(options, oid, OBJ_TREE, FSCK_MSG_HAS_DOTDOT, "contains '..'");
	if (has_dotgit)
		retval += report(options, oid, OBJ_TREE, FSCK_MSG_HAS_DOTGIT, "contains '.git'");
	if (has_zero_pad)
		retval += report(options, oid, OBJ_TREE, FSCK_MSG_ZERO_PADDED_FILEMODE, "contains zero-padded file modes");
	if (has_bad_modes)
		retval += report(options, oid, OBJ_TREE, FSCK_MSG_BAD_FILEMODE, "contains bad file modes");
	if (has_dup_entries)
		retval += report(options, oid, OBJ_TREE, FSCK_MSG_DUPLICATE_ENTRIES, "contains duplicate file entries");
	if (not_properly_sorted)
		retval += report(options, oid, OBJ_TREE, FSCK_MSG_TREE_NOT_SORTED, "not properly sorted");
	return retval;
}

static int verify_headers(const void *data, unsigned long size,
			  const struct object_id *oid, enum object_type type,
			  struct fsck_options *options)
{
	const char *buffer = (const char *)data;
	unsigned long i;

	for (i = 0; i < size; i++) {
		switch (buffer[i]) {
		case '\0':
			return report(options, oid, type,
				FSCK_MSG_NUL_IN_HEADER,
				"unterminated header: NUL at offset %ld", i);
		case '\n':
			if (i + 1 < size && buffer[i + 1] == '\n')
				return 0;
		}
	}

	/*
	 * We did not find double-LF that separates the header
	 * and the body.  Not having a body is not a crime but
	 * we do want to see the terminating LF for the last header
	 * line.
	 */
	if (size && buffer[size - 1] == '\n')
		return 0;

	return report(options, oid, type,
		FSCK_MSG_UNTERMINATED_HEADER, "unterminated header");
}

static int fsck_ident(const char **ident,
		      const struct object_id *oid, enum object_type type,
		      struct fsck_options *options)
{
	const char *p = *ident;
	char *end;

	*ident = strchrnul(*ident, '\n');
	if (**ident == '\n')
		(*ident)++;

	if (*p == '<')
		return report(options, oid, type, FSCK_MSG_MISSING_NAME_BEFORE_EMAIL, "invalid author/committer line - missing space before email");
	p += strcspn(p, "<>\n");
	if (*p == '>')
		return report(options, oid, type, FSCK_MSG_BAD_NAME, "invalid author/committer line - bad name");
	if (*p != '<')
		return report(options, oid, type, FSCK_MSG_MISSING_EMAIL, "invalid author/committer line - missing email");
	if (p[-1] != ' ')
		return report(options, oid, type, FSCK_MSG_MISSING_SPACE_BEFORE_EMAIL, "invalid author/committer line - missing space before email");
	p++;
	p += strcspn(p, "<>\n");
	if (*p != '>')
		return report(options, oid, type, FSCK_MSG_BAD_EMAIL, "invalid author/committer line - bad email");
	p++;
	if (*p != ' ')
		return report(options, oid, type, FSCK_MSG_MISSING_SPACE_BEFORE_DATE, "invalid author/committer line - missing space before date");
	p++;
	if (*p == '0' && p[1] != ' ')
		return report(options, oid, type, FSCK_MSG_ZERO_PADDED_DATE, "invalid author/committer line - zero-padded date");
	if (date_overflows(parse_timestamp(p, &end, 10)))
		return report(options, oid, type, FSCK_MSG_BAD_DATE_OVERFLOW, "invalid author/committer line - date causes integer overflow");
	if ((end == p || *end != ' '))
		return report(options, oid, type, FSCK_MSG_BAD_DATE, "invalid author/committer line - bad date");
	p = end + 1;
	if ((*p != '+' && *p != '-') ||
	    !isdigit(p[1]) ||
	    !isdigit(p[2]) ||
	    !isdigit(p[3]) ||
	    !isdigit(p[4]) ||
	    (p[5] != '\n'))
		return report(options, oid, type, FSCK_MSG_BAD_TIMEZONE, "invalid author/committer line - bad time zone");
	p += 6;
	return 0;
}

static int fsck_commit(const struct object_id *oid,
		       const char *buffer, unsigned long size,
		       struct fsck_options *options)
{
	struct object_id tree_oid, parent_oid;
	unsigned author_count;
	int err;
	const char *buffer_begin = buffer;
	const char *p;

	if (verify_headers(buffer, size, oid, OBJ_COMMIT, options))
		return -1;

	if (!skip_prefix(buffer, "tree ", &buffer))
		return report(options, oid, OBJ_COMMIT, FSCK_MSG_MISSING_TREE, "invalid format - expected 'tree' line");
	if (parse_oid_hex(buffer, &tree_oid, &p) || *p != '\n') {
		err = report(options, oid, OBJ_COMMIT, FSCK_MSG_BAD_TREE_SHA1, "invalid 'tree' line format - bad sha1");
		if (err)
			return err;
	}
	buffer = p + 1;
	while (skip_prefix(buffer, "parent ", &buffer)) {
		if (parse_oid_hex(buffer, &parent_oid, &p) || *p != '\n') {
			err = report(options, oid, OBJ_COMMIT, FSCK_MSG_BAD_PARENT_SHA1, "invalid 'parent' line format - bad sha1");
			if (err)
				return err;
		}
		buffer = p + 1;
	}
	author_count = 0;
	while (skip_prefix(buffer, "author ", &buffer)) {
		author_count++;
		err = fsck_ident(&buffer, oid, OBJ_COMMIT, options);
		if (err)
			return err;
	}
	if (author_count < 1)
		err = report(options, oid, OBJ_COMMIT, FSCK_MSG_MISSING_AUTHOR, "invalid format - expected 'author' line");
	else if (author_count > 1)
		err = report(options, oid, OBJ_COMMIT, FSCK_MSG_MULTIPLE_AUTHORS, "invalid format - multiple 'author' lines");
	if (err)
		return err;
	if (!skip_prefix(buffer, "committer ", &buffer))
		return report(options, oid, OBJ_COMMIT, FSCK_MSG_MISSING_COMMITTER, "invalid format - expected 'committer' line");
	err = fsck_ident(&buffer, oid, OBJ_COMMIT, options);
	if (err)
		return err;
	if (memchr(buffer_begin, '\0', size)) {
		err = report(options, oid, OBJ_COMMIT, FSCK_MSG_NUL_IN_COMMIT,
			     "NUL byte in the commit object body");
		if (err)
			return err;
	}
	return 0;
}

static int fsck_tag(const struct object_id *oid, const char *buffer,
		    unsigned long size, struct fsck_options *options)
{
	struct object_id tagged_oid;
	int ret = 0;
	char *eol;
	struct strbuf sb = STRBUF_INIT;
	const char *p;

	ret = verify_headers(buffer, size, oid, OBJ_TAG, options);
	if (ret)
		goto done;

	if (!skip_prefix(buffer, "object ", &buffer)) {
		ret = report(options, oid, OBJ_TAG, FSCK_MSG_MISSING_OBJECT, "invalid format - expected 'object' line");
		goto done;
	}
	if (parse_oid_hex(buffer, &tagged_oid, &p) || *p != '\n') {
		ret = report(options, oid, OBJ_TAG, FSCK_MSG_BAD_OBJECT_SHA1, "invalid 'object' line format - bad sha1");
		if (ret)
			goto done;
	}
	buffer = p + 1;

	if (!skip_prefix(buffer, "type ", &buffer)) {
		ret = report(options, oid, OBJ_TAG, FSCK_MSG_MISSING_TYPE_ENTRY, "invalid format - expected 'type' line");
		goto done;
	}
	eol = strchr(buffer, '\n');
	if (!eol) {
		ret = report(options, oid, OBJ_TAG, FSCK_MSG_MISSING_TYPE, "invalid format - unexpected end after 'type' line");
		goto done;
	}
	if (type_from_string_gently(buffer, eol - buffer, 1) < 0)
		ret = report(options, oid, OBJ_TAG, FSCK_MSG_BAD_TYPE, "invalid 'type' value");
	if (ret)
		goto done;
	buffer = eol + 1;

	if (!skip_prefix(buffer, "tag ", &buffer)) {
		ret = report(options, oid, OBJ_TAG, FSCK_MSG_MISSING_TAG_ENTRY, "invalid format - expected 'tag' line");
		goto done;
	}
	eol = strchr(buffer, '\n');
	if (!eol) {
		ret = report(options, oid, OBJ_TAG, FSCK_MSG_MISSING_TAG, "invalid format - unexpected end after 'type' line");
		goto done;
	}
	strbuf_addf(&sb, "refs/tags/%.*s", (int)(eol - buffer), buffer);
	if (check_refname_format(sb.buf, 0)) {
		ret = report(options, oid, OBJ_TAG,
			     FSCK_MSG_BAD_TAG_NAME,
			     "invalid 'tag' name: %.*s",
			     (int)(eol - buffer), buffer);
		if (ret)
			goto done;
	}
	buffer = eol + 1;

	if (!skip_prefix(buffer, "tagger ", &buffer)) {
		/* early tags do not contain 'tagger' lines; warn only */
		ret = report(options, oid, OBJ_TAG, FSCK_MSG_MISSING_TAGGER_ENTRY, "invalid format - expected 'tagger' line");
		if (ret)
			goto done;
	}
	else
		ret = fsck_ident(&buffer, oid, OBJ_TAG, options);

done:
	strbuf_release(&sb);
	return ret;
}

<<<<<<< HEAD
=======
static int fsck_tag(struct tag *tag, const char *data,
	unsigned long size, struct fsck_options *options)
{
	struct object *tagged = tag->tagged;

	if (!tagged)
		return report(options, &tag->object, FSCK_MSG_BAD_TAG_OBJECT, "could not load tagged object");

	return fsck_tag_buffer(tag, data, size, options);
}

static int check_submodule_url(const char *url)
{
	struct credential c = CREDENTIAL_INIT;
	int ret;

	if (looks_like_command_line_option(url))
		return -1;

	ret = credential_from_url_gently(&c, url, 1);
	credential_clear(&c);
	return ret;
}

>>>>>>> 506223f9
struct fsck_gitmodules_data {
	const struct object_id *oid;
	struct fsck_options *options;
	int ret;
};

static int fsck_gitmodules_fn(const char *var, const char *value, void *vdata)
{
	struct fsck_gitmodules_data *data = vdata;
	const char *subsection, *key;
	int subsection_len;
	char *name;

	if (parse_config_key(var, "submodule", &subsection, &subsection_len, &key) < 0 ||
	    !subsection)
		return 0;

	name = xmemdupz(subsection, subsection_len);
	if (check_submodule_name(name) < 0)
		data->ret |= report(data->options,
				    data->oid, OBJ_BLOB,
				    FSCK_MSG_GITMODULES_NAME,
				    "disallowed submodule name: %s",
				    name);
	if (!strcmp(key, "url") && value &&
<<<<<<< HEAD
	    looks_like_command_line_option(value))
		data->ret |= report(data->options,
				    data->oid, OBJ_BLOB,
=======
	    check_submodule_url(value) < 0)
		data->ret |= report(data->options, data->obj,
>>>>>>> 506223f9
				    FSCK_MSG_GITMODULES_URL,
				    "disallowed submodule url: %s",
				    value);
	if (!strcmp(key, "path") && value &&
	    looks_like_command_line_option(value))
		data->ret |= report(data->options,
				    data->oid, OBJ_BLOB,
				    FSCK_MSG_GITMODULES_PATH,
				    "disallowed submodule path: %s",
				    value);
	if (!strcmp(key, "update") && value &&
	    parse_submodule_update_type(value) == SM_UPDATE_COMMAND)
		data->ret |= report(data->options, data->oid, OBJ_BLOB,
				    FSCK_MSG_GITMODULES_UPDATE,
				    "disallowed submodule update setting: %s",
				    value);
	free(name);

	return 0;
}

static int fsck_blob(const struct object_id *oid, const char *buf,
		     unsigned long size, struct fsck_options *options)
{
	struct fsck_gitmodules_data data;
	struct config_options config_opts = { 0 };

	if (!oidset_contains(&gitmodules_found, oid))
		return 0;
	oidset_insert(&gitmodules_done, oid);

	if (object_on_skiplist(options, oid))
		return 0;

	if (!buf) {
		/*
		 * A missing buffer here is a sign that the caller found the
		 * blob too gigantic to load into memory. Let's just consider
		 * that an error.
		 */
		return report(options, oid, OBJ_BLOB,
			      FSCK_MSG_GITMODULES_LARGE,
			      ".gitmodules too large to parse");
	}

	data.oid = oid;
	data.options = options;
	data.ret = 0;
	config_opts.error_action = CONFIG_ERROR_SILENT;
	if (git_config_from_mem(fsck_gitmodules_fn, CONFIG_ORIGIN_BLOB,
				".gitmodules", buf, size, &data, &config_opts))
		data.ret |= report(options, oid, OBJ_BLOB,
				   FSCK_MSG_GITMODULES_PARSE,
				   "could not parse gitmodules blob");

	return data.ret;
}

int fsck_object(struct object *obj, void *data, unsigned long size,
	struct fsck_options *options)
{
	if (!obj)
		return report(options, NULL, OBJ_NONE, FSCK_MSG_BAD_OBJECT_SHA1, "no valid object to fsck");

	if (obj->type == OBJ_BLOB)
		return fsck_blob(&obj->oid, data, size, options);
	if (obj->type == OBJ_TREE)
		return fsck_tree(&obj->oid, data, size, options);
	if (obj->type == OBJ_COMMIT)
		return fsck_commit(&obj->oid, data, size, options);
	if (obj->type == OBJ_TAG)
		return fsck_tag(&obj->oid, data, size, options);

	return report(options, &obj->oid, obj->type,
		      FSCK_MSG_UNKNOWN_TYPE,
		      "unknown type '%d' (internal fsck error)",
		      obj->type);
}

int fsck_error_function(struct fsck_options *o,
			const struct object_id *oid,
			enum object_type object_type,
			int msg_type, const char *message)
{
	if (msg_type == FSCK_WARN) {
		warning("object %s: %s", fsck_describe_object(o, oid), message);
		return 0;
	}
	error("object %s: %s", fsck_describe_object(o, oid), message);
	return 1;
}

int fsck_finish(struct fsck_options *options)
{
	int ret = 0;
	struct oidset_iter iter;
	const struct object_id *oid;

	oidset_iter_init(&gitmodules_found, &iter);
	while ((oid = oidset_iter_next(&iter))) {
		enum object_type type;
		unsigned long size;
		char *buf;

		if (oidset_contains(&gitmodules_done, oid))
			continue;

		buf = read_object_file(oid, &type, &size);
		if (!buf) {
			if (is_promisor_object(oid))
				continue;
			ret |= report(options,
				      oid, OBJ_BLOB,
				      FSCK_MSG_GITMODULES_MISSING,
				      "unable to read .gitmodules blob");
			continue;
		}

		if (type == OBJ_BLOB)
			ret |= fsck_blob(oid, buf, size, options);
		else
			ret |= report(options,
				      oid, type,
				      FSCK_MSG_GITMODULES_BLOB,
				      "non-blob found at .gitmodules");
		free(buf);
	}


	oidset_clear(&gitmodules_found);
	oidset_clear(&gitmodules_done);
	return ret;
}<|MERGE_RESOLUTION|>--- conflicted
+++ resolved
@@ -911,19 +911,6 @@
 	return ret;
 }
 
-<<<<<<< HEAD
-=======
-static int fsck_tag(struct tag *tag, const char *data,
-	unsigned long size, struct fsck_options *options)
-{
-	struct object *tagged = tag->tagged;
-
-	if (!tagged)
-		return report(options, &tag->object, FSCK_MSG_BAD_TAG_OBJECT, "could not load tagged object");
-
-	return fsck_tag_buffer(tag, data, size, options);
-}
-
 static int check_submodule_url(const char *url)
 {
 	struct credential c = CREDENTIAL_INIT;
@@ -937,7 +924,6 @@
 	return ret;
 }
 
->>>>>>> 506223f9
 struct fsck_gitmodules_data {
 	const struct object_id *oid;
 	struct fsck_options *options;
@@ -963,14 +949,9 @@
 				    "disallowed submodule name: %s",
 				    name);
 	if (!strcmp(key, "url") && value &&
-<<<<<<< HEAD
-	    looks_like_command_line_option(value))
+	    check_submodule_url(value) < 0)
 		data->ret |= report(data->options,
 				    data->oid, OBJ_BLOB,
-=======
-	    check_submodule_url(value) < 0)
-		data->ret |= report(data->options, data->obj,
->>>>>>> 506223f9
 				    FSCK_MSG_GITMODULES_URL,
 				    "disallowed submodule url: %s",
 				    value);

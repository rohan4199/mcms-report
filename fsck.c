#include "cache.h"
#include "object.h"
#include "blob.h"
#include "tree.h"
#include "tree-walk.h"
#include "commit.h"
#include "tag.h"
#include "fsck.h"

static int fsck_walk_tree(struct tree *tree, fsck_walk_func walk, void *data)
{
	struct tree_desc desc;
	struct name_entry entry;
	int res = 0;

	if (parse_tree(tree))
		return -1;

	init_tree_desc(&desc, tree->buffer, tree->size);
	while (tree_entry(&desc, &entry)) {
		int result;

		if (S_ISGITLINK(entry.mode))
			continue;
		if (S_ISDIR(entry.mode))
			result = walk(&lookup_tree(entry.sha1)->object, OBJ_TREE, data);
		else if (S_ISREG(entry.mode) || S_ISLNK(entry.mode))
			result = walk(&lookup_blob(entry.sha1)->object, OBJ_BLOB, data);
		else {
			result = error("in tree %s: entry %s has bad mode %.6o",
					sha1_to_hex(tree->object.sha1), entry.path, entry.mode);
		}
		if (result < 0)
			return result;
		if (!res)
			res = result;
	}
	return res;
}

static int fsck_walk_commit(struct commit *commit, fsck_walk_func walk, void *data)
{
	struct commit_list *parents;
	int res;
	int result;

	if (parse_commit(commit))
		return -1;

	result = walk((struct object *)commit->tree, OBJ_TREE, data);
	if (result < 0)
		return result;
	res = result;

	parents = commit->parents;
	while (parents) {
		result = walk((struct object *)parents->item, OBJ_COMMIT, data);
		if (result < 0)
			return result;
		if (!res)
			res = result;
		parents = parents->next;
	}
	return res;
}

static int fsck_walk_tag(struct tag *tag, fsck_walk_func walk, void *data)
{
	if (parse_tag(tag))
		return -1;
	return walk(tag->tagged, OBJ_ANY, data);
}

int fsck_walk(struct object *obj, fsck_walk_func walk, void *data)
{
	if (!obj)
		return -1;
	switch (obj->type) {
	case OBJ_BLOB:
		return 0;
	case OBJ_TREE:
		return fsck_walk_tree((struct tree *)obj, walk, data);
	case OBJ_COMMIT:
		return fsck_walk_commit((struct commit *)obj, walk, data);
	case OBJ_TAG:
		return fsck_walk_tag((struct tag *)obj, walk, data);
	default:
		error("Unknown object type for %s", sha1_to_hex(obj->sha1));
		return -1;
	}
}

/*
 * The entries in a tree are ordered in the _path_ order,
 * which means that a directory entry is ordered by adding
 * a slash to the end of it.
 *
 * So a directory called "a" is ordered _after_ a file
 * called "a.c", because "a/" sorts after "a.c".
 */
#define TREE_UNORDERED (-1)
#define TREE_HAS_DUPS  (-2)

static int verify_ordered(unsigned mode1, const char *name1, unsigned mode2, const char *name2)
{
	int len1 = strlen(name1);
	int len2 = strlen(name2);
	int len = len1 < len2 ? len1 : len2;
	unsigned char c1, c2;
	int cmp;

	cmp = memcmp(name1, name2, len);
	if (cmp < 0)
		return 0;
	if (cmp > 0)
		return TREE_UNORDERED;

	/*
	 * Ok, the first <len> characters are the same.
	 * Now we need to order the next one, but turn
	 * a '\0' into a '/' for a directory entry.
	 */
	c1 = name1[len];
	c2 = name2[len];
	if (!c1 && !c2)
		/*
		 * git-write-tree used to write out a nonsense tree that has
		 * entries with the same name, one blob and one tree.  Make
		 * sure we do not have duplicate entries.
		 */
		return TREE_HAS_DUPS;
	if (!c1 && S_ISDIR(mode1))
		c1 = '/';
	if (!c2 && S_ISDIR(mode2))
		c2 = '/';
	return c1 < c2 ? 0 : TREE_UNORDERED;
}

static int fsck_tree(struct tree *item, int strict, fsck_error error_func)
{
	int retval;
	int has_null_sha1 = 0;
	int has_full_path = 0;
	int has_empty_name = 0;
	int has_dot = 0;
	int has_dotdot = 0;
	int has_dotgit = 0;
	int has_zero_pad = 0;
	int has_bad_modes = 0;
	int has_dup_entries = 0;
	int not_properly_sorted = 0;
	struct tree_desc desc;
	unsigned o_mode;
	const char *o_name;

	init_tree_desc(&desc, item->buffer, item->size);

	o_mode = 0;
	o_name = NULL;

	while (desc.size) {
		unsigned mode;
		const char *name;
		const unsigned char *sha1;

		sha1 = tree_entry_extract(&desc, &name, &mode);

		if (is_null_sha1(sha1))
			has_null_sha1 = 1;
		if (strchr(name, '/'))
			has_full_path = 1;
		if (!*name)
			has_empty_name = 1;
		if (!strcmp(name, "."))
			has_dot = 1;
		if (!strcmp(name, ".."))
			has_dotdot = 1;
		if (!strcmp(name, ".git"))
			has_dotgit = 1;
		has_zero_pad |= *(char *)desc.buffer == '0';
		update_tree_entry(&desc);

		switch (mode) {
		/*
		 * Standard modes..
		 */
		case S_IFREG | 0755:
		case S_IFREG | 0644:
		case S_IFLNK:
		case S_IFDIR:
		case S_IFGITLINK:
			break;
		/*
		 * This is nonstandard, but we had a few of these
		 * early on when we honored the full set of mode
		 * bits..
		 */
		case S_IFREG | 0664:
			if (!strict)
				break;
		default:
			has_bad_modes = 1;
		}

		if (o_name) {
			switch (verify_ordered(o_mode, o_name, mode, name)) {
			case TREE_UNORDERED:
				not_properly_sorted = 1;
				break;
			case TREE_HAS_DUPS:
				has_dup_entries = 1;
				break;
			default:
				break;
			}
		}

		o_mode = mode;
		o_name = name;
	}

	retval = 0;
	if (has_null_sha1)
		retval += error_func(&item->object, FSCK_WARN, "contains entries pointing to null sha1");
	if (has_full_path)
		retval += error_func(&item->object, FSCK_WARN, "contains full pathnames");
	if (has_empty_name)
		retval += error_func(&item->object, FSCK_WARN, "contains empty pathname");
	if (has_dot)
		retval += error_func(&item->object, FSCK_WARN, "contains '.'");
	if (has_dotdot)
		retval += error_func(&item->object, FSCK_WARN, "contains '..'");
	if (has_dotgit)
		retval += error_func(&item->object, FSCK_WARN, "contains '.git'");
	if (has_zero_pad)
		retval += error_func(&item->object, FSCK_WARN, "contains zero-padded file modes");
	if (has_bad_modes)
		retval += error_func(&item->object, FSCK_WARN, "contains bad file modes");
	if (has_dup_entries)
		retval += error_func(&item->object, FSCK_ERROR, "contains duplicate file entries");
	if (not_properly_sorted)
		retval += error_func(&item->object, FSCK_ERROR, "not properly sorted");
	return retval;
}

static int fsck_ident(const char **ident, struct object *obj, fsck_error error_func)
{
	char *end;

	if (**ident == '<')
		return error_func(obj, FSCK_ERROR, "invalid author/committer line - missing space before email");
	*ident += strcspn(*ident, "<>\n");
	if (**ident == '>')
		return error_func(obj, FSCK_ERROR, "invalid author/committer line - bad name");
	if (**ident != '<')
		return error_func(obj, FSCK_ERROR, "invalid author/committer line - missing email");
	if ((*ident)[-1] != ' ')
		return error_func(obj, FSCK_ERROR, "invalid author/committer line - missing space before email");
	(*ident)++;
	*ident += strcspn(*ident, "<>\n");
	if (**ident != '>')
		return error_func(obj, FSCK_ERROR, "invalid author/committer line - bad email");
	(*ident)++;
	if (**ident != ' ')
		return error_func(obj, FSCK_ERROR, "invalid author/committer line - missing space before date");
	(*ident)++;
	if (**ident == '0' && (*ident)[1] != ' ')
		return error_func(obj, FSCK_ERROR, "invalid author/committer line - zero-padded date");
	if (date_overflows(strtoul(*ident, &end, 10)))
		return error_func(obj, FSCK_ERROR, "invalid author/committer line - date causes integer overflow");
	if (end == *ident || *end != ' ')
		return error_func(obj, FSCK_ERROR, "invalid author/committer line - bad date");
	*ident = end + 1;
	if ((**ident != '+' && **ident != '-') ||
	    !isdigit((*ident)[1]) ||
	    !isdigit((*ident)[2]) ||
	    !isdigit((*ident)[3]) ||
	    !isdigit((*ident)[4]) ||
	    ((*ident)[5] != '\n'))
		return error_func(obj, FSCK_ERROR, "invalid author/committer line - bad time zone");
	(*ident) += 6;
	return 0;
}

static int fsck_commit(struct commit *commit, fsck_error error_func)
{
	const char *buffer = commit->buffer, *tmp;
	unsigned char tree_sha1[20], sha1[20];
	struct commit_graft *graft;
	int parents = 0;
	int err;

<<<<<<< HEAD
	if (memcmp(buffer, "tree ", 5))
=======
	if (commit->date == ULONG_MAX)
		return error_func(&commit->object, FSCK_ERROR, "invalid author/committer line");

	buffer = skip_prefix(buffer, "tree ");
	if (!buffer)
>>>>>>> 2d820a61
		return error_func(&commit->object, FSCK_ERROR, "invalid format - expected 'tree' line");
	if (get_sha1_hex(buffer, tree_sha1) || buffer[40] != '\n')
		return error_func(&commit->object, FSCK_ERROR, "invalid 'tree' line format - bad sha1");
	buffer += 41;
	while ((tmp = skip_prefix(buffer, "parent "))) {
		buffer = tmp;
		if (get_sha1_hex(buffer, sha1) || buffer[40] != '\n')
			return error_func(&commit->object, FSCK_ERROR, "invalid 'parent' line format - bad sha1");
		buffer += 41;
		parents++;
	}
	graft = lookup_commit_graft(commit->object.sha1);
	if (graft) {
		struct commit_list *p = commit->parents;
		parents = 0;
		while (p) {
			p = p->next;
			parents++;
		}
		if (graft->nr_parent == -1 && !parents)
			; /* shallow commit */
		else if (graft->nr_parent != parents)
			return error_func(&commit->object, FSCK_ERROR, "graft objects missing");
	} else {
		struct commit_list *p = commit->parents;
		while (p && parents) {
			p = p->next;
			parents--;
		}
		if (p || parents)
			return error_func(&commit->object, FSCK_ERROR, "parent objects missing");
	}
	buffer = skip_prefix(buffer, "author ");
	if (!buffer)
		return error_func(&commit->object, FSCK_ERROR, "invalid format - expected 'author' line");
	err = fsck_ident(&buffer, &commit->object, error_func);
	if (err)
		return err;
	buffer = skip_prefix(buffer, "committer ");
	if (!buffer)
		return error_func(&commit->object, FSCK_ERROR, "invalid format - expected 'committer' line");
	err = fsck_ident(&buffer, &commit->object, error_func);
	if (err)
		return err;
	if (!commit->tree)
		return error_func(&commit->object, FSCK_ERROR, "could not load commit's tree %s", sha1_to_hex(tree_sha1));

	return 0;
}

static int fsck_tag(struct tag *tag, fsck_error error_func)
{
	struct object *tagged = tag->tagged;

	if (!tagged)
		return error_func(&tag->object, FSCK_ERROR, "could not load tagged object");
	return 0;
}

int fsck_object(struct object *obj, int strict, fsck_error error_func)
{
	if (!obj)
		return error_func(obj, FSCK_ERROR, "no valid object to fsck");

	if (obj->type == OBJ_BLOB)
		return 0;
	if (obj->type == OBJ_TREE)
		return fsck_tree((struct tree *) obj, strict, error_func);
	if (obj->type == OBJ_COMMIT)
		return fsck_commit((struct commit *) obj, error_func);
	if (obj->type == OBJ_TAG)
		return fsck_tag((struct tag *) obj, error_func);

	return error_func(obj, FSCK_ERROR, "unknown type '%d' (internal fsck error)",
			  obj->type);
}

int fsck_error_function(struct object *obj, int type, const char *fmt, ...)
{
	va_list ap;
	struct strbuf sb = STRBUF_INIT;

	strbuf_addf(&sb, "object %s:", sha1_to_hex(obj->sha1));

	va_start(ap, fmt);
	strbuf_vaddf(&sb, fmt, ap);
	va_end(ap);

	error("%s", sb.buf);
	strbuf_release(&sb);
	return 1;
}<|MERGE_RESOLUTION|>--- conflicted
+++ resolved
@@ -290,15 +290,8 @@
 	int parents = 0;
 	int err;
 
-<<<<<<< HEAD
-	if (memcmp(buffer, "tree ", 5))
-=======
-	if (commit->date == ULONG_MAX)
-		return error_func(&commit->object, FSCK_ERROR, "invalid author/committer line");
-
 	buffer = skip_prefix(buffer, "tree ");
 	if (!buffer)
->>>>>>> 2d820a61
 		return error_func(&commit->object, FSCK_ERROR, "invalid format - expected 'tree' line");
 	if (get_sha1_hex(buffer, tree_sha1) || buffer[40] != '\n')
 		return error_func(&commit->object, FSCK_ERROR, "invalid 'tree' line format - bad sha1");

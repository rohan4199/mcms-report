--- conflicted
+++ resolved
@@ -1026,14 +1026,9 @@
 	return outfile;
 }
 
-<<<<<<< HEAD
-void process_trailers(const char *file, int in_place, int trim_empty,
-		      struct list_head *new_trailer_head)
-=======
 void process_trailers(const char *file,
 		      const struct process_trailer_options *opts,
-		      struct string_list *trailers)
->>>>>>> 5a0d0c03
+		      struct list_head *new_trailer_head)
 {
 	LIST_HEAD(head);
 	struct strbuf sb = STRBUF_INIT;
@@ -1048,17 +1043,11 @@
 		outfile = create_in_place_tempfile(file);
 
 	/* Print the lines before the trailers */
-<<<<<<< HEAD
-	trailer_end = process_input_file(outfile, sb.buf, &head);
-
-	process_command_line_args(&arg_head, new_trailer_head);
-=======
 	trailer_end = process_input_file(outfile, sb.buf, &head, opts);
->>>>>>> 5a0d0c03
 
 	if (!opts->only_input) {
 		LIST_HEAD(arg_head);
-		process_command_line_args(&arg_head, trailers);
+		process_command_line_args(&arg_head, new_trailer_head);
 		process_trailers_lists(&head, &arg_head);
 	}
 

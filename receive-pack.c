#include "cache.h"
#include "refs.h"
#include "pkt-line.h"
#include "run-command.h"
#include "commit.h"
#include "object.h"

static const char receive_pack_usage[] = "git-receive-pack <git-dir>";

static const char *unpacker[] = { "unpack-objects", NULL };

static int report_status;

static char capabilities[] = "report-status";
static int capabilities_sent;

static int show_ref(const char *path, const unsigned char *sha1, int flag, void *cb_data)
{
	if (capabilities_sent)
		packet_write(1, "%s %s\n", sha1_to_hex(sha1), path);
	else
		packet_write(1, "%s %s%c%s\n",
			     sha1_to_hex(sha1), path, 0, capabilities);
	capabilities_sent = 1;
	return 0;
}

static void write_head_info(void)
{
	for_each_ref(show_ref, NULL);
	if (!capabilities_sent)
		show_ref("capabilities^{}", null_sha1, 0, NULL);

}

struct command {
	struct command *next;
	const char *error_string;
	unsigned char old_sha1[20];
	unsigned char new_sha1[20];
	char ref_name[FLEX_ARRAY]; /* more */
};

static struct command *commands;

static char update_hook[] = "hooks/update";

static int run_update_hook(const char *refname,
			   char *old_hex, char *new_hex)
{
	int code;

	if (access(update_hook, X_OK) < 0)
		return 0;
	code = run_command(update_hook, refname, old_hex, new_hex, NULL);
	switch (code) {
	case 0:
		return 0;
	case -ERR_RUN_COMMAND_FORK:
		return error("hook fork failed");
	case -ERR_RUN_COMMAND_EXEC:
		return error("hook execute failed");
	case -ERR_RUN_COMMAND_WAITPID:
		return error("waitpid failed");
	case -ERR_RUN_COMMAND_WAITPID_WRONG_PID:
		return error("waitpid is confused");
	case -ERR_RUN_COMMAND_WAITPID_SIGNAL:
		return error("%s died of signal", update_hook);
	case -ERR_RUN_COMMAND_WAITPID_NOEXIT:
		return error("%s died strangely", update_hook);
	default:
		error("%s exited with error code %d", update_hook, -code);
		return -code;
	}
}

static int update(struct command *cmd)
{
	const char *name = cmd->ref_name;
	unsigned char *old_sha1 = cmd->old_sha1;
	unsigned char *new_sha1 = cmd->new_sha1;
	char new_hex[41], old_hex[41];
	struct ref_lock *lock;

	cmd->error_string = NULL;
	if (!strncmp(name, "refs/", 5) && check_ref_format(name + 5)) {
		cmd->error_string = "funny refname";
		return error("refusing to create funny ref '%s' locally",
			     name);
	}

	strcpy(new_hex, sha1_to_hex(new_sha1));
	strcpy(old_hex, sha1_to_hex(old_sha1));
	if (!has_sha1_file(new_sha1)) {
		cmd->error_string = "bad pack";
		return error("unpack should have generated %s, "
			     "but I can't find it!", new_hex);
	}
<<<<<<< HEAD
	if (deny_non_fast_forwards && !is_null_sha1(old_sha1)) {
		struct commit *old_commit, *new_commit;
		struct commit_list *bases, *ent;

		old_commit = (struct commit *)parse_object(old_sha1);
		new_commit = (struct commit *)parse_object(new_sha1);
		bases = get_merge_bases(old_commit, new_commit, 1);
		for (ent = bases; ent; ent = ent->next)
			if (!hashcmp(old_sha1, ent->item->object.sha1))
				break;
		free_commit_list(bases);
		if (!ent)
			return error("denying non-fast forward;"
				     " you should pull first");
	}
	safe_create_leading_directories(lock_name);

	newfd = open(lock_name, O_CREAT | O_EXCL | O_WRONLY, 0666);
	if (newfd < 0) {
		cmd->error_string = "can't lock";
		return error("unable to create %s (%s)",
			     lock_name, strerror(errno));
	}

	/* Write the ref with an ending '\n' */
	new_hex[40] = '\n';
	new_hex[41] = 0;
	written = write(newfd, new_hex, 41);
	/* Remove the '\n' again */
	new_hex[40] = 0;

	close(newfd);
	if (written != 41) {
		unlink(lock_name);
		cmd->error_string = "can't write";
		return error("unable to write %s", lock_name);
	}
	if (verify_old_ref(name, old_hex) < 0) {
		unlink(lock_name);
		cmd->error_string = "raced";
		return error("%s changed during push", name);
	}
=======
>>>>>>> 3159c8dc
	if (run_update_hook(name, old_hex, new_hex)) {
		cmd->error_string = "hook declined";
		return error("hook declined to update %s", name);
	}

	lock = lock_any_ref_for_update(name, old_sha1);
	if (!lock) {
		cmd->error_string = "failed to lock";
		return error("failed to lock %s", name);
	}
	write_ref_sha1(lock, new_sha1, "push");

	fprintf(stderr, "%s: %s -> %s\n", name, old_hex, new_hex);
	return 0;
}

static char update_post_hook[] = "hooks/post-update";

static void run_update_post_hook(struct command *cmd)
{
	struct command *cmd_p;
	int argc;
	const char **argv;

	if (access(update_post_hook, X_OK) < 0)
		return;
	for (argc = 1, cmd_p = cmd; cmd_p; cmd_p = cmd_p->next) {
		if (cmd_p->error_string)
			continue;
		argc++;
	}
	argv = xmalloc(sizeof(*argv) * (1 + argc));
	argv[0] = update_post_hook;

	for (argc = 1, cmd_p = cmd; cmd_p; cmd_p = cmd_p->next) {
		char *p;
		if (cmd_p->error_string)
			continue;
		p = xmalloc(strlen(cmd_p->ref_name) + 1);
		strcpy(p, cmd_p->ref_name);
		argv[argc] = p;
		argc++;
	}
	argv[argc] = NULL;
	run_command_v_opt(argc, argv, RUN_COMMAND_NO_STDIO);
}

/*
 * This gets called after(if) we've successfully
 * unpacked the data payload.
 */
static void execute_commands(void)
{
	struct command *cmd = commands;

	while (cmd) {
		update(cmd);
		cmd = cmd->next;
	}
	run_update_post_hook(commands);
}

static void read_head_info(void)
{
	struct command **p = &commands;
	for (;;) {
		static char line[1000];
		unsigned char old_sha1[20], new_sha1[20];
		struct command *cmd;
		char *refname;
		int len, reflen;

		len = packet_read_line(0, line, sizeof(line));
		if (!len)
			break;
		if (line[len-1] == '\n')
			line[--len] = 0;
		if (len < 83 ||
		    line[40] != ' ' ||
		    line[81] != ' ' ||
		    get_sha1_hex(line, old_sha1) ||
		    get_sha1_hex(line + 41, new_sha1))
			die("protocol error: expected old/new/ref, got '%s'",
			    line);

		refname = line + 82;
		reflen = strlen(refname);
		if (reflen + 82 < len) {
			if (strstr(refname + reflen + 1, "report-status"))
				report_status = 1;
		}
		cmd = xmalloc(sizeof(struct command) + len - 80);
		hashcpy(cmd->old_sha1, old_sha1);
		hashcpy(cmd->new_sha1, new_sha1);
		memcpy(cmd->ref_name, line + 82, len - 81);
		cmd->error_string = "n/a (unpacker error)";
		cmd->next = NULL;
		*p = cmd;
		p = &cmd->next;
	}
}

static const char *unpack(int *error_code)
{
	int code = run_command_v_opt(1, unpacker, RUN_GIT_CMD);

	*error_code = 0;
	switch (code) {
	case 0:
		return NULL;
	case -ERR_RUN_COMMAND_FORK:
		return "unpack fork failed";
	case -ERR_RUN_COMMAND_EXEC:
		return "unpack execute failed";
	case -ERR_RUN_COMMAND_WAITPID:
		return "waitpid failed";
	case -ERR_RUN_COMMAND_WAITPID_WRONG_PID:
		return "waitpid is confused";
	case -ERR_RUN_COMMAND_WAITPID_SIGNAL:
		return "unpacker died of signal";
	case -ERR_RUN_COMMAND_WAITPID_NOEXIT:
		return "unpacker died strangely";
	default:
		*error_code = -code;
		return "unpacker exited with error code";
	}
}

static void report(const char *unpack_status)
{
	struct command *cmd;
	packet_write(1, "unpack %s\n",
		     unpack_status ? unpack_status : "ok");
	for (cmd = commands; cmd; cmd = cmd->next) {
		if (!cmd->error_string)
			packet_write(1, "ok %s\n",
				     cmd->ref_name);
		else
			packet_write(1, "ng %s %s\n",
				     cmd->ref_name, cmd->error_string);
	}
	packet_flush(1);
}

int main(int argc, char **argv)
{
	int i;
	char *dir = NULL;

	argv++;
	for (i = 1; i < argc; i++) {
		char *arg = *argv++;

		if (*arg == '-') {
			/* Do flag handling here */
			usage(receive_pack_usage);
		}
		if (dir)
			usage(receive_pack_usage);
		dir = arg;
	}
	if (!dir)
		usage(receive_pack_usage);

	if (!enter_repo(dir, 0))
		die("'%s': unable to chdir or not a git archive", dir);

	git_config(git_default_config);

	write_head_info();

	/* EOF */
	packet_flush(1);

	read_head_info();
	if (commands) {
		int code;
		const char *unpack_status = unpack(&code);
		if (!unpack_status)
			execute_commands();
		if (report_status)
			report(unpack_status);
	}
	return 0;
}<|MERGE_RESOLUTION|>--- conflicted
+++ resolved
@@ -96,7 +96,6 @@
 		return error("unpack should have generated %s, "
 			     "but I can't find it!", new_hex);
 	}
-<<<<<<< HEAD
 	if (deny_non_fast_forwards && !is_null_sha1(old_sha1)) {
 		struct commit *old_commit, *new_commit;
 		struct commit_list *bases, *ent;
@@ -112,35 +111,6 @@
 			return error("denying non-fast forward;"
 				     " you should pull first");
 	}
-	safe_create_leading_directories(lock_name);
-
-	newfd = open(lock_name, O_CREAT | O_EXCL | O_WRONLY, 0666);
-	if (newfd < 0) {
-		cmd->error_string = "can't lock";
-		return error("unable to create %s (%s)",
-			     lock_name, strerror(errno));
-	}
-
-	/* Write the ref with an ending '\n' */
-	new_hex[40] = '\n';
-	new_hex[41] = 0;
-	written = write(newfd, new_hex, 41);
-	/* Remove the '\n' again */
-	new_hex[40] = 0;
-
-	close(newfd);
-	if (written != 41) {
-		unlink(lock_name);
-		cmd->error_string = "can't write";
-		return error("unable to write %s", lock_name);
-	}
-	if (verify_old_ref(name, old_hex) < 0) {
-		unlink(lock_name);
-		cmd->error_string = "raced";
-		return error("%s changed during push", name);
-	}
-=======
->>>>>>> 3159c8dc
 	if (run_update_hook(name, old_hex, new_hex)) {
 		cmd->error_string = "hook declined";
 		return error("hook declined to update %s", name);

/*
 * apply.c
 *
 * Copyright (C) Linus Torvalds, 2005
 *
 * This applies patches on top of some (arbitrary) version of the SCM.
 *
 */
#include "cache.h"
#include "cache-tree.h"
#include "quote.h"
#include "blob.h"
#include "delta.h"
#include "builtin.h"
#include "string-list.h"
#include "dir.h"
#include "diff.h"
#include "parse-options.h"

/*
 *  --check turns on checking that the working tree matches the
 *    files that are being modified, but doesn't apply the patch
 *  --stat does just a diffstat, and doesn't actually apply
 *  --numstat does numeric diffstat, and doesn't actually apply
 *  --index-info shows the old and new index info for paths if available.
 *  --index updates the cache as well.
 *  --cached updates only the cache without ever touching the working tree.
 */
static const char *prefix;
static int prefix_length = -1;
static int newfd = -1;

static int unidiff_zero;
static int p_value = 1;
static int p_value_known;
static int check_index;
static int update_index;
static int cached;
static int diffstat;
static int numstat;
static int summary;
static int check;
static int apply = 1;
static int apply_in_reverse;
static int apply_with_reject;
static int apply_verbosely;
static int allow_overlap;
static int no_add;
static const char *fake_ancestor;
static int line_termination = '\n';
static unsigned int p_context = UINT_MAX;
static const char * const apply_usage[] = {
	N_("git apply [options] [<patch>...]"),
	NULL
};

static enum ws_error_action {
	nowarn_ws_error,
	warn_on_ws_error,
	die_on_ws_error,
	correct_ws_error
} ws_error_action = warn_on_ws_error;
static int whitespace_error;
static int squelch_whitespace_errors = 5;
static int applied_after_fixing_ws;

static enum ws_ignore {
	ignore_ws_none,
	ignore_ws_change
} ws_ignore_action = ignore_ws_none;


static const char *patch_input_file;
static const char *root;
static int root_len;
static int read_stdin = 1;
static int options;

static void parse_whitespace_option(const char *option)
{
	if (!option) {
		ws_error_action = warn_on_ws_error;
		return;
	}
	if (!strcmp(option, "warn")) {
		ws_error_action = warn_on_ws_error;
		return;
	}
	if (!strcmp(option, "nowarn")) {
		ws_error_action = nowarn_ws_error;
		return;
	}
	if (!strcmp(option, "error")) {
		ws_error_action = die_on_ws_error;
		return;
	}
	if (!strcmp(option, "error-all")) {
		ws_error_action = die_on_ws_error;
		squelch_whitespace_errors = 0;
		return;
	}
	if (!strcmp(option, "strip") || !strcmp(option, "fix")) {
		ws_error_action = correct_ws_error;
		return;
	}
	die(_("unrecognized whitespace option '%s'"), option);
}

static void parse_ignorewhitespace_option(const char *option)
{
	if (!option || !strcmp(option, "no") ||
	    !strcmp(option, "false") || !strcmp(option, "never") ||
	    !strcmp(option, "none")) {
		ws_ignore_action = ignore_ws_none;
		return;
	}
	if (!strcmp(option, "change")) {
		ws_ignore_action = ignore_ws_change;
		return;
	}
	die(_("unrecognized whitespace ignore option '%s'"), option);
}

static void set_default_whitespace_mode(const char *whitespace_option)
{
	if (!whitespace_option && !apply_default_whitespace)
		ws_error_action = (apply ? warn_on_ws_error : nowarn_ws_error);
}

/*
 * For "diff-stat" like behaviour, we keep track of the biggest change
 * we've seen, and the longest filename. That allows us to do simple
 * scaling.
 */
static int max_change, max_len;

/*
 * Various "current state", notably line numbers and what
 * file (and how) we're patching right now.. The "is_xxxx"
 * things are flags, where -1 means "don't know yet".
 */
static int linenr = 1;

/*
 * This represents one "hunk" from a patch, starting with
 * "@@ -oldpos,oldlines +newpos,newlines @@" marker.  The
 * patch text is pointed at by patch, and its byte length
 * is stored in size.  leading and trailing are the number
 * of context lines.
 */
struct fragment {
	unsigned long leading, trailing;
	unsigned long oldpos, oldlines;
	unsigned long newpos, newlines;
	/*
	 * 'patch' is usually borrowed from buf in apply_patch(),
	 * but some codepaths store an allocated buffer.
	 */
	const char *patch;
	unsigned free_patch:1,
		rejected:1;
	int size;
	int linenr;
	struct fragment *next;
};

/*
 * When dealing with a binary patch, we reuse "leading" field
 * to store the type of the binary hunk, either deflated "delta"
 * or deflated "literal".
 */
#define binary_patch_method leading
#define BINARY_DELTA_DEFLATED	1
#define BINARY_LITERAL_DEFLATED 2

/*
 * This represents a "patch" to a file, both metainfo changes
 * such as creation/deletion, filemode and content changes represented
 * as a series of fragments.
 */
struct patch {
	char *new_name, *old_name, *def_name;
	unsigned int old_mode, new_mode;
	int is_new, is_delete;	/* -1 = unknown, 0 = false, 1 = true */
	int rejected;
	unsigned ws_rule;
	unsigned long deflate_origlen;
	int lines_added, lines_deleted;
	int score;
	unsigned int is_toplevel_relative:1;
	unsigned int inaccurate_eof:1;
	unsigned int is_binary:1;
	unsigned int is_copy:1;
	unsigned int is_rename:1;
	unsigned int recount:1;
	struct fragment *fragments;
	char *result;
	size_t resultsize;
	char old_sha1_prefix[41];
	char new_sha1_prefix[41];
	struct patch *next;
};

static void free_fragment_list(struct fragment *list)
{
	while (list) {
		struct fragment *next = list->next;
		if (list->free_patch)
			free((char *)list->patch);
		free(list);
		list = next;
	}
}

static void free_patch(struct patch *patch)
{
	free_fragment_list(patch->fragments);
	free(patch->def_name);
	free(patch->old_name);
	free(patch->new_name);
	free(patch->result);
	free(patch);
}

static void free_patch_list(struct patch *list)
{
	while (list) {
		struct patch *next = list->next;
		free_patch(list);
		list = next;
	}
}

/*
 * A line in a file, len-bytes long (includes the terminating LF,
 * except for an incomplete line at the end if the file ends with
 * one), and its contents hashes to 'hash'.
 */
struct line {
	size_t len;
	unsigned hash : 24;
	unsigned flag : 8;
#define LINE_COMMON     1
#define LINE_PATCHED	2
};

/*
 * This represents a "file", which is an array of "lines".
 */
struct image {
	char *buf;
	size_t len;
	size_t nr;
	size_t alloc;
	struct line *line_allocated;
	struct line *line;
};

/*
 * Records filenames that have been touched, in order to handle
 * the case where more than one patches touch the same file.
 */

static struct string_list fn_table;

static uint32_t hash_line(const char *cp, size_t len)
{
	size_t i;
	uint32_t h;
	for (i = 0, h = 0; i < len; i++) {
		if (!isspace(cp[i])) {
			h = h * 3 + (cp[i] & 0xff);
		}
	}
	return h;
}

/*
 * Compare lines s1 of length n1 and s2 of length n2, ignoring
 * whitespace difference. Returns 1 if they match, 0 otherwise
 */
static int fuzzy_matchlines(const char *s1, size_t n1,
			    const char *s2, size_t n2)
{
	const char *last1 = s1 + n1 - 1;
	const char *last2 = s2 + n2 - 1;
	int result = 0;

	/* ignore line endings */
	while ((*last1 == '\r') || (*last1 == '\n'))
		last1--;
	while ((*last2 == '\r') || (*last2 == '\n'))
		last2--;

	/* skip leading whitespace */
	while (isspace(*s1) && (s1 <= last1))
		s1++;
	while (isspace(*s2) && (s2 <= last2))
		s2++;
	/* early return if both lines are empty */
	if ((s1 > last1) && (s2 > last2))
		return 1;
	while (!result) {
		result = *s1++ - *s2++;
		/*
		 * Skip whitespace inside. We check for whitespace on
		 * both buffers because we don't want "a b" to match
		 * "ab"
		 */
		if (isspace(*s1) && isspace(*s2)) {
			while (isspace(*s1) && s1 <= last1)
				s1++;
			while (isspace(*s2) && s2 <= last2)
				s2++;
		}
		/*
		 * If we reached the end on one side only,
		 * lines don't match
		 */
		if (
		    ((s2 > last2) && (s1 <= last1)) ||
		    ((s1 > last1) && (s2 <= last2)))
			return 0;
		if ((s1 > last1) && (s2 > last2))
			break;
	}

	return !result;
}

static void add_line_info(struct image *img, const char *bol, size_t len, unsigned flag)
{
	ALLOC_GROW(img->line_allocated, img->nr + 1, img->alloc);
	img->line_allocated[img->nr].len = len;
	img->line_allocated[img->nr].hash = hash_line(bol, len);
	img->line_allocated[img->nr].flag = flag;
	img->nr++;
}

/*
 * "buf" has the file contents to be patched (read from various sources).
 * attach it to "image" and add line-based index to it.
 * "image" now owns the "buf".
 */
static void prepare_image(struct image *image, char *buf, size_t len,
			  int prepare_linetable)
{
	const char *cp, *ep;

	memset(image, 0, sizeof(*image));
	image->buf = buf;
	image->len = len;

	if (!prepare_linetable)
		return;

	ep = image->buf + image->len;
	cp = image->buf;
	while (cp < ep) {
		const char *next;
		for (next = cp; next < ep && *next != '\n'; next++)
			;
		if (next < ep)
			next++;
		add_line_info(image, cp, next - cp, 0);
		cp = next;
	}
	image->line = image->line_allocated;
}

static void clear_image(struct image *image)
{
	free(image->buf);
	image->buf = NULL;
	image->len = 0;
}

/* fmt must contain _one_ %s and no other substitution */
static void say_patch_name(FILE *output, const char *fmt, struct patch *patch)
{
	struct strbuf sb = STRBUF_INIT;

	if (patch->old_name && patch->new_name &&
	    strcmp(patch->old_name, patch->new_name)) {
		quote_c_style(patch->old_name, &sb, NULL, 0);
		strbuf_addstr(&sb, " => ");
		quote_c_style(patch->new_name, &sb, NULL, 0);
	} else {
		const char *n = patch->new_name;
		if (!n)
			n = patch->old_name;
		quote_c_style(n, &sb, NULL, 0);
	}
	fprintf(output, fmt, sb.buf);
	fputc('\n', output);
	strbuf_release(&sb);
}

#define SLOP (16)

static void read_patch_file(struct strbuf *sb, int fd)
{
	if (strbuf_read(sb, fd, 0) < 0)
		die_errno("git apply: failed to read");

	/*
	 * Make sure that we have some slop in the buffer
	 * so that we can do speculative "memcmp" etc, and
	 * see to it that it is NUL-filled.
	 */
	strbuf_grow(sb, SLOP);
	memset(sb->buf + sb->len, 0, SLOP);
}

static unsigned long linelen(const char *buffer, unsigned long size)
{
	unsigned long len = 0;
	while (size--) {
		len++;
		if (*buffer++ == '\n')
			break;
	}
	return len;
}

static int is_dev_null(const char *str)
{
	return !memcmp("/dev/null", str, 9) && isspace(str[9]);
}

#define TERM_SPACE	1
#define TERM_TAB	2

static int name_terminate(const char *name, int namelen, int c, int terminate)
{
	if (c == ' ' && !(terminate & TERM_SPACE))
		return 0;
	if (c == '\t' && !(terminate & TERM_TAB))
		return 0;

	return 1;
}

/* remove double slashes to make --index work with such filenames */
static char *squash_slash(char *name)
{
	int i = 0, j = 0;

	if (!name)
		return NULL;

	while (name[i]) {
		if ((name[j++] = name[i++]) == '/')
			while (name[i] == '/')
				i++;
	}
	name[j] = '\0';
	return name;
}

static char *find_name_gnu(const char *line, const char *def, int p_value)
{
	struct strbuf name = STRBUF_INIT;
	char *cp;

	/*
	 * Proposed "new-style" GNU patch/diff format; see
	 * http://marc.theaimsgroup.com/?l=git&m=112927316408690&w=2
	 */
	if (unquote_c_style(&name, line, NULL)) {
		strbuf_release(&name);
		return NULL;
	}

	for (cp = name.buf; p_value; p_value--) {
		cp = strchr(cp, '/');
		if (!cp) {
			strbuf_release(&name);
			return NULL;
		}
		cp++;
	}

	strbuf_remove(&name, 0, cp - name.buf);
	if (root)
		strbuf_insert(&name, 0, root, root_len);
	return squash_slash(strbuf_detach(&name, NULL));
}

static size_t sane_tz_len(const char *line, size_t len)
{
	const char *tz, *p;

	if (len < strlen(" +0500") || line[len-strlen(" +0500")] != ' ')
		return 0;
	tz = line + len - strlen(" +0500");

	if (tz[1] != '+' && tz[1] != '-')
		return 0;

	for (p = tz + 2; p != line + len; p++)
		if (!isdigit(*p))
			return 0;

	return line + len - tz;
}

static size_t tz_with_colon_len(const char *line, size_t len)
{
	const char *tz, *p;

	if (len < strlen(" +08:00") || line[len - strlen(":00")] != ':')
		return 0;
	tz = line + len - strlen(" +08:00");

	if (tz[0] != ' ' || (tz[1] != '+' && tz[1] != '-'))
		return 0;
	p = tz + 2;
	if (!isdigit(*p++) || !isdigit(*p++) || *p++ != ':' ||
	    !isdigit(*p++) || !isdigit(*p++))
		return 0;

	return line + len - tz;
}

static size_t date_len(const char *line, size_t len)
{
	const char *date, *p;

	if (len < strlen("72-02-05") || line[len-strlen("-05")] != '-')
		return 0;
	p = date = line + len - strlen("72-02-05");

	if (!isdigit(*p++) || !isdigit(*p++) || *p++ != '-' ||
	    !isdigit(*p++) || !isdigit(*p++) || *p++ != '-' ||
	    !isdigit(*p++) || !isdigit(*p++))	/* Not a date. */
		return 0;

	if (date - line >= strlen("19") &&
	    isdigit(date[-1]) && isdigit(date[-2]))	/* 4-digit year */
		date -= strlen("19");

	return line + len - date;
}

static size_t short_time_len(const char *line, size_t len)
{
	const char *time, *p;

	if (len < strlen(" 07:01:32") || line[len-strlen(":32")] != ':')
		return 0;
	p = time = line + len - strlen(" 07:01:32");

	/* Permit 1-digit hours? */
	if (*p++ != ' ' ||
	    !isdigit(*p++) || !isdigit(*p++) || *p++ != ':' ||
	    !isdigit(*p++) || !isdigit(*p++) || *p++ != ':' ||
	    !isdigit(*p++) || !isdigit(*p++))	/* Not a time. */
		return 0;

	return line + len - time;
}

static size_t fractional_time_len(const char *line, size_t len)
{
	const char *p;
	size_t n;

	/* Expected format: 19:41:17.620000023 */
	if (!len || !isdigit(line[len - 1]))
		return 0;
	p = line + len - 1;

	/* Fractional seconds. */
	while (p > line && isdigit(*p))
		p--;
	if (*p != '.')
		return 0;

	/* Hours, minutes, and whole seconds. */
	n = short_time_len(line, p - line);
	if (!n)
		return 0;

	return line + len - p + n;
}

static size_t trailing_spaces_len(const char *line, size_t len)
{
	const char *p;

	/* Expected format: ' ' x (1 or more)  */
	if (!len || line[len - 1] != ' ')
		return 0;

	p = line + len;
	while (p != line) {
		p--;
		if (*p != ' ')
			return line + len - (p + 1);
	}

	/* All spaces! */
	return len;
}

static size_t diff_timestamp_len(const char *line, size_t len)
{
	const char *end = line + len;
	size_t n;

	/*
	 * Posix: 2010-07-05 19:41:17
	 * GNU: 2010-07-05 19:41:17.620000023 -0500
	 */

	if (!isdigit(end[-1]))
		return 0;

	n = sane_tz_len(line, end - line);
	if (!n)
		n = tz_with_colon_len(line, end - line);
	end -= n;

	n = short_time_len(line, end - line);
	if (!n)
		n = fractional_time_len(line, end - line);
	end -= n;

	n = date_len(line, end - line);
	if (!n)	/* No date.  Too bad. */
		return 0;
	end -= n;

	if (end == line)	/* No space before date. */
		return 0;
	if (end[-1] == '\t') {	/* Success! */
		end--;
		return line + len - end;
	}
	if (end[-1] != ' ')	/* No space before date. */
		return 0;

	/* Whitespace damage. */
	end -= trailing_spaces_len(line, end - line);
	return line + len - end;
}

static char *null_strdup(const char *s)
{
	return s ? xstrdup(s) : NULL;
}

static char *find_name_common(const char *line, const char *def,
			      int p_value, const char *end, int terminate)
{
	int len;
	const char *start = NULL;

	if (p_value == 0)
		start = line;
	while (line != end) {
		char c = *line;

		if (!end && isspace(c)) {
			if (c == '\n')
				break;
			if (name_terminate(start, line-start, c, terminate))
				break;
		}
		line++;
		if (c == '/' && !--p_value)
			start = line;
	}
	if (!start)
		return squash_slash(null_strdup(def));
	len = line - start;
	if (!len)
		return squash_slash(null_strdup(def));

	/*
	 * Generally we prefer the shorter name, especially
	 * if the other one is just a variation of that with
	 * something else tacked on to the end (ie "file.orig"
	 * or "file~").
	 */
	if (def) {
		int deflen = strlen(def);
		if (deflen < len && !strncmp(start, def, deflen))
			return squash_slash(xstrdup(def));
	}

	if (root) {
		char *ret = xmalloc(root_len + len + 1);
		strcpy(ret, root);
		memcpy(ret + root_len, start, len);
		ret[root_len + len] = '\0';
		return squash_slash(ret);
	}

	return squash_slash(xmemdupz(start, len));
}

static char *find_name(const char *line, char *def, int p_value, int terminate)
{
	if (*line == '"') {
		char *name = find_name_gnu(line, def, p_value);
		if (name)
			return name;
	}

	return find_name_common(line, def, p_value, NULL, terminate);
}

static char *find_name_traditional(const char *line, char *def, int p_value)
{
	size_t len = strlen(line);
	size_t date_len;

	if (*line == '"') {
		char *name = find_name_gnu(line, def, p_value);
		if (name)
			return name;
	}

	len = strchrnul(line, '\n') - line;
	date_len = diff_timestamp_len(line, len);
	if (!date_len)
		return find_name_common(line, def, p_value, NULL, TERM_TAB);
	len -= date_len;

	return find_name_common(line, def, p_value, line + len, 0);
}

static int count_slashes(const char *cp)
{
	int cnt = 0;
	char ch;

	while ((ch = *cp++))
		if (ch == '/')
			cnt++;
	return cnt;
}

/*
 * Given the string after "--- " or "+++ ", guess the appropriate
 * p_value for the given patch.
 */
static int guess_p_value(const char *nameline)
{
	char *name, *cp;
	int val = -1;

	if (is_dev_null(nameline))
		return -1;
	name = find_name_traditional(nameline, NULL, 0);
	if (!name)
		return -1;
	cp = strchr(name, '/');
	if (!cp)
		val = 0;
	else if (prefix) {
		/*
		 * Does it begin with "a/$our-prefix" and such?  Then this is
		 * very likely to apply to our directory.
		 */
		if (!strncmp(name, prefix, prefix_length))
			val = count_slashes(prefix);
		else {
			cp++;
			if (!strncmp(cp, prefix, prefix_length))
				val = count_slashes(prefix) + 1;
		}
	}
	free(name);
	return val;
}

/*
 * Does the ---/+++ line has the POSIX timestamp after the last HT?
 * GNU diff puts epoch there to signal a creation/deletion event.  Is
 * this such a timestamp?
 */
static int has_epoch_timestamp(const char *nameline)
{
	/*
	 * We are only interested in epoch timestamp; any non-zero
	 * fraction cannot be one, hence "(\.0+)?" in the regexp below.
	 * For the same reason, the date must be either 1969-12-31 or
	 * 1970-01-01, and the seconds part must be "00".
	 */
	const char stamp_regexp[] =
		"^(1969-12-31|1970-01-01)"
		" "
		"[0-2][0-9]:[0-5][0-9]:00(\\.0+)?"
		" "
		"([-+][0-2][0-9]:?[0-5][0-9])\n";
	const char *timestamp = NULL, *cp, *colon;
	static regex_t *stamp;
	regmatch_t m[10];
	int zoneoffset;
	int hourminute;
	int status;

	for (cp = nameline; *cp != '\n'; cp++) {
		if (*cp == '\t')
			timestamp = cp + 1;
	}
	if (!timestamp)
		return 0;
	if (!stamp) {
		stamp = xmalloc(sizeof(*stamp));
		if (regcomp(stamp, stamp_regexp, REG_EXTENDED)) {
			warning(_("Cannot prepare timestamp regexp %s"),
				stamp_regexp);
			return 0;
		}
	}

	status = regexec(stamp, timestamp, ARRAY_SIZE(m), m, 0);
	if (status) {
		if (status != REG_NOMATCH)
			warning(_("regexec returned %d for input: %s"),
				status, timestamp);
		return 0;
	}

	zoneoffset = strtol(timestamp + m[3].rm_so + 1, (char **) &colon, 10);
	if (*colon == ':')
		zoneoffset = zoneoffset * 60 + strtol(colon + 1, NULL, 10);
	else
		zoneoffset = (zoneoffset / 100) * 60 + (zoneoffset % 100);
	if (timestamp[m[3].rm_so] == '-')
		zoneoffset = -zoneoffset;

	/*
	 * YYYY-MM-DD hh:mm:ss must be from either 1969-12-31
	 * (west of GMT) or 1970-01-01 (east of GMT)
	 */
	if ((zoneoffset < 0 && memcmp(timestamp, "1969-12-31", 10)) ||
	    (0 <= zoneoffset && memcmp(timestamp, "1970-01-01", 10)))
		return 0;

	hourminute = (strtol(timestamp + 11, NULL, 10) * 60 +
		      strtol(timestamp + 14, NULL, 10) -
		      zoneoffset);

	return ((zoneoffset < 0 && hourminute == 1440) ||
		(0 <= zoneoffset && !hourminute));
}

/*
 * Get the name etc info from the ---/+++ lines of a traditional patch header
 *
 * FIXME! The end-of-filename heuristics are kind of screwy. For existing
 * files, we can happily check the index for a match, but for creating a
 * new file we should try to match whatever "patch" does. I have no idea.
 */
static void parse_traditional_patch(const char *first, const char *second, struct patch *patch)
{
	char *name;

	first += 4;	/* skip "--- " */
	second += 4;	/* skip "+++ " */
	if (!p_value_known) {
		int p, q;
		p = guess_p_value(first);
		q = guess_p_value(second);
		if (p < 0) p = q;
		if (0 <= p && p == q) {
			p_value = p;
			p_value_known = 1;
		}
	}
	if (is_dev_null(first)) {
		patch->is_new = 1;
		patch->is_delete = 0;
		name = find_name_traditional(second, NULL, p_value);
		patch->new_name = name;
	} else if (is_dev_null(second)) {
		patch->is_new = 0;
		patch->is_delete = 1;
		name = find_name_traditional(first, NULL, p_value);
		patch->old_name = name;
	} else {
		char *first_name;
		first_name = find_name_traditional(first, NULL, p_value);
		name = find_name_traditional(second, first_name, p_value);
		free(first_name);
		if (has_epoch_timestamp(first)) {
			patch->is_new = 1;
			patch->is_delete = 0;
			patch->new_name = name;
		} else if (has_epoch_timestamp(second)) {
			patch->is_new = 0;
			patch->is_delete = 1;
			patch->old_name = name;
		} else {
			patch->old_name = name;
			patch->new_name = xstrdup(name);
		}
	}
	if (!name)
		die(_("unable to find filename in patch at line %d"), linenr);
}

static int gitdiff_hdrend(const char *line, struct patch *patch)
{
	return -1;
}

/*
 * We're anal about diff header consistency, to make
 * sure that we don't end up having strange ambiguous
 * patches floating around.
 *
 * As a result, gitdiff_{old|new}name() will check
 * their names against any previous information, just
 * to make sure..
 */
#define DIFF_OLD_NAME 0
#define DIFF_NEW_NAME 1

static char *gitdiff_verify_name(const char *line, int isnull, char *orig_name, int side)
{
	if (!orig_name && !isnull)
		return find_name(line, NULL, p_value, TERM_TAB);

	if (orig_name) {
		int len;
		const char *name;
		char *another;
		name = orig_name;
		len = strlen(name);
		if (isnull)
			die(_("git apply: bad git-diff - expected /dev/null, got %s on line %d"), name, linenr);
		another = find_name(line, NULL, p_value, TERM_TAB);
		if (!another || memcmp(another, name, len + 1))
			die((side == DIFF_NEW_NAME) ?
			    _("git apply: bad git-diff - inconsistent new filename on line %d") :
			    _("git apply: bad git-diff - inconsistent old filename on line %d"), linenr);
		free(another);
		return orig_name;
	}
	else {
		/* expect "/dev/null" */
		if (memcmp("/dev/null", line, 9) || line[9] != '\n')
			die(_("git apply: bad git-diff - expected /dev/null on line %d"), linenr);
		return NULL;
	}
}

static int gitdiff_oldname(const char *line, struct patch *patch)
{
	char *orig = patch->old_name;
	patch->old_name = gitdiff_verify_name(line, patch->is_new, patch->old_name,
					      DIFF_OLD_NAME);
	if (orig != patch->old_name)
		free(orig);
	return 0;
}

static int gitdiff_newname(const char *line, struct patch *patch)
{
	char *orig = patch->new_name;
	patch->new_name = gitdiff_verify_name(line, patch->is_delete, patch->new_name,
					      DIFF_NEW_NAME);
	if (orig != patch->new_name)
		free(orig);
	return 0;
}

static int gitdiff_oldmode(const char *line, struct patch *patch)
{
	patch->old_mode = strtoul(line, NULL, 8);
	return 0;
}

static int gitdiff_newmode(const char *line, struct patch *patch)
{
	patch->new_mode = strtoul(line, NULL, 8);
	return 0;
}

static int gitdiff_delete(const char *line, struct patch *patch)
{
	patch->is_delete = 1;
	free(patch->old_name);
	patch->old_name = null_strdup(patch->def_name);
	return gitdiff_oldmode(line, patch);
}

static int gitdiff_newfile(const char *line, struct patch *patch)
{
	patch->is_new = 1;
	free(patch->new_name);
	patch->new_name = null_strdup(patch->def_name);
	return gitdiff_newmode(line, patch);
}

static int gitdiff_copysrc(const char *line, struct patch *patch)
{
	patch->is_copy = 1;
	free(patch->old_name);
	patch->old_name = find_name(line, NULL, p_value ? p_value - 1 : 0, 0);
	return 0;
}

static int gitdiff_copydst(const char *line, struct patch *patch)
{
	patch->is_copy = 1;
	free(patch->new_name);
	patch->new_name = find_name(line, NULL, p_value ? p_value - 1 : 0, 0);
	return 0;
}

static int gitdiff_renamesrc(const char *line, struct patch *patch)
{
	patch->is_rename = 1;
	free(patch->old_name);
	patch->old_name = find_name(line, NULL, p_value ? p_value - 1 : 0, 0);
	return 0;
}

static int gitdiff_renamedst(const char *line, struct patch *patch)
{
	patch->is_rename = 1;
	free(patch->new_name);
	patch->new_name = find_name(line, NULL, p_value ? p_value - 1 : 0, 0);
	return 0;
}

static int gitdiff_similarity(const char *line, struct patch *patch)
{
	if ((patch->score = strtoul(line, NULL, 10)) == ULONG_MAX)
		patch->score = 0;
	return 0;
}

static int gitdiff_dissimilarity(const char *line, struct patch *patch)
{
	if ((patch->score = strtoul(line, NULL, 10)) == ULONG_MAX)
		patch->score = 0;
	return 0;
}

static int gitdiff_index(const char *line, struct patch *patch)
{
	/*
	 * index line is N hexadecimal, "..", N hexadecimal,
	 * and optional space with octal mode.
	 */
	const char *ptr, *eol;
	int len;

	ptr = strchr(line, '.');
	if (!ptr || ptr[1] != '.' || 40 < ptr - line)
		return 0;
	len = ptr - line;
	memcpy(patch->old_sha1_prefix, line, len);
	patch->old_sha1_prefix[len] = 0;

	line = ptr + 2;
	ptr = strchr(line, ' ');
	eol = strchr(line, '\n');

	if (!ptr || eol < ptr)
		ptr = eol;
	len = ptr - line;

	if (40 < len)
		return 0;
	memcpy(patch->new_sha1_prefix, line, len);
	patch->new_sha1_prefix[len] = 0;
	if (*ptr == ' ')
		patch->old_mode = strtoul(ptr+1, NULL, 8);
	return 0;
}

/*
 * This is normal for a diff that doesn't change anything: we'll fall through
 * into the next diff. Tell the parser to break out.
 */
static int gitdiff_unrecognized(const char *line, struct patch *patch)
{
	return -1;
}

static const char *stop_at_slash(const char *line, int llen)
{
	int nslash = p_value;
	int i;

	for (i = 0; i < llen; i++) {
		int ch = line[i];
		if (ch == '/' && --nslash <= 0)
			return &line[i];
	}
	return NULL;
}

/*
 * This is to extract the same name that appears on "diff --git"
 * line.  We do not find and return anything if it is a rename
 * patch, and it is OK because we will find the name elsewhere.
 * We need to reliably find name only when it is mode-change only,
 * creation or deletion of an empty file.  In any of these cases,
 * both sides are the same name under a/ and b/ respectively.
 */
static char *git_header_name(const char *line, int llen)
{
	const char *name;
	const char *second = NULL;
	size_t len, line_len;

	line += strlen("diff --git ");
	llen -= strlen("diff --git ");

	if (*line == '"') {
		const char *cp;
		struct strbuf first = STRBUF_INIT;
		struct strbuf sp = STRBUF_INIT;

		if (unquote_c_style(&first, line, &second))
			goto free_and_fail1;

		/* advance to the first slash */
		cp = stop_at_slash(first.buf, first.len);
		/* we do not accept absolute paths */
		if (!cp || cp == first.buf)
			goto free_and_fail1;
		strbuf_remove(&first, 0, cp + 1 - first.buf);

		/*
		 * second points at one past closing dq of name.
		 * find the second name.
		 */
		while ((second < line + llen) && isspace(*second))
			second++;

		if (line + llen <= second)
			goto free_and_fail1;
		if (*second == '"') {
			if (unquote_c_style(&sp, second, NULL))
				goto free_and_fail1;
			cp = stop_at_slash(sp.buf, sp.len);
			if (!cp || cp == sp.buf)
				goto free_and_fail1;
			/* They must match, otherwise ignore */
			if (strcmp(cp + 1, first.buf))
				goto free_and_fail1;
			strbuf_release(&sp);
			return strbuf_detach(&first, NULL);
		}

		/* unquoted second */
		cp = stop_at_slash(second, line + llen - second);
		if (!cp || cp == second)
			goto free_and_fail1;
		cp++;
		if (line + llen - cp != first.len + 1 ||
		    memcmp(first.buf, cp, first.len))
			goto free_and_fail1;
		return strbuf_detach(&first, NULL);

	free_and_fail1:
		strbuf_release(&first);
		strbuf_release(&sp);
		return NULL;
	}

	/* unquoted first name */
	name = stop_at_slash(line, llen);
	if (!name || name == line)
		return NULL;
	name++;

	/*
	 * since the first name is unquoted, a dq if exists must be
	 * the beginning of the second name.
	 */
	for (second = name; second < line + llen; second++) {
		if (*second == '"') {
			struct strbuf sp = STRBUF_INIT;
			const char *np;

			if (unquote_c_style(&sp, second, NULL))
				goto free_and_fail2;

			np = stop_at_slash(sp.buf, sp.len);
			if (!np || np == sp.buf)
				goto free_and_fail2;
			np++;

			len = sp.buf + sp.len - np;
			if (len < second - name &&
			    !strncmp(np, name, len) &&
			    isspace(name[len])) {
				/* Good */
				strbuf_remove(&sp, 0, np - sp.buf);
				return strbuf_detach(&sp, NULL);
			}

		free_and_fail2:
			strbuf_release(&sp);
			return NULL;
		}
	}

	/*
	 * Accept a name only if it shows up twice, exactly the same
	 * form.
	 */
	second = strchr(name, '\n');
	if (!second)
		return NULL;
	line_len = second - name;
	for (len = 0 ; ; len++) {
		switch (name[len]) {
		default:
			continue;
		case '\n':
			return NULL;
		case '\t': case ' ':
			second = stop_at_slash(name + len, line_len - len);
			if (!second)
				return NULL;
			second++;
			if (second[len] == '\n' && !strncmp(name, second, len)) {
				return xmemdupz(name, len);
			}
		}
	}
}

/* Verify that we recognize the lines following a git header */
static int parse_git_header(const char *line, int len, unsigned int size, struct patch *patch)
{
	unsigned long offset;

	/* A git diff has explicit new/delete information, so we don't guess */
	patch->is_new = 0;
	patch->is_delete = 0;

	/*
	 * Some things may not have the old name in the
	 * rest of the headers anywhere (pure mode changes,
	 * or removing or adding empty files), so we get
	 * the default name from the header.
	 */
	patch->def_name = git_header_name(line, len);
	if (patch->def_name && root) {
		char *s = xmalloc(root_len + strlen(patch->def_name) + 1);
		strcpy(s, root);
		strcpy(s + root_len, patch->def_name);
		free(patch->def_name);
		patch->def_name = s;
	}

	line += len;
	size -= len;
	linenr++;
	for (offset = len ; size > 0 ; offset += len, size -= len, line += len, linenr++) {
		static const struct opentry {
			const char *str;
			int (*fn)(const char *, struct patch *);
		} optable[] = {
			{ "@@ -", gitdiff_hdrend },
			{ "--- ", gitdiff_oldname },
			{ "+++ ", gitdiff_newname },
			{ "old mode ", gitdiff_oldmode },
			{ "new mode ", gitdiff_newmode },
			{ "deleted file mode ", gitdiff_delete },
			{ "new file mode ", gitdiff_newfile },
			{ "copy from ", gitdiff_copysrc },
			{ "copy to ", gitdiff_copydst },
			{ "rename old ", gitdiff_renamesrc },
			{ "rename new ", gitdiff_renamedst },
			{ "rename from ", gitdiff_renamesrc },
			{ "rename to ", gitdiff_renamedst },
			{ "similarity index ", gitdiff_similarity },
			{ "dissimilarity index ", gitdiff_dissimilarity },
			{ "index ", gitdiff_index },
			{ "", gitdiff_unrecognized },
		};
		int i;

		len = linelen(line, size);
		if (!len || line[len-1] != '\n')
			break;
		for (i = 0; i < ARRAY_SIZE(optable); i++) {
			const struct opentry *p = optable + i;
			int oplen = strlen(p->str);
			if (len < oplen || memcmp(p->str, line, oplen))
				continue;
			if (p->fn(line + oplen, patch) < 0)
				return offset;
			break;
		}
	}

	return offset;
}

static int parse_num(const char *line, unsigned long *p)
{
	char *ptr;

	if (!isdigit(*line))
		return 0;
	*p = strtoul(line, &ptr, 10);
	return ptr - line;
}

static int parse_range(const char *line, int len, int offset, const char *expect,
		       unsigned long *p1, unsigned long *p2)
{
	int digits, ex;

	if (offset < 0 || offset >= len)
		return -1;
	line += offset;
	len -= offset;

	digits = parse_num(line, p1);
	if (!digits)
		return -1;

	offset += digits;
	line += digits;
	len -= digits;

	*p2 = 1;
	if (*line == ',') {
		digits = parse_num(line+1, p2);
		if (!digits)
			return -1;

		offset += digits+1;
		line += digits+1;
		len -= digits+1;
	}

	ex = strlen(expect);
	if (ex > len)
		return -1;
	if (memcmp(line, expect, ex))
		return -1;

	return offset + ex;
}

static void recount_diff(const char *line, int size, struct fragment *fragment)
{
	int oldlines = 0, newlines = 0, ret = 0;

	if (size < 1) {
		warning("recount: ignore empty hunk");
		return;
	}

	for (;;) {
		int len = linelen(line, size);
		size -= len;
		line += len;

		if (size < 1)
			break;

		switch (*line) {
		case ' ': case '\n':
			newlines++;
			/* fall through */
		case '-':
			oldlines++;
			continue;
		case '+':
			newlines++;
			continue;
		case '\\':
			continue;
		case '@':
			ret = size < 3 || prefixcmp(line, "@@ ");
			break;
		case 'd':
			ret = size < 5 || prefixcmp(line, "diff ");
			break;
		default:
			ret = -1;
			break;
		}
		if (ret) {
			warning(_("recount: unexpected line: %.*s"),
				(int)linelen(line, size), line);
			return;
		}
		break;
	}
	fragment->oldlines = oldlines;
	fragment->newlines = newlines;
}

/*
 * Parse a unified diff fragment header of the
 * form "@@ -a,b +c,d @@"
 */
static int parse_fragment_header(const char *line, int len, struct fragment *fragment)
{
	int offset;

	if (!len || line[len-1] != '\n')
		return -1;

	/* Figure out the number of lines in a fragment */
	offset = parse_range(line, len, 4, " +", &fragment->oldpos, &fragment->oldlines);
	offset = parse_range(line, len, offset, " @@", &fragment->newpos, &fragment->newlines);

	return offset;
}

static int find_header(const char *line, unsigned long size, int *hdrsize, struct patch *patch)
{
	unsigned long offset, len;

	patch->is_toplevel_relative = 0;
	patch->is_rename = patch->is_copy = 0;
	patch->is_new = patch->is_delete = -1;
	patch->old_mode = patch->new_mode = 0;
	patch->old_name = patch->new_name = NULL;
	for (offset = 0; size > 0; offset += len, size -= len, line += len, linenr++) {
		unsigned long nextlen;

		len = linelen(line, size);
		if (!len)
			break;

		/* Testing this early allows us to take a few shortcuts.. */
		if (len < 6)
			continue;

		/*
		 * Make sure we don't find any unconnected patch fragments.
		 * That's a sign that we didn't find a header, and that a
		 * patch has become corrupted/broken up.
		 */
		if (!memcmp("@@ -", line, 4)) {
			struct fragment dummy;
			if (parse_fragment_header(line, len, &dummy) < 0)
				continue;
			die(_("patch fragment without header at line %d: %.*s"),
			    linenr, (int)len-1, line);
		}

		if (size < len + 6)
			break;

		/*
		 * Git patch? It might not have a real patch, just a rename
		 * or mode change, so we handle that specially
		 */
		if (!memcmp("diff --git ", line, 11)) {
			int git_hdr_len = parse_git_header(line, len, size, patch);
			if (git_hdr_len <= len)
				continue;
			if (!patch->old_name && !patch->new_name) {
				if (!patch->def_name)
					die(Q_("git diff header lacks filename information when removing "
					       "%d leading pathname component (line %d)",
					       "git diff header lacks filename information when removing "
					       "%d leading pathname components (line %d)",
					       p_value),
					    p_value, linenr);
				patch->old_name = xstrdup(patch->def_name);
				patch->new_name = xstrdup(patch->def_name);
			}
			if (!patch->is_delete && !patch->new_name)
				die("git diff header lacks filename information "
				    "(line %d)", linenr);
			patch->is_toplevel_relative = 1;
			*hdrsize = git_hdr_len;
			return offset;
		}

		/* --- followed by +++ ? */
		if (memcmp("--- ", line,  4) || memcmp("+++ ", line + len, 4))
			continue;

		/*
		 * We only accept unified patches, so we want it to
		 * at least have "@@ -a,b +c,d @@\n", which is 14 chars
		 * minimum ("@@ -0,0 +1 @@\n" is the shortest).
		 */
		nextlen = linelen(line + len, size - len);
		if (size < nextlen + 14 || memcmp("@@ -", line + len + nextlen, 4))
			continue;

		/* Ok, we'll consider it a patch */
		parse_traditional_patch(line, line+len, patch);
		*hdrsize = len + nextlen;
		linenr += 2;
		return offset;
	}
	return -1;
}

static void record_ws_error(unsigned result, const char *line, int len, int linenr)
{
	char *err;

	if (!result)
		return;

	whitespace_error++;
	if (squelch_whitespace_errors &&
	    squelch_whitespace_errors < whitespace_error)
		return;

	err = whitespace_error_string(result);
	fprintf(stderr, "%s:%d: %s.\n%.*s\n",
		patch_input_file, linenr, err, len, line);
	free(err);
}

static void check_whitespace(const char *line, int len, unsigned ws_rule)
{
	unsigned result = ws_check(line + 1, len - 1, ws_rule);

	record_ws_error(result, line + 1, len - 2, linenr);
}

/*
 * Parse a unified diff. Note that this really needs to parse each
 * fragment separately, since the only way to know the difference
 * between a "---" that is part of a patch, and a "---" that starts
 * the next patch is to look at the line counts..
 */
static int parse_fragment(const char *line, unsigned long size,
			  struct patch *patch, struct fragment *fragment)
{
	int added, deleted;
	int len = linelen(line, size), offset;
	unsigned long oldlines, newlines;
	unsigned long leading, trailing;

	offset = parse_fragment_header(line, len, fragment);
	if (offset < 0)
		return -1;
	if (offset > 0 && patch->recount)
		recount_diff(line + offset, size - offset, fragment);
	oldlines = fragment->oldlines;
	newlines = fragment->newlines;
	leading = 0;
	trailing = 0;

	/* Parse the thing.. */
	line += len;
	size -= len;
	linenr++;
	added = deleted = 0;
	for (offset = len;
	     0 < size;
	     offset += len, size -= len, line += len, linenr++) {
		if (!oldlines && !newlines)
			break;
		len = linelen(line, size);
		if (!len || line[len-1] != '\n')
			return -1;
		switch (*line) {
		default:
			return -1;
		case '\n': /* newer GNU diff, an empty context line */
		case ' ':
			oldlines--;
			newlines--;
			if (!deleted && !added)
				leading++;
			trailing++;
			break;
		case '-':
			if (apply_in_reverse &&
			    ws_error_action != nowarn_ws_error)
				check_whitespace(line, len, patch->ws_rule);
			deleted++;
			oldlines--;
			trailing = 0;
			break;
		case '+':
			if (!apply_in_reverse &&
			    ws_error_action != nowarn_ws_error)
				check_whitespace(line, len, patch->ws_rule);
			added++;
			newlines--;
			trailing = 0;
			break;

		/*
		 * We allow "\ No newline at end of file". Depending
                 * on locale settings when the patch was produced we
                 * don't know what this line looks like. The only
                 * thing we do know is that it begins with "\ ".
		 * Checking for 12 is just for sanity check -- any
		 * l10n of "\ No newline..." is at least that long.
		 */
		case '\\':
			if (len < 12 || memcmp(line, "\\ ", 2))
				return -1;
			break;
		}
	}
	if (oldlines || newlines)
		return -1;
	fragment->leading = leading;
	fragment->trailing = trailing;

	/*
	 * If a fragment ends with an incomplete line, we failed to include
	 * it in the above loop because we hit oldlines == newlines == 0
	 * before seeing it.
	 */
	if (12 < size && !memcmp(line, "\\ ", 2))
		offset += linelen(line, size);

	patch->lines_added += added;
	patch->lines_deleted += deleted;

	if (0 < patch->is_new && oldlines)
		return error(_("new file depends on old contents"));
	if (0 < patch->is_delete && newlines)
		return error(_("deleted file still has contents"));
	return offset;
}

/*
 * We have seen "diff --git a/... b/..." header (or a traditional patch
 * header).  Read hunks that belong to this patch into fragments and hang
 * them to the given patch structure.
 *
 * The (fragment->patch, fragment->size) pair points into the memory given
 * by the caller, not a copy, when we return.
 */
static int parse_single_patch(const char *line, unsigned long size, struct patch *patch)
{
	unsigned long offset = 0;
	unsigned long oldlines = 0, newlines = 0, context = 0;
	struct fragment **fragp = &patch->fragments;

	while (size > 4 && !memcmp(line, "@@ -", 4)) {
		struct fragment *fragment;
		int len;

		fragment = xcalloc(1, sizeof(*fragment));
		fragment->linenr = linenr;
		len = parse_fragment(line, size, patch, fragment);
		if (len <= 0)
			die(_("corrupt patch at line %d"), linenr);
		fragment->patch = line;
		fragment->size = len;
		oldlines += fragment->oldlines;
		newlines += fragment->newlines;
		context += fragment->leading + fragment->trailing;

		*fragp = fragment;
		fragp = &fragment->next;

		offset += len;
		line += len;
		size -= len;
	}

	/*
	 * If something was removed (i.e. we have old-lines) it cannot
	 * be creation, and if something was added it cannot be
	 * deletion.  However, the reverse is not true; --unified=0
	 * patches that only add are not necessarily creation even
	 * though they do not have any old lines, and ones that only
	 * delete are not necessarily deletion.
	 *
	 * Unfortunately, a real creation/deletion patch do _not_ have
	 * any context line by definition, so we cannot safely tell it
	 * apart with --unified=0 insanity.  At least if the patch has
	 * more than one hunk it is not creation or deletion.
	 */
	if (patch->is_new < 0 &&
	    (oldlines || (patch->fragments && patch->fragments->next)))
		patch->is_new = 0;
	if (patch->is_delete < 0 &&
	    (newlines || (patch->fragments && patch->fragments->next)))
		patch->is_delete = 0;

	if (0 < patch->is_new && oldlines)
		die(_("new file %s depends on old contents"), patch->new_name);
	if (0 < patch->is_delete && newlines)
		die(_("deleted file %s still has contents"), patch->old_name);
	if (!patch->is_delete && !newlines && context)
		fprintf_ln(stderr,
			   _("** warning: "
			     "file %s becomes empty but is not deleted"),
			   patch->new_name);

	return offset;
}

static inline int metadata_changes(struct patch *patch)
{
	return	patch->is_rename > 0 ||
		patch->is_copy > 0 ||
		patch->is_new > 0 ||
		patch->is_delete ||
		(patch->old_mode && patch->new_mode &&
		 patch->old_mode != patch->new_mode);
}

static char *inflate_it(const void *data, unsigned long size,
			unsigned long inflated_size)
{
	git_zstream stream;
	void *out;
	int st;

	memset(&stream, 0, sizeof(stream));

	stream.next_in = (unsigned char *)data;
	stream.avail_in = size;
	stream.next_out = out = xmalloc(inflated_size);
	stream.avail_out = inflated_size;
	git_inflate_init(&stream);
	st = git_inflate(&stream, Z_FINISH);
	git_inflate_end(&stream);
	if ((st != Z_STREAM_END) || stream.total_out != inflated_size) {
		free(out);
		return NULL;
	}
	return out;
}

/*
 * Read a binary hunk and return a new fragment; fragment->patch
 * points at an allocated memory that the caller must free, so
 * it is marked as "->free_patch = 1".
 */
static struct fragment *parse_binary_hunk(char **buf_p,
					  unsigned long *sz_p,
					  int *status_p,
					  int *used_p)
{
	/*
	 * Expect a line that begins with binary patch method ("literal"
	 * or "delta"), followed by the length of data before deflating.
	 * a sequence of 'length-byte' followed by base-85 encoded data
	 * should follow, terminated by a newline.
	 *
	 * Each 5-byte sequence of base-85 encodes up to 4 bytes,
	 * and we would limit the patch line to 66 characters,
	 * so one line can fit up to 13 groups that would decode
	 * to 52 bytes max.  The length byte 'A'-'Z' corresponds
	 * to 1-26 bytes, and 'a'-'z' corresponds to 27-52 bytes.
	 */
	int llen, used;
	unsigned long size = *sz_p;
	char *buffer = *buf_p;
	int patch_method;
	unsigned long origlen;
	char *data = NULL;
	int hunk_size = 0;
	struct fragment *frag;

	llen = linelen(buffer, size);
	used = llen;

	*status_p = 0;

	if (!prefixcmp(buffer, "delta ")) {
		patch_method = BINARY_DELTA_DEFLATED;
		origlen = strtoul(buffer + 6, NULL, 10);
	}
	else if (!prefixcmp(buffer, "literal ")) {
		patch_method = BINARY_LITERAL_DEFLATED;
		origlen = strtoul(buffer + 8, NULL, 10);
	}
	else
		return NULL;

	linenr++;
	buffer += llen;
	while (1) {
		int byte_length, max_byte_length, newsize;
		llen = linelen(buffer, size);
		used += llen;
		linenr++;
		if (llen == 1) {
			/* consume the blank line */
			buffer++;
			size--;
			break;
		}
		/*
		 * Minimum line is "A00000\n" which is 7-byte long,
		 * and the line length must be multiple of 5 plus 2.
		 */
		if ((llen < 7) || (llen-2) % 5)
			goto corrupt;
		max_byte_length = (llen - 2) / 5 * 4;
		byte_length = *buffer;
		if ('A' <= byte_length && byte_length <= 'Z')
			byte_length = byte_length - 'A' + 1;
		else if ('a' <= byte_length && byte_length <= 'z')
			byte_length = byte_length - 'a' + 27;
		else
			goto corrupt;
		/* if the input length was not multiple of 4, we would
		 * have filler at the end but the filler should never
		 * exceed 3 bytes
		 */
		if (max_byte_length < byte_length ||
		    byte_length <= max_byte_length - 4)
			goto corrupt;
		newsize = hunk_size + byte_length;
		data = xrealloc(data, newsize);
		if (decode_85(data + hunk_size, buffer + 1, byte_length))
			goto corrupt;
		hunk_size = newsize;
		buffer += llen;
		size -= llen;
	}

	frag = xcalloc(1, sizeof(*frag));
	frag->patch = inflate_it(data, hunk_size, origlen);
	frag->free_patch = 1;
	if (!frag->patch)
		goto corrupt;
	free(data);
	frag->size = origlen;
	*buf_p = buffer;
	*sz_p = size;
	*used_p = used;
	frag->binary_patch_method = patch_method;
	return frag;

 corrupt:
	free(data);
	*status_p = -1;
	error(_("corrupt binary patch at line %d: %.*s"),
	      linenr-1, llen-1, buffer);
	return NULL;
}

static int parse_binary(char *buffer, unsigned long size, struct patch *patch)
{
	/*
	 * We have read "GIT binary patch\n"; what follows is a line
	 * that says the patch method (currently, either "literal" or
	 * "delta") and the length of data before deflating; a
	 * sequence of 'length-byte' followed by base-85 encoded data
	 * follows.
	 *
	 * When a binary patch is reversible, there is another binary
	 * hunk in the same format, starting with patch method (either
	 * "literal" or "delta") with the length of data, and a sequence
	 * of length-byte + base-85 encoded data, terminated with another
	 * empty line.  This data, when applied to the postimage, produces
	 * the preimage.
	 */
	struct fragment *forward;
	struct fragment *reverse;
	int status;
	int used, used_1;

	forward = parse_binary_hunk(&buffer, &size, &status, &used);
	if (!forward && !status)
		/* there has to be one hunk (forward hunk) */
		return error(_("unrecognized binary patch at line %d"), linenr-1);
	if (status)
		/* otherwise we already gave an error message */
		return status;

	reverse = parse_binary_hunk(&buffer, &size, &status, &used_1);
	if (reverse)
		used += used_1;
	else if (status) {
		/*
		 * Not having reverse hunk is not an error, but having
		 * a corrupt reverse hunk is.
		 */
		free((void*) forward->patch);
		free(forward);
		return status;
	}
	forward->next = reverse;
	patch->fragments = forward;
	patch->is_binary = 1;
	return used;
}

/*
 * Read the patch text in "buffer" taht extends for "size" bytes; stop
 * reading after seeing a single patch (i.e. changes to a single file).
 * Create fragments (i.e. patch hunks) and hang them to the given patch.
 * Return the number of bytes consumed, so that the caller can call us
 * again for the next patch.
 */
static int parse_chunk(char *buffer, unsigned long size, struct patch *patch)
{
	int hdrsize, patchsize;
	int offset = find_header(buffer, size, &hdrsize, patch);

	if (offset < 0)
		return offset;

	patch->ws_rule = whitespace_rule(patch->new_name
					 ? patch->new_name
					 : patch->old_name);

	patchsize = parse_single_patch(buffer + offset + hdrsize,
				       size - offset - hdrsize, patch);

	if (!patchsize) {
		static const char *binhdr[] = {
			"Binary files ",
			"Files ",
			NULL,
		};
		static const char git_binary[] = "GIT binary patch\n";
		int i;
		int hd = hdrsize + offset;
		unsigned long llen = linelen(buffer + hd, size - hd);

		if (llen == sizeof(git_binary) - 1 &&
		    !memcmp(git_binary, buffer + hd, llen)) {
			int used;
			linenr++;
			used = parse_binary(buffer + hd + llen,
					    size - hd - llen, patch);
			if (used)
				patchsize = used + llen;
			else
				patchsize = 0;
		}
		else if (!memcmp(" differ\n", buffer + hd + llen - 8, 8)) {
			for (i = 0; binhdr[i]; i++) {
				int len = strlen(binhdr[i]);
				if (len < size - hd &&
				    !memcmp(binhdr[i], buffer + hd, len)) {
					linenr++;
					patch->is_binary = 1;
					patchsize = llen;
					break;
				}
			}
		}

		/* Empty patch cannot be applied if it is a text patch
		 * without metadata change.  A binary patch appears
		 * empty to us here.
		 */
		if ((apply || check) &&
		    (!patch->is_binary && !metadata_changes(patch)))
			die(_("patch with only garbage at line %d"), linenr);
	}

	return offset + hdrsize + patchsize;
}

#define swap(a,b) myswap((a),(b),sizeof(a))

#define myswap(a, b, size) do {		\
	unsigned char mytmp[size];	\
	memcpy(mytmp, &a, size);		\
	memcpy(&a, &b, size);		\
	memcpy(&b, mytmp, size);		\
} while (0)

static void reverse_patches(struct patch *p)
{
	for (; p; p = p->next) {
		struct fragment *frag = p->fragments;

		swap(p->new_name, p->old_name);
		swap(p->new_mode, p->old_mode);
		swap(p->is_new, p->is_delete);
		swap(p->lines_added, p->lines_deleted);
		swap(p->old_sha1_prefix, p->new_sha1_prefix);

		for (; frag; frag = frag->next) {
			swap(frag->newpos, frag->oldpos);
			swap(frag->newlines, frag->oldlines);
		}
	}
}

static const char pluses[] =
"++++++++++++++++++++++++++++++++++++++++++++++++++++++++++++++++++++++";
static const char minuses[]=
"----------------------------------------------------------------------";

static void show_stats(struct patch *patch)
{
	struct strbuf qname = STRBUF_INIT;
	char *cp = patch->new_name ? patch->new_name : patch->old_name;
	int max, add, del;

	quote_c_style(cp, &qname, NULL, 0);

	/*
	 * "scale" the filename
	 */
	max = max_len;
	if (max > 50)
		max = 50;

	if (qname.len > max) {
		cp = strchr(qname.buf + qname.len + 3 - max, '/');
		if (!cp)
			cp = qname.buf + qname.len + 3 - max;
		strbuf_splice(&qname, 0, cp - qname.buf, "...", 3);
	}

	if (patch->is_binary) {
		printf(" %-*s |  Bin\n", max, qname.buf);
		strbuf_release(&qname);
		return;
	}

	printf(" %-*s |", max, qname.buf);
	strbuf_release(&qname);

	/*
	 * scale the add/delete
	 */
	max = max + max_change > 70 ? 70 - max : max_change;
	add = patch->lines_added;
	del = patch->lines_deleted;

	if (max_change > 0) {
		int total = ((add + del) * max + max_change / 2) / max_change;
		add = (add * max + max_change / 2) / max_change;
		del = total - add;
	}
	printf("%5d %.*s%.*s\n", patch->lines_added + patch->lines_deleted,
		add, pluses, del, minuses);
}

static int read_old_data(struct stat *st, const char *path, struct strbuf *buf)
{
	switch (st->st_mode & S_IFMT) {
	case S_IFLNK:
		if (strbuf_readlink(buf, path, st->st_size) < 0)
			return error(_("unable to read symlink %s"), path);
		return 0;
	case S_IFREG:
		if (strbuf_read_file(buf, path, st->st_size) != st->st_size)
			return error(_("unable to open or read %s"), path);
		convert_to_git(path, buf->buf, buf->len, buf, 0);
		return 0;
	default:
		return -1;
	}
}

/*
 * Update the preimage, and the common lines in postimage,
 * from buffer buf of length len. If postlen is 0 the postimage
 * is updated in place, otherwise it's updated on a new buffer
 * of length postlen
 */

static void update_pre_post_images(struct image *preimage,
				   struct image *postimage,
				   char *buf,
				   size_t len, size_t postlen)
{
	int i, ctx;
	char *new, *old, *fixed;
	struct image fixed_preimage;

	/*
	 * Update the preimage with whitespace fixes.  Note that we
	 * are not losing preimage->buf -- apply_one_fragment() will
	 * free "oldlines".
	 */
	prepare_image(&fixed_preimage, buf, len, 1);
	assert(fixed_preimage.nr == preimage->nr);
	for (i = 0; i < preimage->nr; i++)
		fixed_preimage.line[i].flag = preimage->line[i].flag;
	free(preimage->line_allocated);
	*preimage = fixed_preimage;

	/*
	 * Adjust the common context lines in postimage. This can be
	 * done in-place when we are just doing whitespace fixing,
	 * which does not make the string grow, but needs a new buffer
	 * when ignoring whitespace causes the update, since in this case
	 * we could have e.g. tabs converted to multiple spaces.
	 * We trust the caller to tell us if the update can be done
	 * in place (postlen==0) or not.
	 */
	old = postimage->buf;
	if (postlen)
		new = postimage->buf = xmalloc(postlen);
	else
		new = old;
	fixed = preimage->buf;
	for (i = ctx = 0; i < postimage->nr; i++) {
		size_t len = postimage->line[i].len;
		if (!(postimage->line[i].flag & LINE_COMMON)) {
			/* an added line -- no counterparts in preimage */
			memmove(new, old, len);
			old += len;
			new += len;
			continue;
		}

		/* a common context -- skip it in the original postimage */
		old += len;

		/* and find the corresponding one in the fixed preimage */
		while (ctx < preimage->nr &&
		       !(preimage->line[ctx].flag & LINE_COMMON)) {
			fixed += preimage->line[ctx].len;
			ctx++;
		}
		if (preimage->nr <= ctx)
			die(_("oops"));

		/* and copy it in, while fixing the line length */
		len = preimage->line[ctx].len;
		memcpy(new, fixed, len);
		new += len;
		fixed += len;
		postimage->line[i].len = len;
		ctx++;
	}

	/* Fix the length of the whole thing */
	postimage->len = new - postimage->buf;
}

static int match_fragment(struct image *img,
			  struct image *preimage,
			  struct image *postimage,
			  unsigned long try,
			  int try_lno,
			  unsigned ws_rule,
			  int match_beginning, int match_end)
{
	int i;
	char *fixed_buf, *buf, *orig, *target;
	struct strbuf fixed;
	size_t fixed_len;
	int preimage_limit;

	if (preimage->nr + try_lno <= img->nr) {
		/*
		 * The hunk falls within the boundaries of img.
		 */
		preimage_limit = preimage->nr;
		if (match_end && (preimage->nr + try_lno != img->nr))
			return 0;
	} else if (ws_error_action == correct_ws_error &&
		   (ws_rule & WS_BLANK_AT_EOF)) {
		/*
		 * This hunk extends beyond the end of img, and we are
		 * removing blank lines at the end of the file.  This
		 * many lines from the beginning of the preimage must
		 * match with img, and the remainder of the preimage
		 * must be blank.
		 */
		preimage_limit = img->nr - try_lno;
	} else {
		/*
		 * The hunk extends beyond the end of the img and
		 * we are not removing blanks at the end, so we
		 * should reject the hunk at this position.
		 */
		return 0;
	}

	if (match_beginning && try_lno)
		return 0;

	/* Quick hash check */
	for (i = 0; i < preimage_limit; i++)
		if ((img->line[try_lno + i].flag & LINE_PATCHED) ||
		    (preimage->line[i].hash != img->line[try_lno + i].hash))
			return 0;

	if (preimage_limit == preimage->nr) {
		/*
		 * Do we have an exact match?  If we were told to match
		 * at the end, size must be exactly at try+fragsize,
		 * otherwise try+fragsize must be still within the preimage,
		 * and either case, the old piece should match the preimage
		 * exactly.
		 */
		if ((match_end
		     ? (try + preimage->len == img->len)
		     : (try + preimage->len <= img->len)) &&
		    !memcmp(img->buf + try, preimage->buf, preimage->len))
			return 1;
	} else {
		/*
		 * The preimage extends beyond the end of img, so
		 * there cannot be an exact match.
		 *
		 * There must be one non-blank context line that match
		 * a line before the end of img.
		 */
		char *buf_end;

		buf = preimage->buf;
		buf_end = buf;
		for (i = 0; i < preimage_limit; i++)
			buf_end += preimage->line[i].len;

		for ( ; buf < buf_end; buf++)
			if (!isspace(*buf))
				break;
		if (buf == buf_end)
			return 0;
	}

	/*
	 * No exact match. If we are ignoring whitespace, run a line-by-line
	 * fuzzy matching. We collect all the line length information because
	 * we need it to adjust whitespace if we match.
	 */
	if (ws_ignore_action == ignore_ws_change) {
		size_t imgoff = 0;
		size_t preoff = 0;
		size_t postlen = postimage->len;
		size_t extra_chars;
		char *preimage_eof;
		char *preimage_end;
		for (i = 0; i < preimage_limit; i++) {
			size_t prelen = preimage->line[i].len;
			size_t imglen = img->line[try_lno+i].len;

			if (!fuzzy_matchlines(img->buf + try + imgoff, imglen,
					      preimage->buf + preoff, prelen))
				return 0;
			if (preimage->line[i].flag & LINE_COMMON)
				postlen += imglen - prelen;
			imgoff += imglen;
			preoff += prelen;
		}

		/*
		 * Ok, the preimage matches with whitespace fuzz.
		 *
		 * imgoff now holds the true length of the target that
		 * matches the preimage before the end of the file.
		 *
		 * Count the number of characters in the preimage that fall
		 * beyond the end of the file and make sure that all of them
		 * are whitespace characters. (This can only happen if
		 * we are removing blank lines at the end of the file.)
		 */
		buf = preimage_eof = preimage->buf + preoff;
		for ( ; i < preimage->nr; i++)
			preoff += preimage->line[i].len;
		preimage_end = preimage->buf + preoff;
		for ( ; buf < preimage_end; buf++)
			if (!isspace(*buf))
				return 0;

		/*
		 * Update the preimage and the common postimage context
		 * lines to use the same whitespace as the target.
		 * If whitespace is missing in the target (i.e.
		 * if the preimage extends beyond the end of the file),
		 * use the whitespace from the preimage.
		 */
		extra_chars = preimage_end - preimage_eof;
		strbuf_init(&fixed, imgoff + extra_chars);
		strbuf_add(&fixed, img->buf + try, imgoff);
		strbuf_add(&fixed, preimage_eof, extra_chars);
		fixed_buf = strbuf_detach(&fixed, &fixed_len);
		update_pre_post_images(preimage, postimage,
				fixed_buf, fixed_len, postlen);
		return 1;
	}

	if (ws_error_action != correct_ws_error)
		return 0;

	/*
	 * The hunk does not apply byte-by-byte, but the hash says
	 * it might with whitespace fuzz. We haven't been asked to
	 * ignore whitespace, we were asked to correct whitespace
	 * errors, so let's try matching after whitespace correction.
	 *
	 * The preimage may extend beyond the end of the file,
	 * but in this loop we will only handle the part of the
	 * preimage that falls within the file.
	 */
	strbuf_init(&fixed, preimage->len + 1);
	orig = preimage->buf;
	target = img->buf + try;
	for (i = 0; i < preimage_limit; i++) {
		size_t oldlen = preimage->line[i].len;
		size_t tgtlen = img->line[try_lno + i].len;
		size_t fixstart = fixed.len;
		struct strbuf tgtfix;
		int match;

		/* Try fixing the line in the preimage */
		ws_fix_copy(&fixed, orig, oldlen, ws_rule, NULL);

		/* Try fixing the line in the target */
		strbuf_init(&tgtfix, tgtlen);
		ws_fix_copy(&tgtfix, target, tgtlen, ws_rule, NULL);

		/*
		 * If they match, either the preimage was based on
		 * a version before our tree fixed whitespace breakage,
		 * or we are lacking a whitespace-fix patch the tree
		 * the preimage was based on already had (i.e. target
		 * has whitespace breakage, the preimage doesn't).
		 * In either case, we are fixing the whitespace breakages
		 * so we might as well take the fix together with their
		 * real change.
		 */
		match = (tgtfix.len == fixed.len - fixstart &&
			 !memcmp(tgtfix.buf, fixed.buf + fixstart,
					     fixed.len - fixstart));

		strbuf_release(&tgtfix);
		if (!match)
			goto unmatch_exit;

		orig += oldlen;
		target += tgtlen;
	}


	/*
	 * Now handle the lines in the preimage that falls beyond the
	 * end of the file (if any). They will only match if they are
	 * empty or only contain whitespace (if WS_BLANK_AT_EOL is
	 * false).
	 */
	for ( ; i < preimage->nr; i++) {
		size_t fixstart = fixed.len; /* start of the fixed preimage */
		size_t oldlen = preimage->line[i].len;
		int j;

		/* Try fixing the line in the preimage */
		ws_fix_copy(&fixed, orig, oldlen, ws_rule, NULL);

		for (j = fixstart; j < fixed.len; j++)
			if (!isspace(fixed.buf[j]))
				goto unmatch_exit;

		orig += oldlen;
	}

	/*
	 * Yes, the preimage is based on an older version that still
	 * has whitespace breakages unfixed, and fixing them makes the
	 * hunk match.  Update the context lines in the postimage.
	 */
	fixed_buf = strbuf_detach(&fixed, &fixed_len);
	update_pre_post_images(preimage, postimage,
			       fixed_buf, fixed_len, 0);
	return 1;

 unmatch_exit:
	strbuf_release(&fixed);
	return 0;
}

static int find_pos(struct image *img,
		    struct image *preimage,
		    struct image *postimage,
		    int line,
		    unsigned ws_rule,
		    int match_beginning, int match_end)
{
	int i;
	unsigned long backwards, forwards, try;
	int backwards_lno, forwards_lno, try_lno;

	/*
	 * If match_beginning or match_end is specified, there is no
	 * point starting from a wrong line that will never match and
	 * wander around and wait for a match at the specified end.
	 */
	if (match_beginning)
		line = 0;
	else if (match_end)
		line = img->nr - preimage->nr;

	/*
	 * Because the comparison is unsigned, the following test
	 * will also take care of a negative line number that can
	 * result when match_end and preimage is larger than the target.
	 */
	if ((size_t) line > img->nr)
		line = img->nr;

	try = 0;
	for (i = 0; i < line; i++)
		try += img->line[i].len;

	/*
	 * There's probably some smart way to do this, but I'll leave
	 * that to the smart and beautiful people. I'm simple and stupid.
	 */
	backwards = try;
	backwards_lno = line;
	forwards = try;
	forwards_lno = line;
	try_lno = line;

	for (i = 0; ; i++) {
		if (match_fragment(img, preimage, postimage,
				   try, try_lno, ws_rule,
				   match_beginning, match_end))
			return try_lno;

	again:
		if (backwards_lno == 0 && forwards_lno == img->nr)
			break;

		if (i & 1) {
			if (backwards_lno == 0) {
				i++;
				goto again;
			}
			backwards_lno--;
			backwards -= img->line[backwards_lno].len;
			try = backwards;
			try_lno = backwards_lno;
		} else {
			if (forwards_lno == img->nr) {
				i++;
				goto again;
			}
			forwards += img->line[forwards_lno].len;
			forwards_lno++;
			try = forwards;
			try_lno = forwards_lno;
		}

	}
	return -1;
}

static void remove_first_line(struct image *img)
{
	img->buf += img->line[0].len;
	img->len -= img->line[0].len;
	img->line++;
	img->nr--;
}

static void remove_last_line(struct image *img)
{
	img->len -= img->line[--img->nr].len;
}

/*
 * The change from "preimage" and "postimage" has been found to
 * apply at applied_pos (counts in line numbers) in "img".
 * Update "img" to remove "preimage" and replace it with "postimage".
 */
static void update_image(struct image *img,
			 int applied_pos,
			 struct image *preimage,
			 struct image *postimage)
{
	/*
	 * remove the copy of preimage at offset in img
	 * and replace it with postimage
	 */
	int i, nr;
	size_t remove_count, insert_count, applied_at = 0;
	char *result;
	int preimage_limit;

	/*
	 * If we are removing blank lines at the end of img,
	 * the preimage may extend beyond the end.
	 * If that is the case, we must be careful only to
	 * remove the part of the preimage that falls within
	 * the boundaries of img. Initialize preimage_limit
	 * to the number of lines in the preimage that falls
	 * within the boundaries.
	 */
	preimage_limit = preimage->nr;
	if (preimage_limit > img->nr - applied_pos)
		preimage_limit = img->nr - applied_pos;

	for (i = 0; i < applied_pos; i++)
		applied_at += img->line[i].len;

	remove_count = 0;
	for (i = 0; i < preimage_limit; i++)
		remove_count += img->line[applied_pos + i].len;
	insert_count = postimage->len;

	/* Adjust the contents */
	result = xmalloc(img->len + insert_count - remove_count + 1);
	memcpy(result, img->buf, applied_at);
	memcpy(result + applied_at, postimage->buf, postimage->len);
	memcpy(result + applied_at + postimage->len,
	       img->buf + (applied_at + remove_count),
	       img->len - (applied_at + remove_count));
	free(img->buf);
	img->buf = result;
	img->len += insert_count - remove_count;
	result[img->len] = '\0';

	/* Adjust the line table */
	nr = img->nr + postimage->nr - preimage_limit;
	if (preimage_limit < postimage->nr) {
		/*
		 * NOTE: this knows that we never call remove_first_line()
		 * on anything other than pre/post image.
		 */
		img->line = xrealloc(img->line, nr * sizeof(*img->line));
		img->line_allocated = img->line;
	}
	if (preimage_limit != postimage->nr)
		memmove(img->line + applied_pos + postimage->nr,
			img->line + applied_pos + preimage_limit,
			(img->nr - (applied_pos + preimage_limit)) *
			sizeof(*img->line));
	memcpy(img->line + applied_pos,
	       postimage->line,
	       postimage->nr * sizeof(*img->line));
	if (!allow_overlap)
		for (i = 0; i < postimage->nr; i++)
			img->line[applied_pos + i].flag |= LINE_PATCHED;
	img->nr = nr;
}

/*
 * Use the patch-hunk text in "frag" to prepare two images (preimage and
 * postimage) for the hunk.  Find lines that match "preimage" in "img" and
 * replace the part of "img" with "postimage" text.
 */
static int apply_one_fragment(struct image *img, struct fragment *frag,
			      int inaccurate_eof, unsigned ws_rule,
			      int nth_fragment)
{
	int match_beginning, match_end;
	const char *patch = frag->patch;
	int size = frag->size;
	char *old, *oldlines;
	struct strbuf newlines;
	int new_blank_lines_at_end = 0;
	int found_new_blank_lines_at_end = 0;
	int hunk_linenr = frag->linenr;
	unsigned long leading, trailing;
	int pos, applied_pos;
	struct image preimage;
	struct image postimage;

	memset(&preimage, 0, sizeof(preimage));
	memset(&postimage, 0, sizeof(postimage));
	oldlines = xmalloc(size);
	strbuf_init(&newlines, size);

	old = oldlines;
	while (size > 0) {
		char first;
		int len = linelen(patch, size);
		int plen;
		int added_blank_line = 0;
		int is_blank_context = 0;
		size_t start;

		if (!len)
			break;

		/*
		 * "plen" is how much of the line we should use for
		 * the actual patch data. Normally we just remove the
		 * first character on the line, but if the line is
		 * followed by "\ No newline", then we also remove the
		 * last one (which is the newline, of course).
		 */
		plen = len - 1;
		if (len < size && patch[len] == '\\')
			plen--;
		first = *patch;
		if (apply_in_reverse) {
			if (first == '-')
				first = '+';
			else if (first == '+')
				first = '-';
		}

		switch (first) {
		case '\n':
			/* Newer GNU diff, empty context line */
			if (plen < 0)
				/* ... followed by '\No newline'; nothing */
				break;
			*old++ = '\n';
			strbuf_addch(&newlines, '\n');
			add_line_info(&preimage, "\n", 1, LINE_COMMON);
			add_line_info(&postimage, "\n", 1, LINE_COMMON);
			is_blank_context = 1;
			break;
		case ' ':
			if (plen && (ws_rule & WS_BLANK_AT_EOF) &&
			    ws_blank_line(patch + 1, plen, ws_rule))
				is_blank_context = 1;
		case '-':
			memcpy(old, patch + 1, plen);
			add_line_info(&preimage, old, plen,
				      (first == ' ' ? LINE_COMMON : 0));
			old += plen;
			if (first == '-')
				break;
		/* Fall-through for ' ' */
		case '+':
			/* --no-add does not add new lines */
			if (first == '+' && no_add)
				break;

			start = newlines.len;
			if (first != '+' ||
			    !whitespace_error ||
			    ws_error_action != correct_ws_error) {
				strbuf_add(&newlines, patch + 1, plen);
			}
			else {
				ws_fix_copy(&newlines, patch + 1, plen, ws_rule, &applied_after_fixing_ws);
			}
			add_line_info(&postimage, newlines.buf + start, newlines.len - start,
				      (first == '+' ? 0 : LINE_COMMON));
			if (first == '+' &&
			    (ws_rule & WS_BLANK_AT_EOF) &&
			    ws_blank_line(patch + 1, plen, ws_rule))
				added_blank_line = 1;
			break;
		case '@': case '\\':
			/* Ignore it, we already handled it */
			break;
		default:
			if (apply_verbosely)
				error(_("invalid start of line: '%c'"), first);
			return -1;
		}
		if (added_blank_line) {
			if (!new_blank_lines_at_end)
				found_new_blank_lines_at_end = hunk_linenr;
			new_blank_lines_at_end++;
		}
		else if (is_blank_context)
			;
		else
			new_blank_lines_at_end = 0;
		patch += len;
		size -= len;
		hunk_linenr++;
	}
	if (inaccurate_eof &&
	    old > oldlines && old[-1] == '\n' &&
	    newlines.len > 0 && newlines.buf[newlines.len - 1] == '\n') {
		old--;
		strbuf_setlen(&newlines, newlines.len - 1);
	}

	leading = frag->leading;
	trailing = frag->trailing;

	/*
	 * A hunk to change lines at the beginning would begin with
	 * @@ -1,L +N,M @@
	 * but we need to be careful.  -U0 that inserts before the second
	 * line also has this pattern.
	 *
	 * And a hunk to add to an empty file would begin with
	 * @@ -0,0 +N,M @@
	 *
	 * In other words, a hunk that is (frag->oldpos <= 1) with or
	 * without leading context must match at the beginning.
	 */
	match_beginning = (!frag->oldpos ||
			   (frag->oldpos == 1 && !unidiff_zero));

	/*
	 * A hunk without trailing lines must match at the end.
	 * However, we simply cannot tell if a hunk must match end
	 * from the lack of trailing lines if the patch was generated
	 * with unidiff without any context.
	 */
	match_end = !unidiff_zero && !trailing;

	pos = frag->newpos ? (frag->newpos - 1) : 0;
	preimage.buf = oldlines;
	preimage.len = old - oldlines;
	postimage.buf = newlines.buf;
	postimage.len = newlines.len;
	preimage.line = preimage.line_allocated;
	postimage.line = postimage.line_allocated;

	for (;;) {

		applied_pos = find_pos(img, &preimage, &postimage, pos,
				       ws_rule, match_beginning, match_end);

		if (applied_pos >= 0)
			break;

		/* Am I at my context limits? */
		if ((leading <= p_context) && (trailing <= p_context))
			break;
		if (match_beginning || match_end) {
			match_beginning = match_end = 0;
			continue;
		}

		/*
		 * Reduce the number of context lines; reduce both
		 * leading and trailing if they are equal otherwise
		 * just reduce the larger context.
		 */
		if (leading >= trailing) {
			remove_first_line(&preimage);
			remove_first_line(&postimage);
			pos--;
			leading--;
		}
		if (trailing > leading) {
			remove_last_line(&preimage);
			remove_last_line(&postimage);
			trailing--;
		}
	}

	if (applied_pos >= 0) {
		if (new_blank_lines_at_end &&
		    preimage.nr + applied_pos >= img->nr &&
		    (ws_rule & WS_BLANK_AT_EOF) &&
		    ws_error_action != nowarn_ws_error) {
			record_ws_error(WS_BLANK_AT_EOF, "+", 1,
					found_new_blank_lines_at_end);
			if (ws_error_action == correct_ws_error) {
				while (new_blank_lines_at_end--)
					remove_last_line(&postimage);
			}
			/*
			 * We would want to prevent write_out_results()
			 * from taking place in apply_patch() that follows
			 * the callchain led us here, which is:
			 * apply_patch->check_patch_list->check_patch->
			 * apply_data->apply_fragments->apply_one_fragment
			 */
			if (ws_error_action == die_on_ws_error)
				apply = 0;
		}

		if (apply_verbosely && applied_pos != pos) {
			int offset = applied_pos - pos;
			if (apply_in_reverse)
				offset = 0 - offset;
			fprintf_ln(stderr,
				   Q_("Hunk #%d succeeded at %d (offset %d line).",
				      "Hunk #%d succeeded at %d (offset %d lines).",
				      offset),
				   nth_fragment, applied_pos + 1, offset);
		}

		/*
		 * Warn if it was necessary to reduce the number
		 * of context lines.
		 */
		if ((leading != frag->leading) ||
		    (trailing != frag->trailing))
			fprintf_ln(stderr, _("Context reduced to (%ld/%ld)"
					     " to apply fragment at %d"),
				   leading, trailing, applied_pos+1);
		update_image(img, applied_pos, &preimage, &postimage);
	} else {
		if (apply_verbosely)
			error(_("while searching for:\n%.*s"),
			      (int)(old - oldlines), oldlines);
	}

	free(oldlines);
	strbuf_release(&newlines);
	free(preimage.line_allocated);
	free(postimage.line_allocated);

	return (applied_pos < 0);
}

static int apply_binary_fragment(struct image *img, struct patch *patch)
{
	struct fragment *fragment = patch->fragments;
	unsigned long len;
	void *dst;

	if (!fragment)
		return error(_("missing binary patch data for '%s'"),
			     patch->new_name ?
			     patch->new_name :
			     patch->old_name);

	/* Binary patch is irreversible without the optional second hunk */
	if (apply_in_reverse) {
		if (!fragment->next)
			return error("cannot reverse-apply a binary patch "
				     "without the reverse hunk to '%s'",
				     patch->new_name
				     ? patch->new_name : patch->old_name);
		fragment = fragment->next;
	}
	switch (fragment->binary_patch_method) {
	case BINARY_DELTA_DEFLATED:
		dst = patch_delta(img->buf, img->len, fragment->patch,
				  fragment->size, &len);
		if (!dst)
			return -1;
		clear_image(img);
		img->buf = dst;
		img->len = len;
		return 0;
	case BINARY_LITERAL_DEFLATED:
		clear_image(img);
		img->len = fragment->size;
		img->buf = xmalloc(img->len+1);
		memcpy(img->buf, fragment->patch, img->len);
		img->buf[img->len] = '\0';
		return 0;
	}
	return -1;
}

/*
 * Replace "img" with the result of applying the binary patch.
 * The binary patch data itself in patch->fragment is still kept
 * but the preimage prepared by the caller in "img" is freed here
 * or in the helper function apply_binary_fragment() this calls.
 */
static int apply_binary(struct image *img, struct patch *patch)
{
	const char *name = patch->old_name ? patch->old_name : patch->new_name;
	unsigned char sha1[20];

	/*
	 * For safety, we require patch index line to contain
	 * full 40-byte textual SHA1 for old and new, at least for now.
	 */
	if (strlen(patch->old_sha1_prefix) != 40 ||
	    strlen(patch->new_sha1_prefix) != 40 ||
	    get_sha1_hex(patch->old_sha1_prefix, sha1) ||
	    get_sha1_hex(patch->new_sha1_prefix, sha1))
		return error("cannot apply binary patch to '%s' "
			     "without full index line", name);

	if (patch->old_name) {
		/*
		 * See if the old one matches what the patch
		 * applies to.
		 */
		hash_sha1_file(img->buf, img->len, blob_type, sha1);
		if (strcmp(sha1_to_hex(sha1), patch->old_sha1_prefix))
			return error("the patch applies to '%s' (%s), "
				     "which does not match the "
				     "current contents.",
				     name, sha1_to_hex(sha1));
	}
	else {
		/* Otherwise, the old one must be empty. */
		if (img->len)
			return error("the patch applies to an empty "
				     "'%s' but it is not empty", name);
	}

	get_sha1_hex(patch->new_sha1_prefix, sha1);
	if (is_null_sha1(sha1)) {
		clear_image(img);
		return 0; /* deletion patch */
	}

	if (has_sha1_file(sha1)) {
		/* We already have the postimage */
		enum object_type type;
		unsigned long size;
		char *result;

		result = read_sha1_file(sha1, &type, &size);
		if (!result)
			return error("the necessary postimage %s for "
				     "'%s' cannot be read",
				     patch->new_sha1_prefix, name);
		clear_image(img);
		img->buf = result;
		img->len = size;
	} else {
		/*
		 * We have verified buf matches the preimage;
		 * apply the patch data to it, which is stored
		 * in the patch->fragments->{patch,size}.
		 */
		if (apply_binary_fragment(img, patch))
			return error(_("binary patch does not apply to '%s'"),
				     name);

		/* verify that the result matches */
		hash_sha1_file(img->buf, img->len, blob_type, sha1);
		if (strcmp(sha1_to_hex(sha1), patch->new_sha1_prefix))
			return error(_("binary patch to '%s' creates incorrect result (expecting %s, got %s)"),
				name, patch->new_sha1_prefix, sha1_to_hex(sha1));
	}

	return 0;
}

static int apply_fragments(struct image *img, struct patch *patch)
{
	struct fragment *frag = patch->fragments;
	const char *name = patch->old_name ? patch->old_name : patch->new_name;
	unsigned ws_rule = patch->ws_rule;
	unsigned inaccurate_eof = patch->inaccurate_eof;
	int nth = 0;

	if (patch->is_binary)
		return apply_binary(img, patch);

	while (frag) {
		nth++;
		if (apply_one_fragment(img, frag, inaccurate_eof, ws_rule, nth)) {
			error(_("patch failed: %s:%ld"), name, frag->oldpos);
			if (!apply_with_reject)
				return -1;
			frag->rejected = 1;
		}
		frag = frag->next;
	}
	return 0;
}

static int read_file_or_gitlink(struct cache_entry *ce, struct strbuf *buf)
{
	if (!ce)
		return 0;

	if (S_ISGITLINK(ce->ce_mode)) {
		strbuf_grow(buf, 100);
		strbuf_addf(buf, "Subproject commit %s\n", sha1_to_hex(ce->sha1));
	} else {
		enum object_type type;
		unsigned long sz;
		char *result;

		result = read_sha1_file(ce->sha1, &type, &sz);
		if (!result)
			return -1;
		/* XXX read_sha1_file NUL-terminates */
		strbuf_attach(buf, result, sz, sz + 1);
	}
	return 0;
}

static struct patch *in_fn_table(const char *name)
{
	struct string_list_item *item;

	if (name == NULL)
		return NULL;

	item = string_list_lookup(&fn_table, name);
	if (item != NULL)
		return (struct patch *)item->util;

	return NULL;
}

/*
 * item->util in the filename table records the status of the path.
 * Usually it points at a patch (whose result records the contents
 * of it after applying it), but it could be PATH_WAS_DELETED for a
 * path that a previously applied patch has already removed.
 */
 #define PATH_TO_BE_DELETED ((struct patch *) -2)
#define PATH_WAS_DELETED ((struct patch *) -1)

static int to_be_deleted(struct patch *patch)
{
	return patch == PATH_TO_BE_DELETED;
}

static int was_deleted(struct patch *patch)
{
	return patch == PATH_WAS_DELETED;
}

static void add_to_fn_table(struct patch *patch)
{
	struct string_list_item *item;

	/*
	 * Always add new_name unless patch is a deletion
	 * This should cover the cases for normal diffs,
	 * file creations and copies
	 */
	if (patch->new_name != NULL) {
		item = string_list_insert(&fn_table, patch->new_name);
		item->util = patch;
	}

	/*
	 * store a failure on rename/deletion cases because
	 * later chunks shouldn't patch old names
	 */
	if ((patch->new_name == NULL) || (patch->is_rename)) {
		item = string_list_insert(&fn_table, patch->old_name);
		item->util = PATH_WAS_DELETED;
	}
}

static void prepare_fn_table(struct patch *patch)
{
	/*
	 * store information about incoming file deletion
	 */
	while (patch) {
		if ((patch->new_name == NULL) || (patch->is_rename)) {
			struct string_list_item *item;
			item = string_list_insert(&fn_table, patch->old_name);
			item->util = PATH_TO_BE_DELETED;
		}
		patch = patch->next;
	}
}

static int apply_data(struct patch *patch, struct stat *st, struct cache_entry *ce)
{
	struct strbuf buf = STRBUF_INIT;
	struct image image;
	size_t len;
	char *img;
	struct patch *tpatch;

	if (!(patch->is_copy || patch->is_rename) &&
	    (tpatch = in_fn_table(patch->old_name)) != NULL && !to_be_deleted(tpatch)) {
		if (was_deleted(tpatch)) {
			return error(_("patch %s has been renamed/deleted"),
				patch->old_name);
		}
		/* We have a patched copy in memory; use that. */
		strbuf_add(&buf, tpatch->result, tpatch->resultsize);
	} else if (cached) {
		if (read_file_or_gitlink(ce, &buf))
			return error(_("read of %s failed"), patch->old_name);
	} else if (patch->old_name) {
		if (S_ISGITLINK(patch->old_mode)) {
			if (ce) {
				read_file_or_gitlink(ce, &buf);
			} else {
				/*
				 * There is no way to apply subproject
				 * patch without looking at the index.
				 * NEEDSWORK: shouldn't this be flagged
				 * as an error???
				 */
				free_fragment_list(patch->fragments);
				patch->fragments = NULL;
			}
		} else {
			if (read_old_data(st, patch->old_name, &buf))
				return error(_("read of %s failed"), patch->old_name);
		}
	}

	img = strbuf_detach(&buf, &len);
	prepare_image(&image, img, len, !patch->is_binary);

	if (apply_fragments(&image, patch) < 0)
		return -1; /* note with --reject this succeeds. */
	patch->result = image.buf;
	patch->resultsize = image.len;
	add_to_fn_table(patch);
	free(image.line_allocated);

	if (0 < patch->is_delete && patch->resultsize)
		return error(_("removal patch leaves file contents"));

	return 0;
}

static int check_to_create_blob(const char *new_name, int ok_if_exists)
{
	struct stat nst;
	if (!lstat(new_name, &nst)) {
		if (S_ISDIR(nst.st_mode) || ok_if_exists)
			return 0;
		/*
		 * A leading component of new_name might be a symlink
		 * that is going to be removed with this patch, but
		 * still pointing at somewhere that has the path.
		 * In such a case, path "new_name" does not exist as
		 * far as git is concerned.
		 */
		if (has_symlink_leading_path(new_name, strlen(new_name)))
			return 0;

		return error(_("%s: already exists in working directory"), new_name);
	}
	else if ((errno != ENOENT) && (errno != ENOTDIR))
		return error("%s: %s", new_name, strerror(errno));
	return 0;
}

static int verify_index_match(struct cache_entry *ce, struct stat *st)
{
	if (S_ISGITLINK(ce->ce_mode)) {
		if (!S_ISDIR(st->st_mode))
			return -1;
		return 0;
	}
	return ce_match_stat(ce, st, CE_MATCH_IGNORE_VALID|CE_MATCH_IGNORE_SKIP_WORKTREE);
}

static int check_preimage(struct patch *patch, struct cache_entry **ce, struct stat *st)
{
	const char *old_name = patch->old_name;
	struct patch *tpatch = NULL;
	int stat_ret = 0;
	unsigned st_mode = 0;

	/*
	 * Make sure that we do not have local modifications from the
	 * index when we are looking at the index.  Also make sure
	 * we have the preimage file to be patched in the work tree,
	 * unless --cached, which tells git to apply only in the index.
	 */
	if (!old_name)
		return 0;

	assert(patch->is_new <= 0);

	if (!(patch->is_copy || patch->is_rename) &&
	    (tpatch = in_fn_table(old_name)) != NULL && !to_be_deleted(tpatch)) {
		if (was_deleted(tpatch))
			return error(_("%s: has been deleted/renamed"), old_name);
		st_mode = tpatch->new_mode;
	} else if (!cached) {
		stat_ret = lstat(old_name, st);
		if (stat_ret && errno != ENOENT)
			return error(_("%s: %s"), old_name, strerror(errno));
	}

	if (to_be_deleted(tpatch))
		tpatch = NULL;

	if (check_index && !tpatch) {
		int pos = cache_name_pos(old_name, strlen(old_name));
		if (pos < 0) {
			if (patch->is_new < 0)
				goto is_new;
			return error(_("%s: does not exist in index"), old_name);
		}
		*ce = active_cache[pos];
		if (stat_ret < 0) {
			struct checkout costate;
			/* checkout */
			memset(&costate, 0, sizeof(costate));
			costate.base_dir = "";
			costate.refresh_cache = 1;
			if (checkout_entry(*ce, &costate, NULL) ||
			    lstat(old_name, st))
				return -1;
		}
		if (!cached && verify_index_match(*ce, st))
			return error(_("%s: does not match index"), old_name);
		if (cached)
			st_mode = (*ce)->ce_mode;
	} else if (stat_ret < 0) {
		if (patch->is_new < 0)
			goto is_new;
		return error(_("%s: %s"), old_name, strerror(errno));
	}

	if (!cached && !tpatch)
		st_mode = ce_mode_from_stat(*ce, st->st_mode);

	if (patch->is_new < 0)
		patch->is_new = 0;
	if (!patch->old_mode)
		patch->old_mode = st_mode;
	if ((st_mode ^ patch->old_mode) & S_IFMT)
		return error(_("%s: wrong type"), old_name);
	if (st_mode != patch->old_mode)
		warning(_("%s has type %o, expected %o"),
			old_name, st_mode, patch->old_mode);
	if (!patch->new_mode && !patch->is_delete)
		patch->new_mode = st_mode;
	return 0;

 is_new:
	patch->is_new = 1;
	patch->is_delete = 0;
	free(patch->old_name);
	patch->old_name = NULL;
	return 0;
}

/*
 * Check and apply the patch in-core; leave the result in patch->result
 * for the caller to write it out to the final destination.
 */
static int check_patch(struct patch *patch)
{
	struct stat st;
	const char *old_name = patch->old_name;
	const char *new_name = patch->new_name;
	const char *name = old_name ? old_name : new_name;
	struct cache_entry *ce = NULL;
	struct patch *tpatch;
	int ok_if_exists;
	int status;

	patch->rejected = 1; /* we will drop this after we succeed */

	status = check_preimage(patch, &ce, &st);
	if (status)
		return status;
	old_name = patch->old_name;

	if ((tpatch = in_fn_table(new_name)) &&
			(was_deleted(tpatch) || to_be_deleted(tpatch)))
		/*
		 * A type-change diff is always split into a patch to
		 * delete old, immediately followed by a patch to
		 * create new (see diff.c::run_diff()); in such a case
		 * it is Ok that the entry to be deleted by the
		 * previous patch is still in the working tree and in
		 * the index.
		 */
		ok_if_exists = 1;
	else
		ok_if_exists = 0;

	if (new_name &&
	    ((0 < patch->is_new) | (0 < patch->is_rename) | patch->is_copy)) {
		if (check_index &&
		    cache_name_pos(new_name, strlen(new_name)) >= 0 &&
		    !ok_if_exists)
			return error(_("%s: already exists in index"), new_name);
		if (!cached) {
			int err = check_to_create_blob(new_name, ok_if_exists);
			if (err)
				return err;
		}
		if (!patch->new_mode) {
			if (0 < patch->is_new)
				patch->new_mode = S_IFREG | 0644;
			else
				patch->new_mode = patch->old_mode;
		}
	}

	if (new_name && old_name) {
		int same = !strcmp(old_name, new_name);
		if (!patch->new_mode)
			patch->new_mode = patch->old_mode;
<<<<<<< HEAD
		if ((patch->old_mode ^ patch->new_mode) & S_IFMT)
			return error(_("new mode (%o) of %s does not match old mode (%o)%s%s"),
				patch->new_mode, new_name, patch->old_mode,
				same ? "" : " of ", same ? "" : old_name);
=======
		if ((patch->old_mode ^ patch->new_mode) & S_IFMT) {
			if (same)
				return error(_("new mode (%o) of %s does not "
					       "match old mode (%o)"),
					patch->new_mode, new_name,
					patch->old_mode);
			else
				return error(_("new mode (%o) of %s does not "
					       "match old mode (%o) of %s"),
					patch->new_mode, new_name,
					patch->old_mode, old_name);
		}
>>>>>>> 5498c5f0
	}

	if (apply_data(patch, &st, ce) < 0)
		return error(_("%s: patch does not apply"), name);
	patch->rejected = 0;
	return 0;
}

static int check_patch_list(struct patch *patch)
{
	int err = 0;

	prepare_fn_table(patch);
	while (patch) {
		if (apply_verbosely)
			say_patch_name(stderr,
				       _("Checking patch %s..."), patch);
		err |= check_patch(patch);
		patch = patch->next;
	}
	return err;
}

/* This function tries to read the sha1 from the current index */
static int get_current_sha1(const char *path, unsigned char *sha1)
{
	int pos;

	if (read_cache() < 0)
		return -1;
	pos = cache_name_pos(path, strlen(path));
	if (pos < 0)
		return -1;
	hashcpy(sha1, active_cache[pos]->sha1);
	return 0;
}

/* Build an index that contains the just the files needed for a 3way merge */
static void build_fake_ancestor(struct patch *list, const char *filename)
{
	struct patch *patch;
	struct index_state result = { NULL };
	int fd;

	/* Once we start supporting the reverse patch, it may be
	 * worth showing the new sha1 prefix, but until then...
	 */
	for (patch = list; patch; patch = patch->next) {
		const unsigned char *sha1_ptr;
		unsigned char sha1[20];
		struct cache_entry *ce;
		const char *name;

		name = patch->old_name ? patch->old_name : patch->new_name;
		if (0 < patch->is_new)
			continue;
		else if (get_sha1(patch->old_sha1_prefix, sha1))
			/* git diff has no index line for mode/type changes */
			if (!patch->lines_added && !patch->lines_deleted) {
				if (get_current_sha1(patch->old_name, sha1))
					die("mode change for %s, which is not "
						"in current HEAD", name);
				sha1_ptr = sha1;
			} else
				die("sha1 information is lacking or useless "
					"(%s).", name);
		else
			sha1_ptr = sha1;

		ce = make_cache_entry(patch->old_mode, sha1_ptr, name, 0, 0);
		if (!ce)
			die(_("make_cache_entry failed for path '%s'"), name);
		if (add_index_entry(&result, ce, ADD_CACHE_OK_TO_ADD))
			die ("Could not add %s to temporary index", name);
	}

	fd = open(filename, O_WRONLY | O_CREAT, 0666);
	if (fd < 0 || write_index(&result, fd) || close(fd))
		die ("Could not write temporary index to %s", filename);

	discard_index(&result);
}

static void stat_patch_list(struct patch *patch)
{
	int files, adds, dels;

	for (files = adds = dels = 0 ; patch ; patch = patch->next) {
		files++;
		adds += patch->lines_added;
		dels += patch->lines_deleted;
		show_stats(patch);
	}

	print_stat_summary(stdout, files, adds, dels);
}

static void numstat_patch_list(struct patch *patch)
{
	for ( ; patch; patch = patch->next) {
		const char *name;
		name = patch->new_name ? patch->new_name : patch->old_name;
		if (patch->is_binary)
			printf("-\t-\t");
		else
			printf("%d\t%d\t", patch->lines_added, patch->lines_deleted);
		write_name_quoted(name, stdout, line_termination);
	}
}

static void show_file_mode_name(const char *newdelete, unsigned int mode, const char *name)
{
	if (mode)
		printf(" %s mode %06o %s\n", newdelete, mode, name);
	else
		printf(" %s %s\n", newdelete, name);
}

static void show_mode_change(struct patch *p, int show_name)
{
	if (p->old_mode && p->new_mode && p->old_mode != p->new_mode) {
		if (show_name)
			printf(" mode change %06o => %06o %s\n",
			       p->old_mode, p->new_mode, p->new_name);
		else
			printf(" mode change %06o => %06o\n",
			       p->old_mode, p->new_mode);
	}
}

static void show_rename_copy(struct patch *p)
{
	const char *renamecopy = p->is_rename ? "rename" : "copy";
	const char *old, *new;

	/* Find common prefix */
	old = p->old_name;
	new = p->new_name;
	while (1) {
		const char *slash_old, *slash_new;
		slash_old = strchr(old, '/');
		slash_new = strchr(new, '/');
		if (!slash_old ||
		    !slash_new ||
		    slash_old - old != slash_new - new ||
		    memcmp(old, new, slash_new - new))
			break;
		old = slash_old + 1;
		new = slash_new + 1;
	}
	/* p->old_name thru old is the common prefix, and old and new
	 * through the end of names are renames
	 */
	if (old != p->old_name)
		printf(" %s %.*s{%s => %s} (%d%%)\n", renamecopy,
		       (int)(old - p->old_name), p->old_name,
		       old, new, p->score);
	else
		printf(" %s %s => %s (%d%%)\n", renamecopy,
		       p->old_name, p->new_name, p->score);
	show_mode_change(p, 0);
}

static void summary_patch_list(struct patch *patch)
{
	struct patch *p;

	for (p = patch; p; p = p->next) {
		if (p->is_new)
			show_file_mode_name("create", p->new_mode, p->new_name);
		else if (p->is_delete)
			show_file_mode_name("delete", p->old_mode, p->old_name);
		else {
			if (p->is_rename || p->is_copy)
				show_rename_copy(p);
			else {
				if (p->score) {
					printf(" rewrite %s (%d%%)\n",
					       p->new_name, p->score);
					show_mode_change(p, 0);
				}
				else
					show_mode_change(p, 1);
			}
		}
	}
}

static void patch_stats(struct patch *patch)
{
	int lines = patch->lines_added + patch->lines_deleted;

	if (lines > max_change)
		max_change = lines;
	if (patch->old_name) {
		int len = quote_c_style(patch->old_name, NULL, NULL, 0);
		if (!len)
			len = strlen(patch->old_name);
		if (len > max_len)
			max_len = len;
	}
	if (patch->new_name) {
		int len = quote_c_style(patch->new_name, NULL, NULL, 0);
		if (!len)
			len = strlen(patch->new_name);
		if (len > max_len)
			max_len = len;
	}
}

static void remove_file(struct patch *patch, int rmdir_empty)
{
	if (update_index) {
		if (remove_file_from_cache(patch->old_name) < 0)
			die(_("unable to remove %s from index"), patch->old_name);
	}
	if (!cached) {
		if (!remove_or_warn(patch->old_mode, patch->old_name) && rmdir_empty) {
			remove_path(patch->old_name);
		}
	}
}

static void add_index_file(const char *path, unsigned mode, void *buf, unsigned long size)
{
	struct stat st;
	struct cache_entry *ce;
	int namelen = strlen(path);
	unsigned ce_size = cache_entry_size(namelen);

	if (!update_index)
		return;

	ce = xcalloc(1, ce_size);
	memcpy(ce->name, path, namelen);
	ce->ce_mode = create_ce_mode(mode);
	ce->ce_flags = namelen;
	if (S_ISGITLINK(mode)) {
		const char *s = buf;

		if (get_sha1_hex(s + strlen("Subproject commit "), ce->sha1))
			die(_("corrupt patch for subproject %s"), path);
	} else {
		if (!cached) {
			if (lstat(path, &st) < 0)
				die_errno(_("unable to stat newly created file '%s'"),
					  path);
			fill_stat_cache_info(ce, &st);
		}
		if (write_sha1_file(buf, size, blob_type, ce->sha1) < 0)
			die(_("unable to create backing store for newly created file %s"), path);
	}
	if (add_cache_entry(ce, ADD_CACHE_OK_TO_ADD) < 0)
		die(_("unable to add cache entry for %s"), path);
}

static int try_create_file(const char *path, unsigned int mode, const char *buf, unsigned long size)
{
	int fd;
	struct strbuf nbuf = STRBUF_INIT;

	if (S_ISGITLINK(mode)) {
		struct stat st;
		if (!lstat(path, &st) && S_ISDIR(st.st_mode))
			return 0;
		return mkdir(path, 0777);
	}

	if (has_symlinks && S_ISLNK(mode))
		/* Although buf:size is counted string, it also is NUL
		 * terminated.
		 */
		return symlink(buf, path);

	fd = open(path, O_CREAT | O_EXCL | O_WRONLY, (mode & 0100) ? 0777 : 0666);
	if (fd < 0)
		return -1;

	if (convert_to_working_tree(path, buf, size, &nbuf)) {
		size = nbuf.len;
		buf  = nbuf.buf;
	}
	write_or_die(fd, buf, size);
	strbuf_release(&nbuf);

	if (close(fd) < 0)
		die_errno(_("closing file '%s'"), path);
	return 0;
}

/*
 * We optimistically assume that the directories exist,
 * which is true 99% of the time anyway. If they don't,
 * we create them and try again.
 */
static void create_one_file(char *path, unsigned mode, const char *buf, unsigned long size)
{
	if (cached)
		return;
	if (!try_create_file(path, mode, buf, size))
		return;

	if (errno == ENOENT) {
		if (safe_create_leading_directories(path))
			return;
		if (!try_create_file(path, mode, buf, size))
			return;
	}

	if (errno == EEXIST || errno == EACCES) {
		/* We may be trying to create a file where a directory
		 * used to be.
		 */
		struct stat st;
		if (!lstat(path, &st) && (!S_ISDIR(st.st_mode) || !rmdir(path)))
			errno = EEXIST;
	}

	if (errno == EEXIST) {
		unsigned int nr = getpid();

		for (;;) {
			char newpath[PATH_MAX];
			mksnpath(newpath, sizeof(newpath), "%s~%u", path, nr);
			if (!try_create_file(newpath, mode, buf, size)) {
				if (!rename(newpath, path))
					return;
				unlink_or_warn(newpath);
				break;
			}
			if (errno != EEXIST)
				break;
			++nr;
		}
	}
	die_errno(_("unable to write file '%s' mode %o"), path, mode);
}

static void create_file(struct patch *patch)
{
	char *path = patch->new_name;
	unsigned mode = patch->new_mode;
	unsigned long size = patch->resultsize;
	char *buf = patch->result;

	if (!mode)
		mode = S_IFREG | 0644;
	create_one_file(path, mode, buf, size);
	add_index_file(path, mode, buf, size);
}

/* phase zero is to remove, phase one is to create */
static void write_out_one_result(struct patch *patch, int phase)
{
	if (patch->is_delete > 0) {
		if (phase == 0)
			remove_file(patch, 1);
		return;
	}
	if (patch->is_new > 0 || patch->is_copy) {
		if (phase == 1)
			create_file(patch);
		return;
	}
	/*
	 * Rename or modification boils down to the same
	 * thing: remove the old, write the new
	 */
	if (phase == 0)
		remove_file(patch, patch->is_rename);
	if (phase == 1)
		create_file(patch);
}

static int write_out_one_reject(struct patch *patch)
{
	FILE *rej;
	char namebuf[PATH_MAX];
	struct fragment *frag;
	int cnt = 0;
	struct strbuf sb = STRBUF_INIT;

	for (cnt = 0, frag = patch->fragments; frag; frag = frag->next) {
		if (!frag->rejected)
			continue;
		cnt++;
	}

	if (!cnt) {
		if (apply_verbosely)
			say_patch_name(stderr,
				       _("Applied patch %s cleanly."), patch);
		return 0;
	}

	/* This should not happen, because a removal patch that leaves
	 * contents are marked "rejected" at the patch level.
	 */
	if (!patch->new_name)
		die(_("internal error"));

	/* Say this even without --verbose */
	strbuf_addf(&sb, Q_("Applying patch %%s with %d reject...",
			    "Applying patch %%s with %d rejects...",
			    cnt),
		    cnt);
	say_patch_name(stderr, sb.buf, patch);
	strbuf_release(&sb);

	cnt = strlen(patch->new_name);
	if (ARRAY_SIZE(namebuf) <= cnt + 5) {
		cnt = ARRAY_SIZE(namebuf) - 5;
		warning(_("truncating .rej filename to %.*s.rej"),
			cnt - 1, patch->new_name);
	}
	memcpy(namebuf, patch->new_name, cnt);
	memcpy(namebuf + cnt, ".rej", 5);

	rej = fopen(namebuf, "w");
	if (!rej)
		return error(_("cannot open %s: %s"), namebuf, strerror(errno));

	/* Normal git tools never deal with .rej, so do not pretend
	 * this is a git patch by saying --git nor give extended
	 * headers.  While at it, maybe please "kompare" that wants
	 * the trailing TAB and some garbage at the end of line ;-).
	 */
	fprintf(rej, "diff a/%s b/%s\t(rejected hunks)\n",
		patch->new_name, patch->new_name);
	for (cnt = 1, frag = patch->fragments;
	     frag;
	     cnt++, frag = frag->next) {
		if (!frag->rejected) {
			fprintf_ln(stderr, _("Hunk #%d applied cleanly."), cnt);
			continue;
		}
		fprintf_ln(stderr, _("Rejected hunk #%d."), cnt);
		fprintf(rej, "%.*s", frag->size, frag->patch);
		if (frag->patch[frag->size-1] != '\n')
			fputc('\n', rej);
	}
	fclose(rej);
	return -1;
}

static int write_out_results(struct patch *list)
{
	int phase;
	int errs = 0;
	struct patch *l;

	for (phase = 0; phase < 2; phase++) {
		l = list;
		while (l) {
			if (l->rejected)
				errs = 1;
			else {
				write_out_one_result(l, phase);
				if (phase == 1 && write_out_one_reject(l))
					errs = 1;
			}
			l = l->next;
		}
	}
	return errs;
}

static struct lock_file lock_file;

static struct string_list limit_by_name;
static int has_include;
static void add_name_limit(const char *name, int exclude)
{
	struct string_list_item *it;

	it = string_list_append(&limit_by_name, name);
	it->util = exclude ? NULL : (void *) 1;
}

static int use_patch(struct patch *p)
{
	const char *pathname = p->new_name ? p->new_name : p->old_name;
	int i;

	/* Paths outside are not touched regardless of "--include" */
	if (0 < prefix_length) {
		int pathlen = strlen(pathname);
		if (pathlen <= prefix_length ||
		    memcmp(prefix, pathname, prefix_length))
			return 0;
	}

	/* See if it matches any of exclude/include rule */
	for (i = 0; i < limit_by_name.nr; i++) {
		struct string_list_item *it = &limit_by_name.items[i];
		if (!fnmatch(it->string, pathname, 0))
			return (it->util != NULL);
	}

	/*
	 * If we had any include, a path that does not match any rule is
	 * not used.  Otherwise, we saw bunch of exclude rules (or none)
	 * and such a path is used.
	 */
	return !has_include;
}


static void prefix_one(char **name)
{
	char *old_name = *name;
	if (!old_name)
		return;
	*name = xstrdup(prefix_filename(prefix, prefix_length, *name));
	free(old_name);
}

static void prefix_patches(struct patch *p)
{
	if (!prefix || p->is_toplevel_relative)
		return;
	for ( ; p; p = p->next) {
		prefix_one(&p->new_name);
		prefix_one(&p->old_name);
	}
}

#define INACCURATE_EOF	(1<<0)
#define RECOUNT		(1<<1)

static int apply_patch(int fd, const char *filename, int options)
{
	size_t offset;
	struct strbuf buf = STRBUF_INIT; /* owns the patch text */
	struct patch *list = NULL, **listp = &list;
	int skipped_patch = 0;

	patch_input_file = filename;
	read_patch_file(&buf, fd);
	offset = 0;
	while (offset < buf.len) {
		struct patch *patch;
		int nr;

		patch = xcalloc(1, sizeof(*patch));
		patch->inaccurate_eof = !!(options & INACCURATE_EOF);
		patch->recount =  !!(options & RECOUNT);
		nr = parse_chunk(buf.buf + offset, buf.len - offset, patch);
		if (nr < 0)
			break;
		if (apply_in_reverse)
			reverse_patches(patch);
		if (prefix)
			prefix_patches(patch);
		if (use_patch(patch)) {
			patch_stats(patch);
			*listp = patch;
			listp = &patch->next;
		}
		else {
			free_patch(patch);
			skipped_patch++;
		}
		offset += nr;
	}

	if (!list && !skipped_patch)
		die(_("unrecognized input"));

	if (whitespace_error && (ws_error_action == die_on_ws_error))
		apply = 0;

	update_index = check_index && apply;
	if (update_index && newfd < 0)
		newfd = hold_locked_index(&lock_file, 1);

	if (check_index) {
		if (read_cache() < 0)
			die(_("unable to read index file"));
	}

	if ((check || apply) &&
	    check_patch_list(list) < 0 &&
	    !apply_with_reject)
		exit(1);

	if (apply && write_out_results(list))
		exit(1);

	if (fake_ancestor)
		build_fake_ancestor(list, fake_ancestor);

	if (diffstat)
		stat_patch_list(list);

	if (numstat)
		numstat_patch_list(list);

	if (summary)
		summary_patch_list(list);

	free_patch_list(list);
	strbuf_release(&buf);
	string_list_clear(&fn_table, 0);
	return 0;
}

static int git_apply_config(const char *var, const char *value, void *cb)
{
	if (!strcmp(var, "apply.whitespace"))
		return git_config_string(&apply_default_whitespace, var, value);
	else if (!strcmp(var, "apply.ignorewhitespace"))
		return git_config_string(&apply_default_ignorewhitespace, var, value);
	return git_default_config(var, value, cb);
}

static int option_parse_exclude(const struct option *opt,
				const char *arg, int unset)
{
	add_name_limit(arg, 1);
	return 0;
}

static int option_parse_include(const struct option *opt,
				const char *arg, int unset)
{
	add_name_limit(arg, 0);
	has_include = 1;
	return 0;
}

static int option_parse_p(const struct option *opt,
			  const char *arg, int unset)
{
	p_value = atoi(arg);
	p_value_known = 1;
	return 0;
}

static int option_parse_z(const struct option *opt,
			  const char *arg, int unset)
{
	if (unset)
		line_termination = '\n';
	else
		line_termination = 0;
	return 0;
}

static int option_parse_space_change(const struct option *opt,
			  const char *arg, int unset)
{
	if (unset)
		ws_ignore_action = ignore_ws_none;
	else
		ws_ignore_action = ignore_ws_change;
	return 0;
}

static int option_parse_whitespace(const struct option *opt,
				   const char *arg, int unset)
{
	const char **whitespace_option = opt->value;

	*whitespace_option = arg;
	parse_whitespace_option(arg);
	return 0;
}

static int option_parse_directory(const struct option *opt,
				  const char *arg, int unset)
{
	root_len = strlen(arg);
	if (root_len && arg[root_len - 1] != '/') {
		char *new_root;
		root = new_root = xmalloc(root_len + 2);
		strcpy(new_root, arg);
		strcpy(new_root + root_len++, "/");
	} else
		root = arg;
	return 0;
}

int cmd_apply(int argc, const char **argv, const char *prefix_)
{
	int i;
	int errs = 0;
	int is_not_gitdir = !startup_info->have_repository;
	int force_apply = 0;

	const char *whitespace_option = NULL;

	struct option builtin_apply_options[] = {
		{ OPTION_CALLBACK, 0, "exclude", NULL, N_("path"),
			N_("don't apply changes matching the given path"),
			0, option_parse_exclude },
		{ OPTION_CALLBACK, 0, "include", NULL, N_("path"),
			N_("apply changes matching the given path"),
			0, option_parse_include },
		{ OPTION_CALLBACK, 'p', NULL, NULL, N_("num"),
			N_("remove <num> leading slashes from traditional diff paths"),
			0, option_parse_p },
		OPT_BOOLEAN(0, "no-add", &no_add,
			N_("ignore additions made by the patch")),
		OPT_BOOLEAN(0, "stat", &diffstat,
			N_("instead of applying the patch, output diffstat for the input")),
		OPT_NOOP_NOARG(0, "allow-binary-replacement"),
		OPT_NOOP_NOARG(0, "binary"),
		OPT_BOOLEAN(0, "numstat", &numstat,
			N_("shows number of added and deleted lines in decimal notation")),
		OPT_BOOLEAN(0, "summary", &summary,
			N_("instead of applying the patch, output a summary for the input")),
		OPT_BOOLEAN(0, "check", &check,
			N_("instead of applying the patch, see if the patch is applicable")),
		OPT_BOOLEAN(0, "index", &check_index,
			N_("make sure the patch is applicable to the current index")),
		OPT_BOOLEAN(0, "cached", &cached,
			N_("apply a patch without touching the working tree")),
		OPT_BOOLEAN(0, "apply", &force_apply,
			N_("also apply the patch (use with --stat/--summary/--check)")),
		OPT_FILENAME(0, "build-fake-ancestor", &fake_ancestor,
			N_("build a temporary index based on embedded index information")),
		{ OPTION_CALLBACK, 'z', NULL, NULL, NULL,
			N_("paths are separated with NUL character"),
			PARSE_OPT_NOARG, option_parse_z },
		OPT_INTEGER('C', NULL, &p_context,
				N_("ensure at least <n> lines of context match")),
		{ OPTION_CALLBACK, 0, "whitespace", &whitespace_option, N_("action"),
			N_("detect new or modified lines that have whitespace errors"),
			0, option_parse_whitespace },
		{ OPTION_CALLBACK, 0, "ignore-space-change", NULL, NULL,
			N_("ignore changes in whitespace when finding context"),
			PARSE_OPT_NOARG, option_parse_space_change },
		{ OPTION_CALLBACK, 0, "ignore-whitespace", NULL, NULL,
			N_("ignore changes in whitespace when finding context"),
			PARSE_OPT_NOARG, option_parse_space_change },
		OPT_BOOLEAN('R', "reverse", &apply_in_reverse,
			N_("apply the patch in reverse")),
		OPT_BOOLEAN(0, "unidiff-zero", &unidiff_zero,
			N_("don't expect at least one line of context")),
		OPT_BOOLEAN(0, "reject", &apply_with_reject,
			N_("leave the rejected hunks in corresponding *.rej files")),
		OPT_BOOLEAN(0, "allow-overlap", &allow_overlap,
			N_("allow overlapping hunks")),
		OPT__VERBOSE(&apply_verbosely, N_("be verbose")),
		OPT_BIT(0, "inaccurate-eof", &options,
			N_("tolerate incorrectly detected missing new-line at the end of file"),
			INACCURATE_EOF),
		OPT_BIT(0, "recount", &options,
			N_("do not trust the line counts in the hunk headers"),
			RECOUNT),
		{ OPTION_CALLBACK, 0, "directory", NULL, N_("root"),
			N_("prepend <root> to all filenames"),
			0, option_parse_directory },
		OPT_END()
	};

	prefix = prefix_;
	prefix_length = prefix ? strlen(prefix) : 0;
	git_config(git_apply_config, NULL);
	if (apply_default_whitespace)
		parse_whitespace_option(apply_default_whitespace);
	if (apply_default_ignorewhitespace)
		parse_ignorewhitespace_option(apply_default_ignorewhitespace);

	argc = parse_options(argc, argv, prefix, builtin_apply_options,
			apply_usage, 0);

	if (apply_with_reject)
		apply = apply_verbosely = 1;
	if (!force_apply && (diffstat || numstat || summary || check || fake_ancestor))
		apply = 0;
	if (check_index && is_not_gitdir)
		die(_("--index outside a repository"));
	if (cached) {
		if (is_not_gitdir)
			die(_("--cached outside a repository"));
		check_index = 1;
	}
	for (i = 0; i < argc; i++) {
		const char *arg = argv[i];
		int fd;

		if (!strcmp(arg, "-")) {
			errs |= apply_patch(0, "<stdin>", options);
			read_stdin = 0;
			continue;
		} else if (0 < prefix_length)
			arg = prefix_filename(prefix, prefix_length, arg);

		fd = open(arg, O_RDONLY);
		if (fd < 0)
			die_errno(_("can't open patch '%s'"), arg);
		read_stdin = 0;
		set_default_whitespace_mode(whitespace_option);
		errs |= apply_patch(fd, arg, options);
		close(fd);
	}
	set_default_whitespace_mode(whitespace_option);
	if (read_stdin)
		errs |= apply_patch(0, "<stdin>", options);
	if (whitespace_error) {
		if (squelch_whitespace_errors &&
		    squelch_whitespace_errors < whitespace_error) {
			int squelched =
				whitespace_error - squelch_whitespace_errors;
			warning(Q_("squelched %d whitespace error",
				   "squelched %d whitespace errors",
				   squelched),
				squelched);
		}
		if (ws_error_action == die_on_ws_error)
			die(Q_("%d line adds whitespace errors.",
			       "%d lines add whitespace errors.",
			       whitespace_error),
			    whitespace_error);
		if (applied_after_fixing_ws && apply)
			warning("%d line%s applied after"
				" fixing whitespace errors.",
				applied_after_fixing_ws,
				applied_after_fixing_ws == 1 ? "" : "s");
		else if (whitespace_error)
			warning(Q_("%d line adds whitespace errors.",
				   "%d lines add whitespace errors.",
				   whitespace_error),
				whitespace_error);
	}

	if (update_index) {
		if (write_cache(newfd, active_cache, active_nr) ||
		    commit_locked_index(&lock_file))
			die(_("Unable to write new index file"));
	}

	return !!errs;
}<|MERGE_RESOLUTION|>--- conflicted
+++ resolved
@@ -3262,12 +3262,6 @@
 		int same = !strcmp(old_name, new_name);
 		if (!patch->new_mode)
 			patch->new_mode = patch->old_mode;
-<<<<<<< HEAD
-		if ((patch->old_mode ^ patch->new_mode) & S_IFMT)
-			return error(_("new mode (%o) of %s does not match old mode (%o)%s%s"),
-				patch->new_mode, new_name, patch->old_mode,
-				same ? "" : " of ", same ? "" : old_name);
-=======
 		if ((patch->old_mode ^ patch->new_mode) & S_IFMT) {
 			if (same)
 				return error(_("new mode (%o) of %s does not "
@@ -3280,7 +3274,6 @@
 					patch->new_mode, new_name,
 					patch->old_mode, old_name);
 		}
->>>>>>> 5498c5f0
 	}
 
 	if (apply_data(patch, &st, ce) < 0)

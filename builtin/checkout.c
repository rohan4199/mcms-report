#include "builtin.h"
#include "config.h"
#include "lockfile.h"
#include "parse-options.h"
#include "refs.h"
#include "commit.h"
#include "tree.h"
#include "tree-walk.h"
#include "cache-tree.h"
#include "unpack-trees.h"
#include "dir.h"
#include "run-command.h"
#include "merge-recursive.h"
#include "branch.h"
#include "diff.h"
#include "revision.h"
#include "remote.h"
#include "blob.h"
#include "xdiff-interface.h"
#include "ll-merge.h"
#include "resolve-undo.h"
#include "submodule-config.h"
#include "submodule.h"

static const char * const checkout_usage[] = {
	N_("git checkout [<options>] <branch>"),
	N_("git checkout [<options>] [<branch>] -- <file>..."),
	NULL,
};

struct checkout_opts {
	int patch_mode;
	int quiet;
	int merge;
	int force;
	int force_detach;
	int writeout_stage;
	int overwrite_ignore;
	int ignore_skipworktree;
	int ignore_other_worktrees;
	int show_progress;

	const char *new_branch;
	const char *new_branch_force;
	const char *new_orphan_branch;
	int new_branch_log;
	enum branch_track track;
	struct diff_options diff_options;

	int branch_exists;
	const char *prefix;
	struct pathspec pathspec;
	struct tree *source_tree;
};

static int post_checkout_hook(struct commit *old, struct commit *new,
			      int changed)
{
	return run_hook_le(NULL, "post-checkout",
			   oid_to_hex(old ? &old->object.oid : &null_oid),
			   oid_to_hex(new ? &new->object.oid : &null_oid),
			   changed ? "1" : "0", NULL);
	/* "new" can be NULL when checking out from the index before
	   a commit exists. */

}

static int update_some(const unsigned char *sha1, struct strbuf *base,
		const char *pathname, unsigned mode, int stage, void *context)
{
	int len;
	struct cache_entry *ce;
	int pos;

	if (S_ISDIR(mode))
		return READ_TREE_RECURSIVE;

	len = base->len + strlen(pathname);
	ce = xcalloc(1, cache_entry_size(len));
	hashcpy(ce->oid.hash, sha1);
	memcpy(ce->name, base->buf, base->len);
	memcpy(ce->name + base->len, pathname, len - base->len);
	ce->ce_flags = create_ce_flags(0) | CE_UPDATE;
	ce->ce_namelen = len;
	ce->ce_mode = create_ce_mode(mode);

	/*
	 * If the entry is the same as the current index, we can leave the old
	 * entry in place. Whether it is UPTODATE or not, checkout_entry will
	 * do the right thing.
	 */
	pos = cache_name_pos(ce->name, ce->ce_namelen);
	if (pos >= 0) {
		struct cache_entry *old = active_cache[pos];
		if (ce->ce_mode == old->ce_mode &&
		    !oidcmp(&ce->oid, &old->oid)) {
			old->ce_flags |= CE_UPDATE;
			free(ce);
			return 0;
		}
	}

	add_cache_entry(ce, ADD_CACHE_OK_TO_ADD | ADD_CACHE_OK_TO_REPLACE);
	return 0;
}

static int read_tree_some(struct tree *tree, const struct pathspec *pathspec)
{
	read_tree_recursive(tree, "", 0, 0, pathspec, update_some, NULL);

	/* update the index with the given tree's info
	 * for all args, expanding wildcards, and exit
	 * with any non-zero return code.
	 */
	return 0;
}

static int skip_same_name(const struct cache_entry *ce, int pos)
{
	while (++pos < active_nr &&
	       !strcmp(active_cache[pos]->name, ce->name))
		; /* skip */
	return pos;
}

static int check_stage(int stage, const struct cache_entry *ce, int pos)
{
	while (pos < active_nr &&
	       !strcmp(active_cache[pos]->name, ce->name)) {
		if (ce_stage(active_cache[pos]) == stage)
			return 0;
		pos++;
	}
	if (stage == 2)
		return error(_("path '%s' does not have our version"), ce->name);
	else
		return error(_("path '%s' does not have their version"), ce->name);
}

static int check_stages(unsigned stages, const struct cache_entry *ce, int pos)
{
	unsigned seen = 0;
	const char *name = ce->name;

	while (pos < active_nr) {
		ce = active_cache[pos];
		if (strcmp(name, ce->name))
			break;
		seen |= (1 << ce_stage(ce));
		pos++;
	}
	if ((stages & seen) != stages)
		return error(_("path '%s' does not have all necessary versions"),
			     name);
	return 0;
}

static int checkout_stage(int stage, const struct cache_entry *ce, int pos,
			  const struct checkout *state)
{
	while (pos < active_nr &&
	       !strcmp(active_cache[pos]->name, ce->name)) {
		if (ce_stage(active_cache[pos]) == stage)
			return checkout_entry(active_cache[pos], state, NULL);
		pos++;
	}
	if (stage == 2)
		return error(_("path '%s' does not have our version"), ce->name);
	else
		return error(_("path '%s' does not have their version"), ce->name);
}

static int checkout_merged(int pos, const struct checkout *state)
{
	struct cache_entry *ce = active_cache[pos];
	const char *path = ce->name;
	mmfile_t ancestor, ours, theirs;
	int status;
	struct object_id oid;
	mmbuffer_t result_buf;
	struct object_id threeway[3];
	unsigned mode = 0;

	memset(threeway, 0, sizeof(threeway));
	while (pos < active_nr) {
		int stage;
		stage = ce_stage(ce);
		if (!stage || strcmp(path, ce->name))
			break;
		oidcpy(&threeway[stage - 1], &ce->oid);
		if (stage == 2)
			mode = create_ce_mode(ce->ce_mode);
		pos++;
		ce = active_cache[pos];
	}
	if (is_null_oid(&threeway[1]) || is_null_oid(&threeway[2]))
		return error(_("path '%s' does not have necessary versions"), path);

	read_mmblob(&ancestor, &threeway[0]);
	read_mmblob(&ours, &threeway[1]);
	read_mmblob(&theirs, &threeway[2]);

	/*
	 * NEEDSWORK: re-create conflicts from merges with
	 * merge.renormalize set, too
	 */
	status = ll_merge(&result_buf, path, &ancestor, "base",
			  &ours, "ours", &theirs, "theirs", NULL);
	free(ancestor.ptr);
	free(ours.ptr);
	free(theirs.ptr);
	if (status < 0 || !result_buf.ptr) {
		free(result_buf.ptr);
		return error(_("path '%s': cannot merge"), path);
	}

	/*
	 * NEEDSWORK:
	 * There is absolutely no reason to write this as a blob object
	 * and create a phony cache entry.  This hack is primarily to get
	 * to the write_entry() machinery that massages the contents to
	 * work-tree format and writes out which only allows it for a
	 * cache entry.  The code in write_entry() needs to be refactored
	 * to allow us to feed a <buffer, size, mode> instead of a cache
	 * entry.  Such a refactoring would help merge_recursive as well
	 * (it also writes the merge result to the object database even
	 * when it may contain conflicts).
	 */
	if (write_sha1_file(result_buf.ptr, result_buf.size,
			    blob_type, oid.hash))
		die(_("Unable to add merge result for '%s'"), path);
	free(result_buf.ptr);
	ce = make_cache_entry(mode, oid.hash, path, 2, 0);
	if (!ce)
		die(_("make_cache_entry failed for path '%s'"), path);
	status = checkout_entry(ce, state, NULL);
	free(ce);
	return status;
}

static int checkout_paths(const struct checkout_opts *opts,
			  const char *revision)
{
	int pos;
	struct checkout state = CHECKOUT_INIT;
	static char *ps_matched;
	struct object_id rev;
	struct commit *head;
	int errs = 0;
	struct lock_file lock_file = LOCK_INIT;

	if (opts->track != BRANCH_TRACK_UNSPECIFIED)
		die(_("'%s' cannot be used with updating paths"), "--track");

	if (opts->new_branch_log)
		die(_("'%s' cannot be used with updating paths"), "-l");

	if (opts->force && opts->patch_mode)
		die(_("'%s' cannot be used with updating paths"), "-f");

	if (opts->force_detach)
		die(_("'%s' cannot be used with updating paths"), "--detach");

	if (opts->merge && opts->patch_mode)
		die(_("'%s' cannot be used with %s"), "--merge", "--patch");

	if (opts->force && opts->merge)
		die(_("'%s' cannot be used with %s"), "-f", "-m");

	if (opts->new_branch)
		die(_("Cannot update paths and switch to branch '%s' at the same time."),
		    opts->new_branch);

	if (opts->patch_mode)
		return run_add_interactive(revision, "--patch=checkout",
					   &opts->pathspec);

	hold_locked_index(&lock_file, LOCK_DIE_ON_ERROR);
	if (read_cache_preload(&opts->pathspec) < 0)
		return error(_("index file corrupt"));

	if (opts->source_tree)
		read_tree_some(opts->source_tree, &opts->pathspec);

	ps_matched = xcalloc(opts->pathspec.nr, 1);

	/*
	 * Make sure all pathspecs participated in locating the paths
	 * to be checked out.
	 */
	for (pos = 0; pos < active_nr; pos++) {
		struct cache_entry *ce = active_cache[pos];
		ce->ce_flags &= ~CE_MATCHED;
		if (!opts->ignore_skipworktree && ce_skip_worktree(ce))
			continue;
		if (opts->source_tree && !(ce->ce_flags & CE_UPDATE))
			/*
			 * "git checkout tree-ish -- path", but this entry
			 * is in the original index; it will not be checked
			 * out to the working tree and it does not matter
			 * if pathspec matched this entry.  We will not do
			 * anything to this entry at all.
			 */
			continue;
		/*
		 * Either this entry came from the tree-ish we are
		 * checking the paths out of, or we are checking out
		 * of the index.
		 *
		 * If it comes from the tree-ish, we already know it
		 * matches the pathspec and could just stamp
		 * CE_MATCHED to it from update_some(). But we still
		 * need ps_matched and read_tree_recursive (and
		 * eventually tree_entry_interesting) cannot fill
		 * ps_matched yet. Once it can, we can avoid calling
		 * match_pathspec() for _all_ entries when
		 * opts->source_tree != NULL.
		 */
		if (ce_path_match(ce, &opts->pathspec, ps_matched))
			ce->ce_flags |= CE_MATCHED;
	}

	if (report_path_error(ps_matched, &opts->pathspec, opts->prefix)) {
		free(ps_matched);
		return 1;
	}
	free(ps_matched);

	/* "checkout -m path" to recreate conflicted state */
	if (opts->merge)
		unmerge_marked_index(&the_index);

	/* Any unmerged paths? */
	for (pos = 0; pos < active_nr; pos++) {
		const struct cache_entry *ce = active_cache[pos];
		if (ce->ce_flags & CE_MATCHED) {
			if (!ce_stage(ce))
				continue;
			if (opts->force) {
				warning(_("path '%s' is unmerged"), ce->name);
			} else if (opts->writeout_stage) {
				errs |= check_stage(opts->writeout_stage, ce, pos);
			} else if (opts->merge) {
				errs |= check_stages((1<<2) | (1<<3), ce, pos);
			} else {
				errs = 1;
				error(_("path '%s' is unmerged"), ce->name);
			}
			pos = skip_same_name(ce, pos) - 1;
		}
	}
	if (errs)
		return 1;

	/* Now we are committed to check them out */
	state.force = 1;
	state.refresh_cache = 1;
	state.istate = &the_index;

	enable_delayed_checkout(&state);
	for (pos = 0; pos < active_nr; pos++) {
		struct cache_entry *ce = active_cache[pos];
		if (ce->ce_flags & CE_MATCHED) {
			if (!ce_stage(ce)) {
				errs |= checkout_entry(ce, &state, NULL);
				continue;
			}
			if (opts->writeout_stage)
				errs |= checkout_stage(opts->writeout_stage, ce, pos, &state);
			else if (opts->merge)
				errs |= checkout_merged(pos, &state);
			pos = skip_same_name(ce, pos) - 1;
		}
	}
	errs |= finish_delayed_checkout(&state);

	if (write_locked_index(&the_index, &lock_file, COMMIT_LOCK))
		die(_("unable to write new index file"));

	read_ref_full("HEAD", 0, &rev, NULL);
	head = lookup_commit_reference_gently(&rev, 1);

	errs |= post_checkout_hook(head, head, 0);
	return errs;
}

static void show_local_changes(struct object *head,
			       const struct diff_options *opts)
{
	struct rev_info rev;
	/* I think we want full paths, even if we're in a subdirectory. */
	init_revisions(&rev, NULL);
	rev.diffopt.flags = opts->flags;
	rev.diffopt.output_format |= DIFF_FORMAT_NAME_STATUS;
	diff_setup_done(&rev.diffopt);
	add_pending_object(&rev, head, NULL);
	run_diff_index(&rev, 0);
}

static void describe_detached_head(const char *msg, struct commit *commit)
{
	struct strbuf sb = STRBUF_INIT;
	if (!parse_commit(commit))
		pp_commit_easy(CMIT_FMT_ONELINE, commit, &sb);
	fprintf(stderr, "%s %s... %s\n", msg,
		find_unique_abbrev(commit->object.oid.hash, DEFAULT_ABBREV), sb.buf);
	strbuf_release(&sb);
}

static int reset_tree(struct tree *tree, const struct checkout_opts *o,
		      int worktree, int *writeout_error)
{
	struct unpack_trees_options opts;
	struct tree_desc tree_desc;

	memset(&opts, 0, sizeof(opts));
	opts.head_idx = -1;
	opts.update = worktree;
	opts.skip_unmerged = !worktree;
	opts.reset = 1;
	opts.merge = 1;
	opts.fn = oneway_merge;
	opts.verbose_update = o->show_progress;
	opts.src_index = &the_index;
	opts.dst_index = &the_index;
	parse_tree(tree);
	init_tree_desc(&tree_desc, tree->buffer, tree->size);
	switch (unpack_trees(1, &tree_desc, &opts)) {
	case -2:
		*writeout_error = 1;
		/*
		 * We return 0 nevertheless, as the index is all right
		 * and more importantly we have made best efforts to
		 * update paths in the work tree, and we cannot revert
		 * them.
		 */
		/* fallthrough */
	case 0:
		return 0;
	default:
		return 128;
	}
}

struct branch_info {
	const char *name; /* The short name used */
	const char *path; /* The full name of a real branch */
	struct commit *commit; /* The named commit */
	/*
	 * if not null the branch is detached because it's already
	 * checked out in this checkout
	 */
	char *checkout;
};

static void setup_branch_path(struct branch_info *branch)
{
	struct strbuf buf = STRBUF_INIT;

	strbuf_branchname(&buf, branch->name, INTERPRET_BRANCH_LOCAL);
	if (strcmp(buf.buf, branch->name))
		branch->name = xstrdup(buf.buf);
	strbuf_splice(&buf, 0, 0, "refs/heads/", 11);
	branch->path = strbuf_detach(&buf, NULL);
}

static int merge_working_tree(const struct checkout_opts *opts,
			      struct branch_info *old,
			      struct branch_info *new,
			      int *writeout_error)
{
	int ret;
	struct lock_file lock_file = LOCK_INIT;

	hold_locked_index(&lock_file, LOCK_DIE_ON_ERROR);
	if (read_cache_preload(NULL) < 0)
		return error(_("index file corrupt"));

	resolve_undo_clear();
	if (opts->force) {
		ret = reset_tree(new->commit->tree, opts, 1, writeout_error);
		if (ret)
			return ret;
	} else {
		struct tree_desc trees[2];
		struct tree *tree;
		struct unpack_trees_options topts;

		memset(&topts, 0, sizeof(topts));
		topts.head_idx = -1;
		topts.src_index = &the_index;
		topts.dst_index = &the_index;

		setup_unpack_trees_porcelain(&topts, "checkout");

		refresh_cache(REFRESH_QUIET);

		if (unmerged_cache()) {
			error(_("you need to resolve your current index first"));
			return 1;
		}

		/* 2-way merge to the new branch */
		topts.initial_checkout = is_cache_unborn();
		topts.update = 1;
		topts.merge = 1;
		topts.gently = opts->merge && old->commit;
		topts.verbose_update = opts->show_progress;
		topts.fn = twoway_merge;
		if (opts->overwrite_ignore) {
			topts.dir = xcalloc(1, sizeof(*topts.dir));
			topts.dir->flags |= DIR_SHOW_IGNORED;
			setup_standard_excludes(topts.dir);
		}
		tree = parse_tree_indirect(old->commit ?
					   &old->commit->object.oid :
					   &empty_tree_oid);
		init_tree_desc(&trees[0], tree->buffer, tree->size);
		tree = parse_tree_indirect(&new->commit->object.oid);
		init_tree_desc(&trees[1], tree->buffer, tree->size);

		ret = unpack_trees(2, trees, &topts);
		if (ret == -1) {
			/*
			 * Unpack couldn't do a trivial merge; either
			 * give up or do a real merge, depending on
			 * whether the merge flag was used.
			 */
			struct tree *result;
			struct tree *work;
			struct merge_options o;
			if (!opts->merge)
				return 1;

			/*
			 * Without old->commit, the below is the same as
			 * the two-tree unpack we already tried and failed.
			 */
			if (!old->commit)
				return 1;

			/* Do more real merge */

			/*
			 * We update the index fully, then write the
			 * tree from the index, then merge the new
			 * branch with the current tree, with the old
			 * branch as the base. Then we reset the index
			 * (but not the working tree) to the new
			 * branch, leaving the working tree as the
			 * merged version, but skipping unmerged
			 * entries in the index.
			 */

			add_files_to_cache(NULL, NULL, 0);
			/*
			 * NEEDSWORK: carrying over local changes
			 * when branches have different end-of-line
			 * normalization (or clean+smudge rules) is
			 * a pain; plumb in an option to set
			 * o.renormalize?
			 */
			init_merge_options(&o);
			o.verbosity = 0;
			work = write_tree_from_memory(&o);

			ret = reset_tree(new->commit->tree, opts, 1,
					 writeout_error);
			if (ret)
				return ret;
			o.ancestor = old->name;
			o.branch1 = new->name;
			o.branch2 = "local";
			ret = merge_trees(&o, new->commit->tree, work,
				old->commit->tree, &result);
			if (ret < 0)
				exit(128);
			ret = reset_tree(new->commit->tree, opts, 0,
					 writeout_error);
			strbuf_release(&o.obuf);
			if (ret)
				return ret;
		}
	}

	if (!active_cache_tree)
		active_cache_tree = cache_tree();

	if (!cache_tree_fully_valid(active_cache_tree))
		cache_tree_update(&the_index, WRITE_TREE_SILENT | WRITE_TREE_REPAIR);

	if (write_locked_index(&the_index, &lock_file, COMMIT_LOCK))
		die(_("unable to write new index file"));

	if (!opts->force && !opts->quiet)
		show_local_changes(&new->commit->object, &opts->diff_options);

	return 0;
}

static void report_tracking(struct branch_info *new)
{
	struct strbuf sb = STRBUF_INIT;
	struct branch *branch = branch_get(new->name);

	if (!format_tracking_info(branch, &sb))
		return;
	fputs(sb.buf, stdout);
	strbuf_release(&sb);
}

static void update_refs_for_switch(const struct checkout_opts *opts,
				   struct branch_info *old,
				   struct branch_info *new)
{
	struct strbuf msg = STRBUF_INIT;
	const char *old_desc, *reflog_msg;
	if (opts->new_branch) {
		if (opts->new_orphan_branch) {
			char *refname;

			refname = mkpathdup("refs/heads/%s", opts->new_orphan_branch);
			if (opts->new_branch_log &&
			    !should_autocreate_reflog(refname)) {
				int ret;
				struct strbuf err = STRBUF_INIT;

				ret = safe_create_reflog(refname, 1, &err);
				if (ret) {
					fprintf(stderr, _("Can not do reflog for '%s': %s\n"),
						opts->new_orphan_branch, err.buf);
					strbuf_release(&err);
					free(refname);
					return;
				}
				strbuf_release(&err);
			}
			free(refname);
		}
		else
			create_branch(opts->new_branch, new->name,
				      opts->new_branch_force ? 1 : 0,
				      opts->new_branch_log,
				      opts->new_branch_force ? 1 : 0,
				      opts->quiet,
				      opts->track);
		new->name = opts->new_branch;
		setup_branch_path(new);
	}

	old_desc = old->name;
	if (!old_desc && old->commit)
		old_desc = oid_to_hex(&old->commit->object.oid);

	reflog_msg = getenv("GIT_REFLOG_ACTION");
	if (!reflog_msg)
		strbuf_addf(&msg, "checkout: moving from %s to %s",
			old_desc ? old_desc : "(invalid)", new->name);
	else
		strbuf_insert(&msg, 0, reflog_msg, strlen(reflog_msg));

	if (!strcmp(new->name, "HEAD") && !new->path && !opts->force_detach) {
		/* Nothing to do. */
	} else if (opts->force_detach || !new->path) {	/* No longer on any branch. */
		update_ref(msg.buf, "HEAD", &new->commit->object.oid, NULL,
<<<<<<< HEAD
			   REF_NODEREF, UPDATE_REFS_DIE_ON_ERR);
=======
			   REF_NO_DEREF, UPDATE_REFS_DIE_ON_ERR);
>>>>>>> 78fb4579
		if (!opts->quiet) {
			if (old->path &&
			    advice_detached_head && !opts->force_detach)
				detach_advice(new->name);
			describe_detached_head(_("HEAD is now at"), new->commit);
		}
	} else if (new->path) {	/* Switch branches. */
		if (create_symref("HEAD", new->path, msg.buf) < 0)
			die(_("unable to update HEAD"));
		if (!opts->quiet) {
			if (old->path && !strcmp(new->path, old->path)) {
				if (opts->new_branch_force)
					fprintf(stderr, _("Reset branch '%s'\n"),
						new->name);
				else
					fprintf(stderr, _("Already on '%s'\n"),
						new->name);
			} else if (opts->new_branch) {
				if (opts->branch_exists)
					fprintf(stderr, _("Switched to and reset branch '%s'\n"), new->name);
				else
					fprintf(stderr, _("Switched to a new branch '%s'\n"), new->name);
			} else {
				fprintf(stderr, _("Switched to branch '%s'\n"),
					new->name);
			}
		}
		if (old->path && old->name) {
			if (!ref_exists(old->path) && reflog_exists(old->path))
				delete_reflog(old->path);
		}
	}
	remove_branch_state();
	strbuf_release(&msg);
	if (!opts->quiet &&
	    (new->path || (!opts->force_detach && !strcmp(new->name, "HEAD"))))
		report_tracking(new);
}

static int add_pending_uninteresting_ref(const char *refname,
					 const struct object_id *oid,
					 int flags, void *cb_data)
{
	add_pending_oid(cb_data, refname, oid, UNINTERESTING);
	return 0;
}

static void describe_one_orphan(struct strbuf *sb, struct commit *commit)
{
	strbuf_addstr(sb, "  ");
	strbuf_add_unique_abbrev(sb, commit->object.oid.hash, DEFAULT_ABBREV);
	strbuf_addch(sb, ' ');
	if (!parse_commit(commit))
		pp_commit_easy(CMIT_FMT_ONELINE, commit, sb);
	strbuf_addch(sb, '\n');
}

#define ORPHAN_CUTOFF 4
static void suggest_reattach(struct commit *commit, struct rev_info *revs)
{
	struct commit *c, *last = NULL;
	struct strbuf sb = STRBUF_INIT;
	int lost = 0;
	while ((c = get_revision(revs)) != NULL) {
		if (lost < ORPHAN_CUTOFF)
			describe_one_orphan(&sb, c);
		last = c;
		lost++;
	}
	if (ORPHAN_CUTOFF < lost) {
		int more = lost - ORPHAN_CUTOFF;
		if (more == 1)
			describe_one_orphan(&sb, last);
		else
			strbuf_addf(&sb, _(" ... and %d more.\n"), more);
	}

	fprintf(stderr,
		Q_(
		/* The singular version */
		"Warning: you are leaving %d commit behind, "
		"not connected to\n"
		"any of your branches:\n\n"
		"%s\n",
		/* The plural version */
		"Warning: you are leaving %d commits behind, "
		"not connected to\n"
		"any of your branches:\n\n"
		"%s\n",
		/* Give ngettext() the count */
		lost),
		lost,
		sb.buf);
	strbuf_release(&sb);

	if (advice_detached_head)
		fprintf(stderr,
			Q_(
			/* The singular version */
			"If you want to keep it by creating a new branch, "
			"this may be a good time\nto do so with:\n\n"
			" git branch <new-branch-name> %s\n\n",
			/* The plural version */
			"If you want to keep them by creating a new branch, "
			"this may be a good time\nto do so with:\n\n"
			" git branch <new-branch-name> %s\n\n",
			/* Give ngettext() the count */
			lost),
			find_unique_abbrev(commit->object.oid.hash, DEFAULT_ABBREV));
}

/*
 * We are about to leave commit that was at the tip of a detached
 * HEAD.  If it is not reachable from any ref, this is the last chance
 * for the user to do so without resorting to reflog.
 */
static void orphaned_commit_warning(struct commit *old, struct commit *new)
{
	struct rev_info revs;
	struct object *object = &old->object;
	struct object_array refs;

	init_revisions(&revs, NULL);
	setup_revisions(0, NULL, &revs, NULL);

	object->flags &= ~UNINTERESTING;
	add_pending_object(&revs, object, oid_to_hex(&object->oid));

	for_each_ref(add_pending_uninteresting_ref, &revs);
	add_pending_oid(&revs, "HEAD", &new->object.oid, UNINTERESTING);

	/* Save pending objects, so they can be cleaned up later. */
	refs = revs.pending;
	revs.leak_pending = 1;

	/*
	 * prepare_revision_walk (together with .leak_pending = 1) makes us
	 * the sole owner of the list of pending objects.
	 */
	if (prepare_revision_walk(&revs))
		die(_("internal error in revision walk"));
	if (!(old->object.flags & UNINTERESTING))
		suggest_reattach(old, &revs);
	else
		describe_detached_head(_("Previous HEAD position was"), old);

	/* Clean up objects used, as they will be reused. */
	clear_commit_marks_for_object_array(&refs, ALL_REV_FLAGS);

	object_array_clear(&refs);
}

static int switch_branches(const struct checkout_opts *opts,
			   struct branch_info *new)
{
	int ret = 0;
	struct branch_info old;
	void *path_to_free;
	struct object_id rev;
	int flag, writeout_error = 0;
	memset(&old, 0, sizeof(old));
	old.path = path_to_free = resolve_refdup("HEAD", 0, &rev, &flag);
	if (old.path)
		old.commit = lookup_commit_reference_gently(&rev, 1);
	if (!(flag & REF_ISSYMREF))
		old.path = NULL;

	if (old.path)
		skip_prefix(old.path, "refs/heads/", &old.name);

	if (!new->name) {
		new->name = "HEAD";
		new->commit = old.commit;
		if (!new->commit)
			die(_("You are on a branch yet to be born"));
		parse_commit_or_die(new->commit);
	}

	ret = merge_working_tree(opts, &old, new, &writeout_error);
	if (ret) {
		free(path_to_free);
		return ret;
	}

	if (!opts->quiet && !old.path && old.commit && new->commit != old.commit)
		orphaned_commit_warning(old.commit, new->commit);

	update_refs_for_switch(opts, &old, new);

	ret = post_checkout_hook(old.commit, new->commit, 1);
	free(path_to_free);
	return ret || writeout_error;
}

static int git_checkout_config(const char *var, const char *value, void *cb)
{
	if (!strcmp(var, "diff.ignoresubmodules")) {
		struct checkout_opts *opts = cb;
		handle_ignore_submodules_arg(&opts->diff_options, value);
		return 0;
	}

	if (starts_with(var, "submodule."))
		return git_default_submodule_config(var, value, NULL);

	return git_xmerge_config(var, value, NULL);
}

struct tracking_name_data {
	/* const */ char *src_ref;
	char *dst_ref;
	struct object_id *dst_oid;
	int unique;
};

static int check_tracking_name(struct remote *remote, void *cb_data)
{
	struct tracking_name_data *cb = cb_data;
	struct refspec query;
	memset(&query, 0, sizeof(struct refspec));
	query.src = cb->src_ref;
	if (remote_find_tracking(remote, &query) ||
	    get_oid(query.dst, cb->dst_oid)) {
		free(query.dst);
		return 0;
	}
	if (cb->dst_ref) {
		free(query.dst);
		cb->unique = 0;
		return 0;
	}
	cb->dst_ref = query.dst;
	return 0;
}

static const char *unique_tracking_name(const char *name, struct object_id *oid)
{
	struct tracking_name_data cb_data = { NULL, NULL, NULL, 1 };
	cb_data.src_ref = xstrfmt("refs/heads/%s", name);
	cb_data.dst_oid = oid;
	for_each_remote(check_tracking_name, &cb_data);
	free(cb_data.src_ref);
	if (cb_data.unique)
		return cb_data.dst_ref;
	free(cb_data.dst_ref);
	return NULL;
}

static int parse_branchname_arg(int argc, const char **argv,
				int dwim_new_local_branch_ok,
				struct branch_info *new,
				struct checkout_opts *opts,
				struct object_id *rev)
{
	struct tree **source_tree = &opts->source_tree;
	const char **new_branch = &opts->new_branch;
	int argcount = 0;
	struct object_id branch_rev;
	const char *arg;
	int dash_dash_pos;
	int has_dash_dash = 0;
	int i;

	/*
	 * case 1: git checkout <ref> -- [<paths>]
	 *
	 *   <ref> must be a valid tree, everything after the '--' must be
	 *   a path.
	 *
	 * case 2: git checkout -- [<paths>]
	 *
	 *   everything after the '--' must be paths.
	 *
	 * case 3: git checkout <something> [--]
	 *
	 *   (a) If <something> is a commit, that is to
	 *       switch to the branch or detach HEAD at it.  As a special case,
	 *       if <something> is A...B (missing A or B means HEAD but you can
	 *       omit at most one side), and if there is a unique merge base
	 *       between A and B, A...B names that merge base.
	 *
	 *   (b) If <something> is _not_ a commit, either "--" is present
	 *       or <something> is not a path, no -t or -b was given, and
	 *       and there is a tracking branch whose name is <something>
	 *       in one and only one remote, then this is a short-hand to
	 *       fork local <something> from that remote-tracking branch.
	 *
	 *   (c) Otherwise, if "--" is present, treat it like case (1).
	 *
	 *   (d) Otherwise :
	 *       - if it's a reference, treat it like case (1)
	 *       - else if it's a path, treat it like case (2)
	 *       - else: fail.
	 *
	 * case 4: git checkout <something> <paths>
	 *
	 *   The first argument must not be ambiguous.
	 *   - If it's *only* a reference, treat it like case (1).
	 *   - If it's only a path, treat it like case (2).
	 *   - else: fail.
	 *
	 */
	if (!argc)
		return 0;

	arg = argv[0];
	dash_dash_pos = -1;
	for (i = 0; i < argc; i++) {
		if (!strcmp(argv[i], "--")) {
			dash_dash_pos = i;
			break;
		}
	}
	if (dash_dash_pos == 0)
		return 1; /* case (2) */
	else if (dash_dash_pos == 1)
		has_dash_dash = 1; /* case (3) or (1) */
	else if (dash_dash_pos >= 2)
		die(_("only one reference expected, %d given."), dash_dash_pos);

	if (!strcmp(arg, "-"))
		arg = "@{-1}";

	if (get_oid_mb(arg, rev)) {
		/*
		 * Either case (3) or (4), with <something> not being
		 * a commit, or an attempt to use case (1) with an
		 * invalid ref.
		 *
		 * It's likely an error, but we need to find out if
		 * we should auto-create the branch, case (3).(b).
		 */
		int recover_with_dwim = dwim_new_local_branch_ok;

		if (!has_dash_dash &&
		    (check_filename(opts->prefix, arg) || !no_wildcard(arg)))
			recover_with_dwim = 0;
		/*
		 * Accept "git checkout foo" and "git checkout foo --"
		 * as candidates for dwim.
		 */
		if (!(argc == 1 && !has_dash_dash) &&
		    !(argc == 2 && has_dash_dash))
			recover_with_dwim = 0;

		if (recover_with_dwim) {
			const char *remote = unique_tracking_name(arg, rev);
			if (remote) {
				*new_branch = arg;
				arg = remote;
				/* DWIMmed to create local branch, case (3).(b) */
			} else {
				recover_with_dwim = 0;
			}
		}

		if (!recover_with_dwim) {
			if (has_dash_dash)
				die(_("invalid reference: %s"), arg);
			return argcount;
		}
	}

	/* we can't end up being in (2) anymore, eat the argument */
	argcount++;
	argv++;
	argc--;

	new->name = arg;
	setup_branch_path(new);

	if (!check_refname_format(new->path, 0) &&
	    !read_ref(new->path, &branch_rev))
		oidcpy(rev, &branch_rev);
	else
		new->path = NULL; /* not an existing branch */

	new->commit = lookup_commit_reference_gently(rev, 1);
	if (!new->commit) {
		/* not a commit */
		*source_tree = parse_tree_indirect(rev);
	} else {
		parse_commit_or_die(new->commit);
		*source_tree = new->commit->tree;
	}

	if (!*source_tree)                   /* case (1): want a tree */
		die(_("reference is not a tree: %s"), arg);
	if (!has_dash_dash) {	/* case (3).(d) -> (1) */
		/*
		 * Do not complain the most common case
		 *	git checkout branch
		 * even if there happen to be a file called 'branch';
		 * it would be extremely annoying.
		 */
		if (argc)
			verify_non_filename(opts->prefix, arg);
	} else {
		argcount++;
		argv++;
		argc--;
	}

	return argcount;
}

static int switch_unborn_to_new_branch(const struct checkout_opts *opts)
{
	int status;
	struct strbuf branch_ref = STRBUF_INIT;

	if (!opts->new_branch)
		die(_("You are on a branch yet to be born"));
	strbuf_addf(&branch_ref, "refs/heads/%s", opts->new_branch);
	status = create_symref("HEAD", branch_ref.buf, "checkout -b");
	strbuf_release(&branch_ref);
	if (!opts->quiet)
		fprintf(stderr, _("Switched to a new branch '%s'\n"),
			opts->new_branch);
	return status;
}

static int checkout_branch(struct checkout_opts *opts,
			   struct branch_info *new)
{
	if (opts->pathspec.nr)
		die(_("paths cannot be used with switching branches"));

	if (opts->patch_mode)
		die(_("'%s' cannot be used with switching branches"),
		    "--patch");

	if (opts->writeout_stage)
		die(_("'%s' cannot be used with switching branches"),
		    "--ours/--theirs");

	if (opts->force && opts->merge)
		die(_("'%s' cannot be used with '%s'"), "-f", "-m");

	if (opts->force_detach && opts->new_branch)
		die(_("'%s' cannot be used with '%s'"),
		    "--detach", "-b/-B/--orphan");

	if (opts->new_orphan_branch) {
		if (opts->track != BRANCH_TRACK_UNSPECIFIED)
			die(_("'%s' cannot be used with '%s'"), "--orphan", "-t");
	} else if (opts->force_detach) {
		if (opts->track != BRANCH_TRACK_UNSPECIFIED)
			die(_("'%s' cannot be used with '%s'"), "--detach", "-t");
	} else if (opts->track == BRANCH_TRACK_UNSPECIFIED)
		opts->track = git_branch_track;

	if (new->name && !new->commit)
		die(_("Cannot switch branch to a non-commit '%s'"),
		    new->name);

	if (new->path && !opts->force_detach && !opts->new_branch &&
	    !opts->ignore_other_worktrees) {
		int flag;
		char *head_ref = resolve_refdup("HEAD", 0, NULL, &flag);
		if (head_ref &&
		    (!(flag & REF_ISSYMREF) || strcmp(head_ref, new->path)))
			die_if_checked_out(new->path, 1);
		free(head_ref);
	}

	if (!new->commit && opts->new_branch) {
		struct object_id rev;
		int flag;

		if (!read_ref_full("HEAD", 0, &rev, &flag) &&
		    (flag & REF_ISSYMREF) && is_null_oid(&rev))
			return switch_unborn_to_new_branch(opts);
	}
	return switch_branches(opts, new);
}

int cmd_checkout(int argc, const char **argv, const char *prefix)
{
	struct checkout_opts opts;
	struct branch_info new;
	char *conflict_style = NULL;
	int dwim_new_local_branch = 1;
	struct option options[] = {
		OPT__QUIET(&opts.quiet, N_("suppress progress reporting")),
		OPT_STRING('b', NULL, &opts.new_branch, N_("branch"),
			   N_("create and checkout a new branch")),
		OPT_STRING('B', NULL, &opts.new_branch_force, N_("branch"),
			   N_("create/reset and checkout a branch")),
		OPT_BOOL('l', NULL, &opts.new_branch_log, N_("create reflog for new branch")),
		OPT_BOOL(0, "detach", &opts.force_detach, N_("detach HEAD at named commit")),
		OPT_SET_INT('t', "track",  &opts.track, N_("set upstream info for new branch"),
			BRANCH_TRACK_EXPLICIT),
		OPT_STRING(0, "orphan", &opts.new_orphan_branch, N_("new-branch"), N_("new unparented branch")),
		OPT_SET_INT('2', "ours", &opts.writeout_stage, N_("checkout our version for unmerged files"),
			    2),
		OPT_SET_INT('3', "theirs", &opts.writeout_stage, N_("checkout their version for unmerged files"),
			    3),
		OPT__FORCE(&opts.force, N_("force checkout (throw away local modifications)")),
		OPT_BOOL('m', "merge", &opts.merge, N_("perform a 3-way merge with the new branch")),
		OPT_BOOL(0, "overwrite-ignore", &opts.overwrite_ignore, N_("update ignored files (default)")),
		OPT_STRING(0, "conflict", &conflict_style, N_("style"),
			   N_("conflict style (merge or diff3)")),
		OPT_BOOL('p', "patch", &opts.patch_mode, N_("select hunks interactively")),
		OPT_BOOL(0, "ignore-skip-worktree-bits", &opts.ignore_skipworktree,
			 N_("do not limit pathspecs to sparse entries only")),
		OPT_HIDDEN_BOOL(0, "guess", &dwim_new_local_branch,
				N_("second guess 'git checkout <no-such-branch>'")),
		OPT_BOOL(0, "ignore-other-worktrees", &opts.ignore_other_worktrees,
			 N_("do not check if another worktree is holding the given ref")),
		{ OPTION_CALLBACK, 0, "recurse-submodules", NULL,
			    "checkout", "control recursive updating of submodules",
			    PARSE_OPT_OPTARG, option_parse_recurse_submodules_worktree_updater },
		OPT_BOOL(0, "progress", &opts.show_progress, N_("force progress reporting")),
		OPT_END(),
	};

	memset(&opts, 0, sizeof(opts));
	memset(&new, 0, sizeof(new));
	opts.overwrite_ignore = 1;
	opts.prefix = prefix;
	opts.show_progress = -1;

	git_config(git_checkout_config, &opts);

	opts.track = BRANCH_TRACK_UNSPECIFIED;

	argc = parse_options(argc, argv, prefix, options, checkout_usage,
			     PARSE_OPT_KEEP_DASHDASH);

	if (opts.show_progress < 0) {
		if (opts.quiet)
			opts.show_progress = 0;
		else
			opts.show_progress = isatty(2);
	}

	if (conflict_style) {
		opts.merge = 1; /* implied */
		git_xmerge_config("merge.conflictstyle", conflict_style, NULL);
	}

	if ((!!opts.new_branch + !!opts.new_branch_force + !!opts.new_orphan_branch) > 1)
		die(_("-b, -B and --orphan are mutually exclusive"));

	/*
	 * From here on, new_branch will contain the branch to be checked out,
	 * and new_branch_force and new_orphan_branch will tell us which one of
	 * -b/-B/--orphan is being used.
	 */
	if (opts.new_branch_force)
		opts.new_branch = opts.new_branch_force;

	if (opts.new_orphan_branch)
		opts.new_branch = opts.new_orphan_branch;

	/* --track without -b/-B/--orphan should DWIM */
	if (opts.track != BRANCH_TRACK_UNSPECIFIED && !opts.new_branch) {
		const char *argv0 = argv[0];
		if (!argc || !strcmp(argv0, "--"))
			die (_("--track needs a branch name"));
		skip_prefix(argv0, "refs/", &argv0);
		skip_prefix(argv0, "remotes/", &argv0);
		argv0 = strchr(argv0, '/');
		if (!argv0 || !argv0[1])
			die (_("Missing branch name; try -b"));
		opts.new_branch = argv0 + 1;
	}

	/*
	 * Extract branch name from command line arguments, so
	 * all that is left is pathspecs.
	 *
	 * Handle
	 *
	 *  1) git checkout <tree> -- [<paths>]
	 *  2) git checkout -- [<paths>]
	 *  3) git checkout <something> [<paths>]
	 *
	 * including "last branch" syntax and DWIM-ery for names of
	 * remote branches, erroring out for invalid or ambiguous cases.
	 */
	if (argc) {
		struct object_id rev;
		int dwim_ok =
			!opts.patch_mode &&
			dwim_new_local_branch &&
			opts.track == BRANCH_TRACK_UNSPECIFIED &&
			!opts.new_branch;
		int n = parse_branchname_arg(argc, argv, dwim_ok,
					     &new, &opts, &rev);
		argv += n;
		argc -= n;
	}

	if (argc) {
		parse_pathspec(&opts.pathspec, 0,
			       opts.patch_mode ? PATHSPEC_PREFIX_ORIGIN : 0,
			       prefix, argv);

		if (!opts.pathspec.nr)
			die(_("invalid path specification"));

		/*
		 * Try to give more helpful suggestion.
		 * new_branch && argc > 1 will be caught later.
		 */
		if (opts.new_branch && argc == 1)
			die(_("'%s' is not a commit and a branch '%s' cannot be created from it"),
				argv[0], opts.new_branch);

		if (opts.force_detach)
			die(_("git checkout: --detach does not take a path argument '%s'"),
			    argv[0]);

		if (1 < !!opts.writeout_stage + !!opts.force + !!opts.merge)
			die(_("git checkout: --ours/--theirs, --force and --merge are incompatible when\n"
			      "checking out of the index."));
	}

	if (opts.new_branch) {
		struct strbuf buf = STRBUF_INIT;

		opts.branch_exists =
			validate_new_branchname(opts.new_branch, &buf,
						!!opts.new_branch_force,
						!!opts.new_branch_force);

		strbuf_release(&buf);
	}

	UNLEAK(opts);
	if (opts.patch_mode || opts.pathspec.nr)
		return checkout_paths(&opts, new.name);
	else
		return checkout_branch(&opts, &new);
}<|MERGE_RESOLUTION|>--- conflicted
+++ resolved
@@ -663,11 +663,7 @@
 		/* Nothing to do. */
 	} else if (opts->force_detach || !new->path) {	/* No longer on any branch. */
 		update_ref(msg.buf, "HEAD", &new->commit->object.oid, NULL,
-<<<<<<< HEAD
-			   REF_NODEREF, UPDATE_REFS_DIE_ON_ERR);
-=======
 			   REF_NO_DEREF, UPDATE_REFS_DIE_ON_ERR);
->>>>>>> 78fb4579
 		if (!opts->quiet) {
 			if (old->path &&
 			    advice_detached_head && !opts->force_detach)

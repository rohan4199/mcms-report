/*
 * Builtin "git clone"
 *
 * Copyright (c) 2007 Kristian Høgsberg <krh@redhat.com>,
 *		 2008 Daniel Barkalow <barkalow@iabervon.org>
 * Based on git-commit.sh by Junio C Hamano and Linus Torvalds
 *
 * Clone a repository into a different directory that does not yet exist.
 */

#include "builtin.h"
#include "config.h"
#include "lockfile.h"
#include "parse-options.h"
#include "fetch-pack.h"
#include "refs.h"
#include "tree.h"
#include "tree-walk.h"
#include "unpack-trees.h"
#include "transport.h"
#include "strbuf.h"
#include "dir.h"
#include "sigchain.h"
#include "branch.h"
#include "remote.h"
#include "run-command.h"
#include "connected.h"
#include "packfile.h"

/*
 * Overall FIXMEs:
 *  - respect DB_ENVIRONMENT for .git/objects.
 *
 * Implementation notes:
 *  - dropping use-separate-remote and no-separate-remote compatibility
 *
 */
static const char * const builtin_clone_usage[] = {
	N_("git clone [<options>] [--] <repo> [<dir>]"),
	NULL
};

static int option_no_checkout, option_bare, option_mirror, option_single_branch = -1;
static int option_local = -1, option_no_hardlinks, option_shared;
static int option_no_tags;
static int option_shallow_submodules;
static int deepen;
static char *option_template, *option_depth, *option_since;
static char *option_origin = NULL;
static char *option_branch = NULL;
static struct string_list option_not = STRING_LIST_INIT_NODUP;
static const char *real_git_dir;
static char *option_upload_pack = "git-upload-pack";
static int option_verbosity;
static int option_progress = -1;
static enum transport_family family;
static struct string_list option_config = STRING_LIST_INIT_NODUP;
static struct string_list option_required_reference = STRING_LIST_INIT_NODUP;
static struct string_list option_optional_reference = STRING_LIST_INIT_NODUP;
static int option_dissociate;
static int max_jobs = -1;
static struct string_list option_recurse_submodules = STRING_LIST_INIT_NODUP;

static int recurse_submodules_cb(const struct option *opt,
				 const char *arg, int unset)
{
	if (unset)
		string_list_clear((struct string_list *)opt->value, 0);
	else if (arg)
		string_list_append((struct string_list *)opt->value, arg);
	else
		string_list_append((struct string_list *)opt->value,
				   (const char *)opt->defval);

	return 0;
}

static struct option builtin_clone_options[] = {
	OPT__VERBOSITY(&option_verbosity),
	OPT_BOOL(0, "progress", &option_progress,
		 N_("force progress reporting")),
	OPT_BOOL('n', "no-checkout", &option_no_checkout,
		 N_("don't create a checkout")),
	OPT_BOOL(0, "bare", &option_bare, N_("create a bare repository")),
	OPT_HIDDEN_BOOL(0, "naked", &option_bare,
			N_("create a bare repository")),
	OPT_BOOL(0, "mirror", &option_mirror,
		 N_("create a mirror repository (implies bare)")),
	OPT_BOOL('l', "local", &option_local,
		N_("to clone from a local repository")),
	OPT_BOOL(0, "no-hardlinks", &option_no_hardlinks,
		    N_("don't use local hardlinks, always copy")),
	OPT_BOOL('s', "shared", &option_shared,
		    N_("setup as shared repository")),
	{ OPTION_CALLBACK, 0, "recursive", &option_recurse_submodules,
	  N_("pathspec"), N_("initialize submodules in the clone"),
	  PARSE_OPT_OPTARG | PARSE_OPT_HIDDEN, recurse_submodules_cb,
	  (intptr_t)"." },
	{ OPTION_CALLBACK, 0, "recurse-submodules", &option_recurse_submodules,
	  N_("pathspec"), N_("initialize submodules in the clone"),
	  PARSE_OPT_OPTARG, recurse_submodules_cb, (intptr_t)"." },
	OPT_INTEGER('j', "jobs", &max_jobs,
		    N_("number of submodules cloned in parallel")),
	OPT_STRING(0, "template", &option_template, N_("template-directory"),
		   N_("directory from which templates will be used")),
	OPT_STRING_LIST(0, "reference", &option_required_reference, N_("repo"),
			N_("reference repository")),
	OPT_STRING_LIST(0, "reference-if-able", &option_optional_reference,
			N_("repo"), N_("reference repository")),
	OPT_BOOL(0, "dissociate", &option_dissociate,
		 N_("use --reference only while cloning")),
	OPT_STRING('o', "origin", &option_origin, N_("name"),
		   N_("use <name> instead of 'origin' to track upstream")),
	OPT_STRING('b', "branch", &option_branch, N_("branch"),
		   N_("checkout <branch> instead of the remote's HEAD")),
	OPT_STRING('u', "upload-pack", &option_upload_pack, N_("path"),
		   N_("path to git-upload-pack on the remote")),
	OPT_STRING(0, "depth", &option_depth, N_("depth"),
		    N_("create a shallow clone of that depth")),
	OPT_STRING(0, "shallow-since", &option_since, N_("time"),
		    N_("create a shallow clone since a specific time")),
	OPT_STRING_LIST(0, "shallow-exclude", &option_not, N_("revision"),
			N_("deepen history of shallow clone, excluding rev")),
	OPT_BOOL(0, "single-branch", &option_single_branch,
		    N_("clone only one branch, HEAD or --branch")),
	OPT_BOOL(0, "no-tags", &option_no_tags,
		 N_("don't clone any tags, and make later fetches not to follow them")),
	OPT_BOOL(0, "shallow-submodules", &option_shallow_submodules,
		    N_("any cloned submodules will be shallow")),
	OPT_STRING(0, "separate-git-dir", &real_git_dir, N_("gitdir"),
		   N_("separate git dir from working tree")),
	OPT_STRING_LIST('c', "config", &option_config, N_("key=value"),
			N_("set config inside the new repository")),
	OPT_SET_INT('4', "ipv4", &family, N_("use IPv4 addresses only"),
			TRANSPORT_FAMILY_IPV4),
	OPT_SET_INT('6', "ipv6", &family, N_("use IPv6 addresses only"),
			TRANSPORT_FAMILY_IPV6),
	OPT_END()
};

static const char *get_repo_path_1(struct strbuf *path, int *is_bundle)
{
	static char *suffix[] = { "/.git", "", ".git/.git", ".git" };
	static char *bundle_suffix[] = { ".bundle", "" };
	size_t baselen = path->len;
	struct stat st;
	int i;

	for (i = 0; i < ARRAY_SIZE(suffix); i++) {
		strbuf_setlen(path, baselen);
		strbuf_addstr(path, suffix[i]);
		if (stat(path->buf, &st))
			continue;
		if (S_ISDIR(st.st_mode) && is_git_directory(path->buf)) {
			*is_bundle = 0;
			return path->buf;
		} else if (S_ISREG(st.st_mode) && st.st_size > 8) {
			/* Is it a "gitfile"? */
			char signature[8];
			const char *dst;
			int len, fd = open(path->buf, O_RDONLY);
			if (fd < 0)
				continue;
			len = read_in_full(fd, signature, 8);
			close(fd);
			if (len != 8 || strncmp(signature, "gitdir: ", 8))
				continue;
			dst = read_gitfile(path->buf);
			if (dst) {
				*is_bundle = 0;
				return dst;
			}
		}
	}

	for (i = 0; i < ARRAY_SIZE(bundle_suffix); i++) {
		strbuf_setlen(path, baselen);
		strbuf_addstr(path, bundle_suffix[i]);
		if (!stat(path->buf, &st) && S_ISREG(st.st_mode)) {
			*is_bundle = 1;
			return path->buf;
		}
	}

	return NULL;
}

static char *get_repo_path(const char *repo, int *is_bundle)
{
	struct strbuf path = STRBUF_INIT;
	const char *raw;
	char *canon;

	strbuf_addstr(&path, repo);
	raw = get_repo_path_1(&path, is_bundle);
	canon = raw ? absolute_pathdup(raw) : NULL;
	strbuf_release(&path);
	return canon;
}

static char *guess_dir_name(const char *repo, int is_bundle, int is_bare)
{
	const char *end = repo + strlen(repo), *start, *ptr;
	size_t len;
	char *dir;

	/*
	 * Skip scheme.
	 */
	start = strstr(repo, "://");
	if (start == NULL)
		start = repo;
	else
		start += 3;

	/*
	 * Skip authentication data. The stripping does happen
	 * greedily, such that we strip up to the last '@' inside
	 * the host part.
	 */
	for (ptr = start; ptr < end && !is_dir_sep(*ptr); ptr++) {
		if (*ptr == '@')
			start = ptr + 1;
	}

	/*
	 * Strip trailing spaces, slashes and /.git
	 */
	while (start < end && (is_dir_sep(end[-1]) || isspace(end[-1])))
		end--;
	if (end - start > 5 && is_dir_sep(end[-5]) &&
	    !strncmp(end - 4, ".git", 4)) {
		end -= 5;
		while (start < end && is_dir_sep(end[-1]))
			end--;
	}

	/*
	 * Strip trailing port number if we've got only a
	 * hostname (that is, there is no dir separator but a
	 * colon). This check is required such that we do not
	 * strip URI's like '/foo/bar:2222.git', which should
	 * result in a dir '2222' being guessed due to backwards
	 * compatibility.
	 */
	if (memchr(start, '/', end - start) == NULL
	    && memchr(start, ':', end - start) != NULL) {
		ptr = end;
		while (start < ptr && isdigit(ptr[-1]) && ptr[-1] != ':')
			ptr--;
		if (start < ptr && ptr[-1] == ':')
			end = ptr - 1;
	}

	/*
	 * Find last component. To remain backwards compatible we
	 * also regard colons as path separators, such that
	 * cloning a repository 'foo:bar.git' would result in a
	 * directory 'bar' being guessed.
	 */
	ptr = end;
	while (start < ptr && !is_dir_sep(ptr[-1]) && ptr[-1] != ':')
		ptr--;
	start = ptr;

	/*
	 * Strip .{bundle,git}.
	 */
	len = end - start;
	strip_suffix_mem(start, &len, is_bundle ? ".bundle" : ".git");

	if (!len || (len == 1 && *start == '/'))
		die(_("No directory name could be guessed.\n"
		      "Please specify a directory on the command line"));

	if (is_bare)
		dir = xstrfmt("%.*s.git", (int)len, start);
	else
		dir = xstrndup(start, len);
	/*
	 * Replace sequences of 'control' characters and whitespace
	 * with one ascii space, remove leading and trailing spaces.
	 */
	if (*dir) {
		char *out = dir;
		int prev_space = 1 /* strip leading whitespace */;
		for (end = dir; *end; ++end) {
			char ch = *end;
			if ((unsigned char)ch < '\x20')
				ch = '\x20';
			if (isspace(ch)) {
				if (prev_space)
					continue;
				prev_space = 1;
			} else
				prev_space = 0;
			*out++ = ch;
		}
		*out = '\0';
		if (out > dir && prev_space)
			out[-1] = '\0';
	}
	return dir;
}

static void strip_trailing_slashes(char *dir)
{
	char *end = dir + strlen(dir);

	while (dir < end - 1 && is_dir_sep(end[-1]))
		end--;
	*end = '\0';
}

static int add_one_reference(struct string_list_item *item, void *cb_data)
{
	struct strbuf err = STRBUF_INIT;
	int *required = cb_data;
	char *ref_git = compute_alternate_path(item->string, &err);

	if (!ref_git) {
		if (*required)
			die("%s", err.buf);
		else
			fprintf(stderr,
				_("info: Could not add alternate for '%s': %s\n"),
				item->string, err.buf);
	} else {
		struct strbuf sb = STRBUF_INIT;
		strbuf_addf(&sb, "%s/objects", ref_git);
		add_to_alternates_file(sb.buf);
		strbuf_release(&sb);
	}

	strbuf_release(&err);
	free(ref_git);
	return 0;
}

static void setup_reference(void)
{
	int required = 1;
	for_each_string_list(&option_required_reference,
			     add_one_reference, &required);
	required = 0;
	for_each_string_list(&option_optional_reference,
			     add_one_reference, &required);
}

static void copy_alternates(struct strbuf *src, struct strbuf *dst,
			    const char *src_repo)
{
	/*
	 * Read from the source objects/info/alternates file
	 * and copy the entries to corresponding file in the
	 * destination repository with add_to_alternates_file().
	 * Both src and dst have "$path/objects/info/alternates".
	 *
	 * Instead of copying bit-for-bit from the original,
	 * we need to append to existing one so that the already
	 * created entry via "clone -s" is not lost, and also
	 * to turn entries with paths relative to the original
	 * absolute, so that they can be used in the new repository.
	 */
	FILE *in = xfopen(src->buf, "r");
	struct strbuf line = STRBUF_INIT;

	while (strbuf_getline(&line, in) != EOF) {
		char *abs_path;
		if (!line.len || line.buf[0] == '#')
			continue;
		if (is_absolute_path(line.buf)) {
			add_to_alternates_file(line.buf);
			continue;
		}
		abs_path = mkpathdup("%s/objects/%s", src_repo, line.buf);
		if (!normalize_path_copy(abs_path, abs_path))
			add_to_alternates_file(abs_path);
		else
			warning("skipping invalid relative alternate: %s/%s",
				src_repo, line.buf);
		free(abs_path);
	}
	strbuf_release(&line);
	fclose(in);
}

static void copy_or_link_directory(struct strbuf *src, struct strbuf *dest,
				   const char *src_repo, int src_baselen)
{
	struct dirent *de;
	struct stat buf;
	int src_len, dest_len;
	DIR *dir;

	dir = opendir(src->buf);
	if (!dir)
		die_errno(_("failed to open '%s'"), src->buf);

	if (mkdir(dest->buf, 0777)) {
		if (errno != EEXIST)
			die_errno(_("failed to create directory '%s'"), dest->buf);
		else if (stat(dest->buf, &buf))
			die_errno(_("failed to stat '%s'"), dest->buf);
		else if (!S_ISDIR(buf.st_mode))
			die(_("%s exists and is not a directory"), dest->buf);
	}

	strbuf_addch(src, '/');
	src_len = src->len;
	strbuf_addch(dest, '/');
	dest_len = dest->len;

	while ((de = readdir(dir)) != NULL) {
		strbuf_setlen(src, src_len);
		strbuf_addstr(src, de->d_name);
		strbuf_setlen(dest, dest_len);
		strbuf_addstr(dest, de->d_name);
		if (stat(src->buf, &buf)) {
			warning (_("failed to stat %s\n"), src->buf);
			continue;
		}
		if (S_ISDIR(buf.st_mode)) {
			if (de->d_name[0] != '.')
				copy_or_link_directory(src, dest,
						       src_repo, src_baselen);
			continue;
		}

		/* Files that cannot be copied bit-for-bit... */
		if (!strcmp(src->buf + src_baselen, "/info/alternates")) {
			copy_alternates(src, dest, src_repo);
			continue;
		}

		if (unlink(dest->buf) && errno != ENOENT)
			die_errno(_("failed to unlink '%s'"), dest->buf);
		if (!option_no_hardlinks) {
			if (!link(src->buf, dest->buf))
				continue;
			if (option_local > 0)
				die_errno(_("failed to create link '%s'"), dest->buf);
			option_no_hardlinks = 1;
		}
		if (copy_file_with_time(dest->buf, src->buf, 0666))
			die_errno(_("failed to copy file to '%s'"), dest->buf);
	}
	closedir(dir);
}

static void clone_local(const char *src_repo, const char *dest_repo)
{
	if (option_shared) {
		struct strbuf alt = STRBUF_INIT;
		strbuf_addf(&alt, "%s/objects", src_repo);
		add_to_alternates_file(alt.buf);
		strbuf_release(&alt);
	} else {
		struct strbuf src = STRBUF_INIT;
		struct strbuf dest = STRBUF_INIT;
		get_common_dir(&src, src_repo);
		get_common_dir(&dest, dest_repo);
		strbuf_addstr(&src, "/objects");
		strbuf_addstr(&dest, "/objects");
		copy_or_link_directory(&src, &dest, src_repo, src.len);
		strbuf_release(&src);
		strbuf_release(&dest);
	}

	if (0 <= option_verbosity)
		fprintf(stderr, _("done.\n"));
}

static const char *junk_work_tree;
static const char *junk_git_dir;
static enum {
	JUNK_LEAVE_NONE,
	JUNK_LEAVE_REPO,
	JUNK_LEAVE_ALL
} junk_mode = JUNK_LEAVE_NONE;

static const char junk_leave_repo_msg[] =
N_("Clone succeeded, but checkout failed.\n"
   "You can inspect what was checked out with 'git status'\n"
   "and retry the checkout with 'git checkout -f HEAD'\n");

static void remove_junk(void)
{
	struct strbuf sb = STRBUF_INIT;

	switch (junk_mode) {
	case JUNK_LEAVE_REPO:
		warning("%s", _(junk_leave_repo_msg));
		/* fall-through */
	case JUNK_LEAVE_ALL:
		return;
	default:
		/* proceed to removal */
		break;
	}

	if (junk_git_dir) {
		strbuf_addstr(&sb, junk_git_dir);
		remove_dir_recursively(&sb, 0);
		strbuf_reset(&sb);
	}
	if (junk_work_tree) {
		strbuf_addstr(&sb, junk_work_tree);
		remove_dir_recursively(&sb, 0);
	}
	strbuf_release(&sb);
}

static void remove_junk_on_signal(int signo)
{
	remove_junk();
	sigchain_pop(signo);
	raise(signo);
}

static struct ref *find_remote_branch(const struct ref *refs, const char *branch)
{
	struct ref *ref;
	struct strbuf head = STRBUF_INIT;
	strbuf_addstr(&head, "refs/heads/");
	strbuf_addstr(&head, branch);
	ref = find_ref_by_name(refs, head.buf);
	strbuf_release(&head);

	if (ref)
		return ref;

	strbuf_addstr(&head, "refs/tags/");
	strbuf_addstr(&head, branch);
	ref = find_ref_by_name(refs, head.buf);
	strbuf_release(&head);

	return ref;
}

static struct ref *wanted_peer_refs(const struct ref *refs,
		struct refspec *refspec)
{
	struct ref *head = copy_ref(find_ref_by_name(refs, "HEAD"));
	struct ref *local_refs = head;
	struct ref **tail = head ? &head->next : &local_refs;

	if (option_single_branch) {
		struct ref *remote_head = NULL;

		if (!option_branch)
			remote_head = guess_remote_head(head, refs, 0);
		else {
			local_refs = NULL;
			tail = &local_refs;
			remote_head = copy_ref(find_remote_branch(refs, option_branch));
		}

		if (!remote_head && option_branch)
			warning(_("Could not find remote branch %s to clone."),
				option_branch);
		else {
			get_fetch_map(remote_head, refspec, &tail, 0);

			/* if --branch=tag, pull the requested tag explicitly */
			get_fetch_map(remote_head, tag_refspec, &tail, 0);
		}
	} else
		get_fetch_map(refs, refspec, &tail, 0);

	if (!option_mirror && !option_single_branch && !option_no_tags)
		get_fetch_map(refs, tag_refspec, &tail, 0);

	return local_refs;
}

static void write_remote_refs(const struct ref *local_refs)
{
	const struct ref *r;

	struct ref_transaction *t;
	struct strbuf err = STRBUF_INIT;

	t = ref_transaction_begin(&err);
	if (!t)
		die("%s", err.buf);

	for (r = local_refs; r; r = r->next) {
		if (!r->peer_ref)
			continue;
		if (ref_transaction_create(t, r->peer_ref->name, &r->old_oid,
					   0, NULL, &err))
			die("%s", err.buf);
	}

	if (initial_ref_transaction_commit(t, &err))
		die("%s", err.buf);

	strbuf_release(&err);
	ref_transaction_free(t);
}

static void write_followtags(const struct ref *refs, const char *msg)
{
	const struct ref *ref;
	for (ref = refs; ref; ref = ref->next) {
		if (!starts_with(ref->name, "refs/tags/"))
			continue;
		if (ends_with(ref->name, "^{}"))
			continue;
		if (!has_object_file(&ref->old_oid))
			continue;
		update_ref(msg, ref->name, &ref->old_oid, NULL, 0,
			   UPDATE_REFS_DIE_ON_ERR);
	}
}

static int iterate_ref_map(void *cb_data, struct object_id *oid)
{
	struct ref **rm = cb_data;
	struct ref *ref = *rm;

	/*
	 * Skip anything missing a peer_ref, which we are not
	 * actually going to write a ref for.
	 */
	while (ref && !ref->peer_ref)
		ref = ref->next;
	/* Returning -1 notes "end of list" to the caller. */
	if (!ref)
		return -1;

	oidcpy(oid, &ref->old_oid);
	*rm = ref->next;
	return 0;
}

static void update_remote_refs(const struct ref *refs,
			       const struct ref *mapped_refs,
			       const struct ref *remote_head_points_at,
			       const char *branch_top,
			       const char *msg,
			       struct transport *transport,
			       int check_connectivity)
{
	const struct ref *rm = mapped_refs;

	if (check_connectivity) {
		struct check_connected_options opt = CHECK_CONNECTED_INIT;

		opt.transport = transport;
		opt.progress = transport->progress;

		if (check_connected(iterate_ref_map, &rm, &opt))
			die(_("remote did not send all necessary objects"));
	}

	if (refs) {
		write_remote_refs(mapped_refs);
		if (option_single_branch && !option_no_tags)
			write_followtags(refs, msg);
	}

	if (remote_head_points_at && !option_bare) {
		struct strbuf head_ref = STRBUF_INIT;
		strbuf_addstr(&head_ref, branch_top);
		strbuf_addstr(&head_ref, "HEAD");
		if (create_symref(head_ref.buf,
				  remote_head_points_at->peer_ref->name,
				  msg) < 0)
			die(_("unable to update %s"), head_ref.buf);
		strbuf_release(&head_ref);
	}
}

static void update_head(const struct ref *our, const struct ref *remote,
			const char *msg)
{
	const char *head;
	if (our && skip_prefix(our->name, "refs/heads/", &head)) {
		/* Local default branch link */
		if (create_symref("HEAD", our->name, NULL) < 0)
			die(_("unable to update HEAD"));
		if (!option_bare) {
			update_ref(msg, "HEAD", &our->old_oid, NULL, 0,
				   UPDATE_REFS_DIE_ON_ERR);
			install_branch_config(0, head, option_origin, our->name);
		}
	} else if (our) {
		struct commit *c = lookup_commit_reference(&our->old_oid);
		/* --branch specifies a non-branch (i.e. tags), detach HEAD */
<<<<<<< HEAD
		update_ref(msg, "HEAD", &c->object.oid, NULL, REF_NODEREF,
=======
		update_ref(msg, "HEAD", &c->object.oid, NULL, REF_NO_DEREF,
>>>>>>> 78fb4579
			   UPDATE_REFS_DIE_ON_ERR);
	} else if (remote) {
		/*
		 * We know remote HEAD points to a non-branch, or
		 * HEAD points to a branch but we don't know which one.
		 * Detach HEAD in all these cases.
		 */
<<<<<<< HEAD
		update_ref(msg, "HEAD", &remote->old_oid, NULL, REF_NODEREF,
=======
		update_ref(msg, "HEAD", &remote->old_oid, NULL, REF_NO_DEREF,
>>>>>>> 78fb4579
			   UPDATE_REFS_DIE_ON_ERR);
	}
}

static int checkout(int submodule_progress)
{
	struct object_id oid;
	char *head;
	struct lock_file lock_file = LOCK_INIT;
	struct unpack_trees_options opts;
	struct tree *tree;
	struct tree_desc t;
	int err = 0;

	if (option_no_checkout)
		return 0;

	head = resolve_refdup("HEAD", RESOLVE_REF_READING, &oid, NULL);
	if (!head) {
		warning(_("remote HEAD refers to nonexistent ref, "
			  "unable to checkout.\n"));
		return 0;
	}
	if (!strcmp(head, "HEAD")) {
		if (advice_detached_head)
			detach_advice(oid_to_hex(&oid));
	} else {
		if (!starts_with(head, "refs/heads/"))
			die(_("HEAD not found below refs/heads!"));
	}
	free(head);

	/* We need to be in the new work tree for the checkout */
	setup_work_tree();

	hold_locked_index(&lock_file, LOCK_DIE_ON_ERROR);

	memset(&opts, 0, sizeof opts);
	opts.update = 1;
	opts.merge = 1;
	opts.fn = oneway_merge;
	opts.verbose_update = (option_verbosity >= 0);
	opts.src_index = &the_index;
	opts.dst_index = &the_index;

	tree = parse_tree_indirect(&oid);
	parse_tree(tree);
	init_tree_desc(&t, tree->buffer, tree->size);
	if (unpack_trees(1, &t, &opts) < 0)
		die(_("unable to checkout working tree"));

	if (write_locked_index(&the_index, &lock_file, COMMIT_LOCK))
		die(_("unable to write new index file"));

	err |= run_hook_le(NULL, "post-checkout", sha1_to_hex(null_sha1),
			   oid_to_hex(&oid), "1", NULL);

	if (!err && (option_recurse_submodules.nr > 0)) {
		struct argv_array args = ARGV_ARRAY_INIT;
		argv_array_pushl(&args, "submodule", "update", "--init", "--recursive", NULL);

		if (option_shallow_submodules == 1)
			argv_array_push(&args, "--depth=1");

		if (max_jobs != -1)
			argv_array_pushf(&args, "--jobs=%d", max_jobs);

		if (submodule_progress)
			argv_array_push(&args, "--progress");

		if (option_verbosity < 0)
			argv_array_push(&args, "--quiet");

		err = run_command_v_opt(args.argv, RUN_GIT_CMD);
		argv_array_clear(&args);
	}

	return err;
}

static int write_one_config(const char *key, const char *value, void *data)
{
	return git_config_set_multivar_gently(key,
					      value ? value : "true",
					      CONFIG_REGEX_NONE, 0);
}

static void write_config(struct string_list *config)
{
	int i;

	for (i = 0; i < config->nr; i++) {
		if (git_config_parse_parameter(config->items[i].string,
					       write_one_config, NULL) < 0)
			die(_("unable to write parameters to config file"));
	}
}

static void write_refspec_config(const char *src_ref_prefix,
		const struct ref *our_head_points_at,
		const struct ref *remote_head_points_at,
		struct strbuf *branch_top)
{
	struct strbuf key = STRBUF_INIT;
	struct strbuf value = STRBUF_INIT;

	if (option_mirror || !option_bare) {
		if (option_single_branch && !option_mirror) {
			if (option_branch) {
				if (starts_with(our_head_points_at->name, "refs/tags/"))
					strbuf_addf(&value, "+%s:%s", our_head_points_at->name,
						our_head_points_at->name);
				else
					strbuf_addf(&value, "+%s:%s%s", our_head_points_at->name,
						branch_top->buf, option_branch);
			} else if (remote_head_points_at) {
				const char *head = remote_head_points_at->name;
				if (!skip_prefix(head, "refs/heads/", &head))
					die("BUG: remote HEAD points at non-head?");

				strbuf_addf(&value, "+%s:%s%s", remote_head_points_at->name,
						branch_top->buf, head);
			}
			/*
			 * otherwise, the next "git fetch" will
			 * simply fetch from HEAD without updating
			 * any remote-tracking branch, which is what
			 * we want.
			 */
		} else {
			strbuf_addf(&value, "+%s*:%s*", src_ref_prefix, branch_top->buf);
		}
		/* Configure the remote */
		if (value.len) {
			strbuf_addf(&key, "remote.%s.fetch", option_origin);
			git_config_set_multivar(key.buf, value.buf, "^$", 0);
			strbuf_reset(&key);

			if (option_mirror) {
				strbuf_addf(&key, "remote.%s.mirror", option_origin);
				git_config_set(key.buf, "true");
				strbuf_reset(&key);
			}
		}
	}

	strbuf_release(&key);
	strbuf_release(&value);
}

static void dissociate_from_references(void)
{
	static const char* argv[] = { "repack", "-a", "-d", NULL };
	char *alternates = git_pathdup("objects/info/alternates");

	if (!access(alternates, F_OK)) {
		if (run_command_v_opt(argv, RUN_GIT_CMD|RUN_COMMAND_NO_STDIN))
			die(_("cannot repack to clean up"));
		if (unlink(alternates) && errno != ENOENT)
			die_errno(_("cannot unlink temporary alternates file"));
	}
	free(alternates);
}

int cmd_clone(int argc, const char **argv, const char *prefix)
{
	int is_bundle = 0, is_local;
	struct stat buf;
	const char *repo_name, *repo, *work_tree, *git_dir;
	char *path, *dir;
	int dest_exists;
	const struct ref *refs, *remote_head;
	const struct ref *remote_head_points_at;
	const struct ref *our_head_points_at;
	struct ref *mapped_refs;
	const struct ref *ref;
	struct strbuf key = STRBUF_INIT, value = STRBUF_INIT;
	struct strbuf branch_top = STRBUF_INIT, reflog_msg = STRBUF_INIT;
	struct transport *transport = NULL;
	const char *src_ref_prefix = "refs/heads/";
	struct remote *remote;
	int err = 0, complete_refs_before_fetch = 1;
	int submodule_progress;

	struct refspec *refspec;
	const char *fetch_pattern;

	packet_trace_identity("clone");
	argc = parse_options(argc, argv, prefix, builtin_clone_options,
			     builtin_clone_usage, 0);

	if (argc > 2)
		usage_msg_opt(_("Too many arguments."),
			builtin_clone_usage, builtin_clone_options);

	if (argc == 0)
		usage_msg_opt(_("You must specify a repository to clone."),
			builtin_clone_usage, builtin_clone_options);

	if (option_depth || option_since || option_not.nr)
		deepen = 1;
	if (option_single_branch == -1)
		option_single_branch = deepen ? 1 : 0;

	if (option_mirror)
		option_bare = 1;

	if (option_bare) {
		if (option_origin)
			die(_("--bare and --origin %s options are incompatible."),
			    option_origin);
		if (real_git_dir)
			die(_("--bare and --separate-git-dir are incompatible."));
		option_no_checkout = 1;
	}

	if (!option_origin)
		option_origin = "origin";

	repo_name = argv[0];

	path = get_repo_path(repo_name, &is_bundle);
	if (path)
		repo = absolute_pathdup(repo_name);
	else if (!strchr(repo_name, ':'))
		die(_("repository '%s' does not exist"), repo_name);
	else
		repo = repo_name;

	/* no need to be strict, transport_set_option() will validate it again */
	if (option_depth && atoi(option_depth) < 1)
		die(_("depth %s is not a positive number"), option_depth);

	if (argc == 2)
		dir = xstrdup(argv[1]);
	else
		dir = guess_dir_name(repo_name, is_bundle, option_bare);
	strip_trailing_slashes(dir);

	dest_exists = !stat(dir, &buf);
	if (dest_exists && !is_empty_dir(dir))
		die(_("destination path '%s' already exists and is not "
			"an empty directory."), dir);

	strbuf_addf(&reflog_msg, "clone: from %s", repo);

	if (option_bare)
		work_tree = NULL;
	else {
		work_tree = getenv("GIT_WORK_TREE");
		if (work_tree && !stat(work_tree, &buf))
			die(_("working tree '%s' already exists."), work_tree);
	}

	if (option_bare || work_tree)
		git_dir = xstrdup(dir);
	else {
		work_tree = dir;
		git_dir = mkpathdup("%s/.git", dir);
	}

	atexit(remove_junk);
	sigchain_push_common(remove_junk_on_signal);

	if (!option_bare) {
		if (safe_create_leading_directories_const(work_tree) < 0)
			die_errno(_("could not create leading directories of '%s'"),
				  work_tree);
		if (!dest_exists && mkdir(work_tree, 0777))
			die_errno(_("could not create work tree dir '%s'"),
				  work_tree);
		junk_work_tree = work_tree;
		set_git_work_tree(work_tree);
	}

	junk_git_dir = real_git_dir ? real_git_dir : git_dir;
	if (safe_create_leading_directories_const(git_dir) < 0)
		die(_("could not create leading directories of '%s'"), git_dir);

	if (0 <= option_verbosity) {
		if (option_bare)
			fprintf(stderr, _("Cloning into bare repository '%s'...\n"), dir);
		else
			fprintf(stderr, _("Cloning into '%s'...\n"), dir);
	}

	if (option_recurse_submodules.nr > 0) {
		struct string_list_item *item;
		struct strbuf sb = STRBUF_INIT;

		/* remove duplicates */
		string_list_sort(&option_recurse_submodules);
		string_list_remove_duplicates(&option_recurse_submodules, 0);

		/*
		 * NEEDSWORK: In a multi-working-tree world, this needs to be
		 * set in the per-worktree config.
		 */
		for_each_string_list_item(item, &option_recurse_submodules) {
			strbuf_addf(&sb, "submodule.active=%s",
				    item->string);
			string_list_append(&option_config,
					   strbuf_detach(&sb, NULL));
		}

		if (option_required_reference.nr &&
		    option_optional_reference.nr)
			die(_("clone --recursive is not compatible with "
			      "both --reference and --reference-if-able"));
		else if (option_required_reference.nr) {
			string_list_append(&option_config,
				"submodule.alternateLocation=superproject");
			string_list_append(&option_config,
				"submodule.alternateErrorStrategy=die");
		} else if (option_optional_reference.nr) {
			string_list_append(&option_config,
				"submodule.alternateLocation=superproject");
			string_list_append(&option_config,
				"submodule.alternateErrorStrategy=info");
		}
	}

	init_db(git_dir, real_git_dir, option_template, INIT_DB_QUIET);

	if (real_git_dir)
		git_dir = real_git_dir;

	write_config(&option_config);

	git_config(git_default_config, NULL);

	if (option_bare) {
		if (option_mirror)
			src_ref_prefix = "refs/";
		strbuf_addstr(&branch_top, src_ref_prefix);

		git_config_set("core.bare", "true");
	} else {
		strbuf_addf(&branch_top, "refs/remotes/%s/", option_origin);
	}

	strbuf_addf(&value, "+%s*:%s*", src_ref_prefix, branch_top.buf);
	strbuf_addf(&key, "remote.%s.url", option_origin);
	git_config_set(key.buf, repo);
	strbuf_reset(&key);

	if (option_no_tags) {
		strbuf_addf(&key, "remote.%s.tagOpt", option_origin);
		git_config_set(key.buf, "--no-tags");
		strbuf_reset(&key);
	}

	if (option_required_reference.nr || option_optional_reference.nr)
		setup_reference();

	fetch_pattern = value.buf;
	refspec = parse_fetch_refspec(1, &fetch_pattern);

	strbuf_reset(&value);

	remote = remote_get(option_origin);
	transport = transport_get(remote, remote->url[0]);
	transport_set_verbosity(transport, option_verbosity, option_progress);
	transport->family = family;

	path = get_repo_path(remote->url[0], &is_bundle);
	is_local = option_local != 0 && path && !is_bundle;
	if (is_local) {
		if (option_depth)
			warning(_("--depth is ignored in local clones; use file:// instead."));
		if (option_since)
			warning(_("--shallow-since is ignored in local clones; use file:// instead."));
		if (option_not.nr)
			warning(_("--shallow-exclude is ignored in local clones; use file:// instead."));
		if (!access(mkpath("%s/shallow", path), F_OK)) {
			if (option_local > 0)
				warning(_("source repository is shallow, ignoring --local"));
			is_local = 0;
		}
	}
	if (option_local > 0 && !is_local)
		warning(_("--local is ignored"));
	transport->cloning = 1;

	if (!transport->get_refs_list || (!is_local && !transport->fetch))
		die(_("Don't know how to clone %s"), transport->url);

	transport_set_option(transport, TRANS_OPT_KEEP, "yes");

	if (option_depth)
		transport_set_option(transport, TRANS_OPT_DEPTH,
				     option_depth);
	if (option_since)
		transport_set_option(transport, TRANS_OPT_DEEPEN_SINCE,
				     option_since);
	if (option_not.nr)
		transport_set_option(transport, TRANS_OPT_DEEPEN_NOT,
				     (const char *)&option_not);
	if (option_single_branch)
		transport_set_option(transport, TRANS_OPT_FOLLOWTAGS, "1");

	if (option_upload_pack)
		transport_set_option(transport, TRANS_OPT_UPLOADPACK,
				     option_upload_pack);

	if (transport->smart_options && !deepen)
		transport->smart_options->check_self_contained_and_connected = 1;

	refs = transport_get_remote_refs(transport);

	if (refs) {
		mapped_refs = wanted_peer_refs(refs, refspec);
		/*
		 * transport_get_remote_refs() may return refs with null sha-1
		 * in mapped_refs (see struct transport->get_refs_list
		 * comment). In that case we need fetch it early because
		 * remote_head code below relies on it.
		 *
		 * for normal clones, transport_get_remote_refs() should
		 * return reliable ref set, we can delay cloning until after
		 * remote HEAD check.
		 */
		for (ref = refs; ref; ref = ref->next)
			if (is_null_oid(&ref->old_oid)) {
				complete_refs_before_fetch = 0;
				break;
			}

		if (!is_local && !complete_refs_before_fetch)
			transport_fetch_refs(transport, mapped_refs);

		remote_head = find_ref_by_name(refs, "HEAD");
		remote_head_points_at =
			guess_remote_head(remote_head, mapped_refs, 0);

		if (option_branch) {
			our_head_points_at =
				find_remote_branch(mapped_refs, option_branch);

			if (!our_head_points_at)
				die(_("Remote branch %s not found in upstream %s"),
				    option_branch, option_origin);
		}
		else
			our_head_points_at = remote_head_points_at;
	}
	else {
		if (option_branch)
			die(_("Remote branch %s not found in upstream %s"),
					option_branch, option_origin);

		warning(_("You appear to have cloned an empty repository."));
		mapped_refs = NULL;
		our_head_points_at = NULL;
		remote_head_points_at = NULL;
		remote_head = NULL;
		option_no_checkout = 1;
		if (!option_bare)
			install_branch_config(0, "master", option_origin,
					      "refs/heads/master");
	}

	write_refspec_config(src_ref_prefix, our_head_points_at,
			remote_head_points_at, &branch_top);

	if (is_local)
		clone_local(path, git_dir);
	else if (refs && complete_refs_before_fetch)
		transport_fetch_refs(transport, mapped_refs);

	update_remote_refs(refs, mapped_refs, remote_head_points_at,
			   branch_top.buf, reflog_msg.buf, transport, !is_local);

	update_head(our_head_points_at, remote_head, reflog_msg.buf);

	/*
	 * We want to show progress for recursive submodule clones iff
	 * we did so for the main clone. But only the transport knows
	 * the final decision for this flag, so we need to rescue the value
	 * before we free the transport.
	 */
	submodule_progress = transport->progress;

	transport_unlock_pack(transport);
	transport_disconnect(transport);

	if (option_dissociate) {
		close_all_packs();
		dissociate_from_references();
	}

	junk_mode = JUNK_LEAVE_REPO;
	err = checkout(submodule_progress);

	strbuf_release(&reflog_msg);
	strbuf_release(&branch_top);
	strbuf_release(&key);
	strbuf_release(&value);
	junk_mode = JUNK_LEAVE_ALL;

	free(refspec);
	return err;
}<|MERGE_RESOLUTION|>--- conflicted
+++ resolved
@@ -689,11 +689,7 @@
 	} else if (our) {
 		struct commit *c = lookup_commit_reference(&our->old_oid);
 		/* --branch specifies a non-branch (i.e. tags), detach HEAD */
-<<<<<<< HEAD
-		update_ref(msg, "HEAD", &c->object.oid, NULL, REF_NODEREF,
-=======
 		update_ref(msg, "HEAD", &c->object.oid, NULL, REF_NO_DEREF,
->>>>>>> 78fb4579
 			   UPDATE_REFS_DIE_ON_ERR);
 	} else if (remote) {
 		/*
@@ -701,11 +697,7 @@
 		 * HEAD points to a branch but we don't know which one.
 		 * Detach HEAD in all these cases.
 		 */
-<<<<<<< HEAD
-		update_ref(msg, "HEAD", &remote->old_oid, NULL, REF_NODEREF,
-=======
 		update_ref(msg, "HEAD", &remote->old_oid, NULL, REF_NO_DEREF,
->>>>>>> 78fb4579
 			   UPDATE_REFS_DIE_ON_ERR);
 	}
 }

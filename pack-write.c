--- conflicted
+++ resolved
@@ -366,11 +366,7 @@
 	if (rename(idx_tmp_name, name_buffer->buf))
 		die_errno("unable to rename temporary index file");
 
-<<<<<<< HEAD
-	*end_of_name_prefix = '\0';
-=======
 	strbuf_setlen(name_buffer, basename_len);
->>>>>>> 58892711
 
 	free((void *)idx_tmp_name);
 }
/*
 * Copyright (c) 2005, 2006 Rene Scharfe
 */
#include "cache.h"
#include "tar.h"
#include "archive.h"
#include "streaming.h"
#include "run-command.h"

#define RECORDSIZE	(512)
#define BLOCKSIZE	(RECORDSIZE * 20)

static char block[BLOCKSIZE];
static unsigned long offset;

static int tar_umask = 002;

static int write_tar_filter_archive(const struct archiver *ar,
				    struct archiver_args *args);

<<<<<<< HEAD
=======
/*
 * This is the max value that a ustar size header can specify, as it is fixed
 * at 11 octal digits. POSIX specifies that we switch to extended headers at
 * this size.
 *
 * Likewise for the mtime (which happens to use a buffer of the same size).
 */
#if ULONG_MAX == 0xFFFFFFFF
#define USTAR_MAX_SIZE ULONG_MAX
#define USTAR_MAX_MTIME ULONG_MAX
#else
#define USTAR_MAX_SIZE 077777777777UL
#define USTAR_MAX_MTIME 077777777777UL
#endif

>>>>>>> 6ebdac1b
/* writes out the whole block, but only if it is full */
static void write_if_needed(void)
{
	if (offset == BLOCKSIZE) {
		write_or_die(1, block, BLOCKSIZE);
		offset = 0;
	}
}

/*
 * queues up writes, so that all our write(2) calls write exactly one
 * full block; pads writes to RECORDSIZE
 */
static void do_write_blocked(const void *data, unsigned long size)
{
	const char *buf = data;

	if (offset) {
		unsigned long chunk = BLOCKSIZE - offset;
		if (size < chunk)
			chunk = size;
		memcpy(block + offset, buf, chunk);
		size -= chunk;
		offset += chunk;
		buf += chunk;
		write_if_needed();
	}
	while (size >= BLOCKSIZE) {
		write_or_die(1, buf, BLOCKSIZE);
		size -= BLOCKSIZE;
		buf += BLOCKSIZE;
	}
	if (size) {
		memcpy(block + offset, buf, size);
		offset += size;
	}
}

static void finish_record(void)
{
	unsigned long tail;
	tail = offset % RECORDSIZE;
	if (tail)  {
		memset(block + offset, 0, RECORDSIZE - tail);
		offset += RECORDSIZE - tail;
	}
	write_if_needed();
}

static void write_blocked(const void *data, unsigned long size)
{
	do_write_blocked(data, size);
	finish_record();
}

/*
 * The end of tar archives is marked by 2*512 nul bytes and after that
 * follows the rest of the block (if any).
 */
static void write_trailer(void)
{
	int tail = BLOCKSIZE - offset;
	memset(block + offset, 0, tail);
	write_or_die(1, block, BLOCKSIZE);
	if (tail < 2 * RECORDSIZE) {
		memset(block, 0, offset);
		write_or_die(1, block, BLOCKSIZE);
	}
}

/*
 * queues up writes, so that all our write(2) calls write exactly one
 * full block; pads writes to RECORDSIZE
 */
static int stream_blocked(const unsigned char *sha1)
{
	struct git_istream *st;
	enum object_type type;
	unsigned long sz;
	char buf[BLOCKSIZE];
	ssize_t readlen;

	st = open_istream(sha1, &type, &sz, NULL);
	if (!st)
		return error("cannot stream blob %s", sha1_to_hex(sha1));
	for (;;) {
		readlen = read_istream(st, buf, sizeof(buf));
		if (readlen <= 0)
			break;
		do_write_blocked(buf, readlen);
	}
	close_istream(st);
	if (!readlen)
		finish_record();
	return readlen;
}

/*
 * pax extended header records have the format "%u %s=%s\n".  %u contains
 * the size of the whole string (including the %u), the first %s is the
 * keyword, the second one is the value.  This function constructs such a
 * string and appends it to a struct strbuf.
 */
static void strbuf_append_ext_header(struct strbuf *sb, const char *keyword,
                                     const char *value, unsigned int valuelen)
{
	int len, tmp;

	/* "%u %s=%s\n" */
	len = 1 + 1 + strlen(keyword) + 1 + valuelen + 1;
	for (tmp = len; tmp > 9; tmp /= 10)
		len++;

	strbuf_grow(sb, len);
	strbuf_addf(sb, "%u %s=", len, keyword);
	strbuf_add(sb, value, valuelen);
	strbuf_addch(sb, '\n');
}

/*
 * Like strbuf_append_ext_header, but for numeric values.
 */
static void strbuf_append_ext_header_uint(struct strbuf *sb,
					  const char *keyword,
					  uintmax_t value)
{
	char buf[40]; /* big enough for 2^128 in decimal, plus NUL */
	int len;

	len = xsnprintf(buf, sizeof(buf), "%"PRIuMAX, value);
	strbuf_append_ext_header(sb, keyword, buf, len);
}

static unsigned int ustar_header_chksum(const struct ustar_header *header)
{
	const unsigned char *p = (const unsigned char *)header;
	unsigned int chksum = 0;
	while (p < (const unsigned char *)header->chksum)
		chksum += *p++;
	chksum += sizeof(header->chksum) * ' ';
	p += sizeof(header->chksum);
	while (p < (const unsigned char *)header + sizeof(struct ustar_header))
		chksum += *p++;
	return chksum;
}

static size_t get_path_prefix(const char *path, size_t pathlen, size_t maxlen)
{
	size_t i = pathlen;
	if (i > 1 && path[i - 1] == '/')
		i--;
	if (i > maxlen)
		i = maxlen;
	do {
		i--;
	} while (i > 0 && path[i] != '/');
	return i;
}

static void prepare_header(struct archiver_args *args,
			   struct ustar_header *header,
			   unsigned int mode, unsigned long size)
{
	xsnprintf(header->mode, sizeof(header->mode), "%07o", mode & 07777);
	xsnprintf(header->size, sizeof(header->size), "%011lo", S_ISREG(mode) ? size : 0);
	xsnprintf(header->mtime, sizeof(header->mtime), "%011lo", (unsigned long) args->time);

	xsnprintf(header->uid, sizeof(header->uid), "%07o", 0);
	xsnprintf(header->gid, sizeof(header->gid), "%07o", 0);
	strlcpy(header->uname, "root", sizeof(header->uname));
	strlcpy(header->gname, "root", sizeof(header->gname));
	xsnprintf(header->devmajor, sizeof(header->devmajor), "%07o", 0);
	xsnprintf(header->devminor, sizeof(header->devminor), "%07o", 0);

	memcpy(header->magic, "ustar", 6);
	memcpy(header->version, "00", 2);

	xsnprintf(header->chksum, sizeof(header->chksum), "%07o", ustar_header_chksum(header));
}

<<<<<<< HEAD
static int write_extended_header(struct archiver_args *args,
				 const unsigned char *sha1,
				 const void *buffer, unsigned long size)
=======
static void write_extended_header(struct archiver_args *args,
				  const unsigned char *sha1,
				  const void *buffer, unsigned long size)
>>>>>>> 6ebdac1b
{
	struct ustar_header header;
	unsigned int mode;
	memset(&header, 0, sizeof(header));
	*header.typeflag = TYPEFLAG_EXT_HEADER;
	mode = 0100666;
	xsnprintf(header.name, sizeof(header.name), "%s.paxheader", sha1_to_hex(sha1));
	prepare_header(args, &header, mode, size);
	write_blocked(&header, sizeof(header));
	write_blocked(buffer, size);
<<<<<<< HEAD
	return 0;
=======
>>>>>>> 6ebdac1b
}

static int write_tar_entry(struct archiver_args *args,
			   const unsigned char *sha1,
			   const char *path, size_t pathlen,
			   unsigned int mode)
{
	struct ustar_header header;
	struct strbuf ext_header = STRBUF_INIT;
	unsigned int old_mode = mode;
<<<<<<< HEAD
	unsigned long size;
=======
	unsigned long size, size_in_header;
>>>>>>> 6ebdac1b
	void *buffer;
	int err = 0;

	memset(&header, 0, sizeof(header));

	if (S_ISDIR(mode) || S_ISGITLINK(mode)) {
		*header.typeflag = TYPEFLAG_DIR;
		mode = (mode | 0777) & ~tar_umask;
	} else if (S_ISLNK(mode)) {
		*header.typeflag = TYPEFLAG_LNK;
		mode |= 0777;
	} else if (S_ISREG(mode)) {
		*header.typeflag = TYPEFLAG_REG;
		mode = (mode | ((mode & 0100) ? 0777 : 0666)) & ~tar_umask;
	} else {
		return error("unsupported file mode: 0%o (SHA1: %s)",
			     mode, sha1_to_hex(sha1));
	}
	if (pathlen > sizeof(header.name)) {
		size_t plen = get_path_prefix(path, pathlen,
					      sizeof(header.prefix));
		size_t rest = pathlen - plen - 1;
		if (plen > 0 && rest <= sizeof(header.name)) {
			memcpy(header.prefix, path, plen);
			memcpy(header.name, path + plen + 1, rest);
		} else {
			xsnprintf(header.name, sizeof(header.name), "%s.data",
				  sha1_to_hex(sha1));
			strbuf_append_ext_header(&ext_header, "path",
						 path, pathlen);
		}
	} else
		memcpy(header.name, path, pathlen);

	if (S_ISREG(mode) && !args->convert &&
	    sha1_object_info(sha1, &size) == OBJ_BLOB &&
	    size > big_file_threshold)
		buffer = NULL;
	else if (S_ISLNK(mode) || S_ISREG(mode)) {
		enum object_type type;
		buffer = sha1_file_to_archive(args, path, sha1, old_mode, &type, &size);
		if (!buffer)
			return error("cannot read %s", sha1_to_hex(sha1));
	} else {
		buffer = NULL;
		size = 0;
	}

	if (S_ISLNK(mode)) {
		if (size > sizeof(header.linkname)) {
			xsnprintf(header.linkname, sizeof(header.linkname),
				  "see %s.paxheader", sha1_to_hex(sha1));
			strbuf_append_ext_header(&ext_header, "linkpath",
			                         buffer, size);
		} else
			memcpy(header.linkname, buffer, size);
	}

<<<<<<< HEAD
	prepare_header(args, &header, mode, size);

	if (ext_header.len > 0) {
		err = write_extended_header(args, sha1, ext_header.buf,
					    ext_header.len);
		if (err) {
			free(buffer);
			return err;
		}
=======
	size_in_header = size;
	if (S_ISREG(mode) && size > USTAR_MAX_SIZE) {
		size_in_header = 0;
		strbuf_append_ext_header_uint(&ext_header, "size", size);
	}

	prepare_header(args, &header, mode, size_in_header);

	if (ext_header.len > 0) {
		write_extended_header(args, sha1, ext_header.buf,
				      ext_header.len);
>>>>>>> 6ebdac1b
	}
	strbuf_release(&ext_header);
	write_blocked(&header, sizeof(header));
	if (S_ISREG(mode) && size > 0) {
		if (buffer)
			write_blocked(buffer, size);
		else
			err = stream_blocked(sha1);
	}
	free(buffer);
	return err;
}

static void write_global_extended_header(struct archiver_args *args)
{
	const unsigned char *sha1 = args->commit_sha1;
	struct strbuf ext_header = STRBUF_INIT;
	struct ustar_header header;
	unsigned int mode;
<<<<<<< HEAD
	int err = 0;

	strbuf_append_ext_header(&ext_header, "comment", sha1_to_hex(sha1), 40);
=======

	if (sha1)
		strbuf_append_ext_header(&ext_header, "comment",
					 sha1_to_hex(sha1), 40);
	if (args->time > USTAR_MAX_MTIME) {
		strbuf_append_ext_header_uint(&ext_header, "mtime",
					      args->time);
		args->time = USTAR_MAX_MTIME;
	}

	if (!ext_header.len)
		return;

>>>>>>> 6ebdac1b
	memset(&header, 0, sizeof(header));
	*header.typeflag = TYPEFLAG_GLOBAL_HEADER;
	mode = 0100666;
	xsnprintf(header.name, sizeof(header.name), "pax_global_header");
	prepare_header(args, &header, mode, ext_header.len);
	write_blocked(&header, sizeof(header));
	write_blocked(ext_header.buf, ext_header.len);
	strbuf_release(&ext_header);
}

static struct archiver **tar_filters;
static int nr_tar_filters;
static int alloc_tar_filters;

static struct archiver *find_tar_filter(const char *name, int len)
{
	int i;
	for (i = 0; i < nr_tar_filters; i++) {
		struct archiver *ar = tar_filters[i];
		if (!strncmp(ar->name, name, len) && !ar->name[len])
			return ar;
	}
	return NULL;
}

static int tar_filter_config(const char *var, const char *value, void *data)
{
	struct archiver *ar;
	const char *name;
	const char *type;
	int namelen;

	if (parse_config_key(var, "tar", &name, &namelen, &type) < 0 || !name)
		return 0;

	ar = find_tar_filter(name, namelen);
	if (!ar) {
		ar = xcalloc(1, sizeof(*ar));
		ar->name = xmemdupz(name, namelen);
		ar->write_archive = write_tar_filter_archive;
		ar->flags = ARCHIVER_WANT_COMPRESSION_LEVELS;
		ALLOC_GROW(tar_filters, nr_tar_filters + 1, alloc_tar_filters);
		tar_filters[nr_tar_filters++] = ar;
	}

	if (!strcmp(type, "command")) {
		if (!value)
			return config_error_nonbool(var);
		free(ar->data);
		ar->data = xstrdup(value);
		return 0;
	}
	if (!strcmp(type, "remote")) {
		if (git_config_bool(var, value))
			ar->flags |= ARCHIVER_REMOTE;
		else
			ar->flags &= ~ARCHIVER_REMOTE;
		return 0;
	}

	return 0;
}

static struct archiver **tar_filters;
static int nr_tar_filters;
static int alloc_tar_filters;

static struct archiver *find_tar_filter(const char *name, int len)
{
	int i;
	for (i = 0; i < nr_tar_filters; i++) {
		struct archiver *ar = tar_filters[i];
		if (!strncmp(ar->name, name, len) && !ar->name[len])
			return ar;
	}
	return NULL;
}

static int tar_filter_config(const char *var, const char *value, void *data)
{
	struct archiver *ar;
	const char *name;
	const char *type;
	int namelen;

	if (parse_config_key(var, "tar", &name, &namelen, &type) < 0 || !name)
		return 0;

	ar = find_tar_filter(name, namelen);
	if (!ar) {
		ar = xcalloc(1, sizeof(*ar));
		ar->name = xmemdupz(name, namelen);
		ar->write_archive = write_tar_filter_archive;
		ar->flags = ARCHIVER_WANT_COMPRESSION_LEVELS;
		ALLOC_GROW(tar_filters, nr_tar_filters + 1, alloc_tar_filters);
		tar_filters[nr_tar_filters++] = ar;
	}

	if (!strcmp(type, "command")) {
		if (!value)
			return config_error_nonbool(var);
		free(ar->data);
		ar->data = xstrdup(value);
		return 0;
	}
	if (!strcmp(type, "remote")) {
		if (git_config_bool(var, value))
			ar->flags |= ARCHIVER_REMOTE;
		else
			ar->flags &= ~ARCHIVER_REMOTE;
		return 0;
	}

	return 0;
}

static int git_tar_config(const char *var, const char *value, void *cb)
{
	if (!strcmp(var, "tar.umask")) {
		if (value && !strcmp(value, "user")) {
			tar_umask = umask(0);
			umask(tar_umask);
		} else {
			tar_umask = git_config_int(var, value);
		}
		return 0;
	}

	return tar_filter_config(var, value, cb);
}

static int write_tar_archive(const struct archiver *ar,
			     struct archiver_args *args)
{
	int err = 0;

<<<<<<< HEAD
	if (args->commit_sha1)
		err = write_global_extended_header(args);
	if (!err)
		err = write_archive_entries(args, write_tar_entry);
=======
	write_global_extended_header(args);
	err = write_archive_entries(args, write_tar_entry);
>>>>>>> 6ebdac1b
	if (!err)
		write_trailer();
	return err;
}

static int write_tar_filter_archive(const struct archiver *ar,
				    struct archiver_args *args)
{
	struct strbuf cmd = STRBUF_INIT;
	struct child_process filter = CHILD_PROCESS_INIT;
	const char *argv[2];
	int r;

	if (!ar->data)
		die("BUG: tar-filter archiver called with no filter defined");

	strbuf_addstr(&cmd, ar->data);
	if (args->compression_level >= 0)
		strbuf_addf(&cmd, " -%d", args->compression_level);

	argv[0] = cmd.buf;
	argv[1] = NULL;
	filter.argv = argv;
	filter.use_shell = 1;
	filter.in = -1;

	if (start_command(&filter) < 0)
		die_errno("unable to start '%s' filter", argv[0]);
	close(1);
	if (dup2(filter.in, 1) < 0)
		die_errno("unable to redirect descriptor");
	close(filter.in);

	r = write_tar_archive(ar, args);

	close(1);
	if (finish_command(&filter) != 0)
		die("'%s' filter reported error", argv[0]);

	strbuf_release(&cmd);
	return r;
}

static struct archiver tar_archiver = {
	"tar",
	write_tar_archive,
	ARCHIVER_REMOTE
};

void init_tar_archiver(void)
{
	int i;
	register_archiver(&tar_archiver);

	tar_filter_config("tar.tgz.command", "gzip -cn", NULL);
	tar_filter_config("tar.tgz.remote", "true", NULL);
	tar_filter_config("tar.tar.gz.command", "gzip -cn", NULL);
	tar_filter_config("tar.tar.gz.remote", "true", NULL);
	git_config(git_tar_config, NULL);
	for (i = 0; i < nr_tar_filters; i++) {
		/* omit any filters that never had a command configured */
		if (tar_filters[i]->data)
			register_archiver(tar_filters[i]);
	}
}<|MERGE_RESOLUTION|>--- conflicted
+++ resolved
@@ -18,8 +18,6 @@
 static int write_tar_filter_archive(const struct archiver *ar,
 				    struct archiver_args *args);
 
-<<<<<<< HEAD
-=======
 /*
  * This is the max value that a ustar size header can specify, as it is fixed
  * at 11 octal digits. POSIX specifies that we switch to extended headers at
@@ -35,7 +33,6 @@
 #define USTAR_MAX_MTIME 077777777777UL
 #endif
 
->>>>>>> 6ebdac1b
 /* writes out the whole block, but only if it is full */
 static void write_if_needed(void)
 {
@@ -216,15 +213,9 @@
 	xsnprintf(header->chksum, sizeof(header->chksum), "%07o", ustar_header_chksum(header));
 }
 
-<<<<<<< HEAD
-static int write_extended_header(struct archiver_args *args,
-				 const unsigned char *sha1,
-				 const void *buffer, unsigned long size)
-=======
 static void write_extended_header(struct archiver_args *args,
 				  const unsigned char *sha1,
 				  const void *buffer, unsigned long size)
->>>>>>> 6ebdac1b
 {
 	struct ustar_header header;
 	unsigned int mode;
@@ -235,10 +226,6 @@
 	prepare_header(args, &header, mode, size);
 	write_blocked(&header, sizeof(header));
 	write_blocked(buffer, size);
-<<<<<<< HEAD
-	return 0;
-=======
->>>>>>> 6ebdac1b
 }
 
 static int write_tar_entry(struct archiver_args *args,
@@ -249,11 +236,7 @@
 	struct ustar_header header;
 	struct strbuf ext_header = STRBUF_INIT;
 	unsigned int old_mode = mode;
-<<<<<<< HEAD
-	unsigned long size;
-=======
 	unsigned long size, size_in_header;
->>>>>>> 6ebdac1b
 	void *buffer;
 	int err = 0;
 
@@ -312,17 +295,6 @@
 			memcpy(header.linkname, buffer, size);
 	}
 
-<<<<<<< HEAD
-	prepare_header(args, &header, mode, size);
-
-	if (ext_header.len > 0) {
-		err = write_extended_header(args, sha1, ext_header.buf,
-					    ext_header.len);
-		if (err) {
-			free(buffer);
-			return err;
-		}
-=======
 	size_in_header = size;
 	if (S_ISREG(mode) && size > USTAR_MAX_SIZE) {
 		size_in_header = 0;
@@ -334,7 +306,6 @@
 	if (ext_header.len > 0) {
 		write_extended_header(args, sha1, ext_header.buf,
 				      ext_header.len);
->>>>>>> 6ebdac1b
 	}
 	strbuf_release(&ext_header);
 	write_blocked(&header, sizeof(header));
@@ -354,11 +325,6 @@
 	struct strbuf ext_header = STRBUF_INIT;
 	struct ustar_header header;
 	unsigned int mode;
-<<<<<<< HEAD
-	int err = 0;
-
-	strbuf_append_ext_header(&ext_header, "comment", sha1_to_hex(sha1), 40);
-=======
 
 	if (sha1)
 		strbuf_append_ext_header(&ext_header, "comment",
@@ -372,7 +338,6 @@
 	if (!ext_header.len)
 		return;
 
->>>>>>> 6ebdac1b
 	memset(&header, 0, sizeof(header));
 	*header.typeflag = TYPEFLAG_GLOBAL_HEADER;
 	mode = 0100666;
@@ -436,59 +401,6 @@
 	return 0;
 }
 
-static struct archiver **tar_filters;
-static int nr_tar_filters;
-static int alloc_tar_filters;
-
-static struct archiver *find_tar_filter(const char *name, int len)
-{
-	int i;
-	for (i = 0; i < nr_tar_filters; i++) {
-		struct archiver *ar = tar_filters[i];
-		if (!strncmp(ar->name, name, len) && !ar->name[len])
-			return ar;
-	}
-	return NULL;
-}
-
-static int tar_filter_config(const char *var, const char *value, void *data)
-{
-	struct archiver *ar;
-	const char *name;
-	const char *type;
-	int namelen;
-
-	if (parse_config_key(var, "tar", &name, &namelen, &type) < 0 || !name)
-		return 0;
-
-	ar = find_tar_filter(name, namelen);
-	if (!ar) {
-		ar = xcalloc(1, sizeof(*ar));
-		ar->name = xmemdupz(name, namelen);
-		ar->write_archive = write_tar_filter_archive;
-		ar->flags = ARCHIVER_WANT_COMPRESSION_LEVELS;
-		ALLOC_GROW(tar_filters, nr_tar_filters + 1, alloc_tar_filters);
-		tar_filters[nr_tar_filters++] = ar;
-	}
-
-	if (!strcmp(type, "command")) {
-		if (!value)
-			return config_error_nonbool(var);
-		free(ar->data);
-		ar->data = xstrdup(value);
-		return 0;
-	}
-	if (!strcmp(type, "remote")) {
-		if (git_config_bool(var, value))
-			ar->flags |= ARCHIVER_REMOTE;
-		else
-			ar->flags &= ~ARCHIVER_REMOTE;
-		return 0;
-	}
-
-	return 0;
-}
-
 static int git_tar_config(const char *var, const char *value, void *cb)
 {
 	if (!strcmp(var, "tar.umask")) {
@@ -509,15 +421,8 @@
 {
 	int err = 0;
 
-<<<<<<< HEAD
-	if (args->commit_sha1)
-		err = write_global_extended_header(args);
-	if (!err)
-		err = write_archive_entries(args, write_tar_entry);
-=======
 	write_global_extended_header(args);
 	err = write_archive_entries(args, write_tar_entry);
->>>>>>> 6ebdac1b
 	if (!err)
 		write_trailer();
 	return err;

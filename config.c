/*
 * GIT - The information manager from hell
 *
 * Copyright (C) Linus Torvalds, 2005
 * Copyright (C) Johannes Schindelin, 2005
 *
 */
#include "cache.h"
#include "exec_cmd.h"

#define MAXNAME (256)

static FILE *config_file;
static const char *config_file_name;
static int config_linenr;
static int zlib_compression_seen;

static int get_next_char(void)
{
	int c;
	FILE *f;

	c = '\n';
	if ((f = config_file) != NULL) {
		c = fgetc(f);
		if (c == '\r') {
			/* DOS like systems */
			c = fgetc(f);
			if (c != '\n') {
				ungetc(c, f);
				c = '\r';
			}
		}
		if (c == '\n')
			config_linenr++;
		if (c == EOF) {
			config_file = NULL;
			c = '\n';
		}
	}
	return c;
}

static char *parse_value(void)
{
	static char value[1024];
	int quote = 0, comment = 0, len = 0, space = 0;

	for (;;) {
		int c = get_next_char();
		if (len >= sizeof(value))
			return NULL;
		if (c == '\n') {
			if (quote)
				return NULL;
			value[len] = 0;
			return value;
		}
		if (comment)
			continue;
		if (isspace(c) && !quote) {
			space = 1;
			continue;
		}
		if (!quote) {
			if (c == ';' || c == '#') {
				comment = 1;
				continue;
			}
		}
		if (space) {
			if (len)
				value[len++] = ' ';
			space = 0;
		}
		if (c == '\\') {
			c = get_next_char();
			switch (c) {
			case '\n':
				continue;
			case 't':
				c = '\t';
				break;
			case 'b':
				c = '\b';
				break;
			case 'n':
				c = '\n';
				break;
			/* Some characters escape as themselves */
			case '\\': case '"':
				break;
			/* Reject unknown escape sequences */
			default:
				return NULL;
			}
			value[len++] = c;
			continue;
		}
		if (c == '"') {
			quote = 1-quote;
			continue;
		}
		value[len++] = c;
	}
}

static inline int iskeychar(int c)
{
	return isalnum(c) || c == '-';
}

static int get_value(config_fn_t fn, char *name, unsigned int len)
{
	int c;
	char *value;

	/* Get the full name */
	for (;;) {
		c = get_next_char();
		if (c == EOF)
			break;
		if (!iskeychar(c))
			break;
		name[len++] = tolower(c);
		if (len >= MAXNAME)
			return -1;
	}
	name[len] = 0;
	while (c == ' ' || c == '\t')
		c = get_next_char();

	value = NULL;
	if (c != '\n') {
		if (c != '=')
			return -1;
		value = parse_value();
		if (!value)
			return -1;
	}
	return fn(name, value);
}

static int get_extended_base_var(char *name, int baselen, int c)
{
	do {
		if (c == '\n')
			return -1;
		c = get_next_char();
	} while (isspace(c));

	/* We require the format to be '[base "extension"]' */
	if (c != '"')
		return -1;
	name[baselen++] = '.';

	for (;;) {
		int c = get_next_char();
		if (c == '\n')
			return -1;
		if (c == '"')
			break;
		if (c == '\\') {
			c = get_next_char();
			if (c == '\n')
				return -1;
		}
		name[baselen++] = c;
		if (baselen > MAXNAME / 2)
			return -1;
	}

	/* Final ']' */
	if (get_next_char() != ']')
		return -1;
	return baselen;
}

static int get_base_var(char *name)
{
	int baselen = 0;

	for (;;) {
		int c = get_next_char();
		if (c == EOF)
			return -1;
		if (c == ']')
			return baselen;
		if (isspace(c))
			return get_extended_base_var(name, baselen, c);
		if (!iskeychar(c) && c != '.')
			return -1;
		if (baselen > MAXNAME / 2)
			return -1;
		name[baselen++] = tolower(c);
	}
}

static int git_parse_file(config_fn_t fn)
{
	int comment = 0;
	int baselen = 0;
	static char var[MAXNAME];

	for (;;) {
		int c = get_next_char();
		if (c == '\n') {
			/* EOF? */
			if (!config_file)
				return 0;
			comment = 0;
			continue;
		}
		if (comment || isspace(c))
			continue;
		if (c == '#' || c == ';') {
			comment = 1;
			continue;
		}
		if (c == '[') {
			baselen = get_base_var(var);
			if (baselen <= 0)
				break;
			var[baselen++] = '.';
			var[baselen] = 0;
			continue;
		}
		if (!isalpha(c))
			break;
		var[baselen] = tolower(c);
		if (get_value(fn, var, baselen+1) < 0)
			break;
	}
	die("bad config file line %d in %s", config_linenr, config_file_name);
}

static unsigned long get_unit_factor(const char *end)
{
	if (!*end)
		return 1;
	else if (!strcasecmp(end, "k"))
		return 1024;
	else if (!strcasecmp(end, "m"))
		return 1024 * 1024;
	else if (!strcasecmp(end, "g"))
		return 1024 * 1024 * 1024;
	die("unknown unit: '%s'", end);
}

int git_parse_long(const char *value, long *ret)
{
	if (value && *value) {
		char *end;
		long val = strtol(value, &end, 0);
		*ret = val * get_unit_factor(end);
		return 1;
	}
	return 0;
}

int git_parse_ulong(const char *value, unsigned long *ret)
{
	if (value && *value) {
		char *end;
		unsigned long val = strtoul(value, &end, 0);
		*ret = val * get_unit_factor(end);
		return 1;
	}
	return 0;
}

int git_config_int(const char *name, const char *value)
{
	long ret;
	if (!git_parse_long(value, &ret))
		die("bad config value for '%s' in %s", name, config_file_name);
	return ret;
}

unsigned long git_config_ulong(const char *name, const char *value)
{
	unsigned long ret;
	if (!git_parse_ulong(value, &ret))
		die("bad config value for '%s' in %s", name, config_file_name);
	return ret;
}

int git_config_bool(const char *name, const char *value)
{
	if (!value)
		return 1;
	if (!*value)
		return 0;
	if (!strcasecmp(value, "true") || !strcasecmp(value, "yes"))
		return 1;
	if (!strcasecmp(value, "false") || !strcasecmp(value, "no"))
		return 0;
	return git_config_int(name, value) != 0;
}

int git_default_config(const char *var, const char *value)
{
	/* This needs a better name */
	if (!strcmp(var, "core.filemode")) {
		trust_executable_bit = git_config_bool(var, value);
		return 0;
	}

	if (!strcmp(var, "core.quotepath")) {
		quote_path_fully = git_config_bool(var, value);
		return 0;
	}

	if (!strcmp(var, "core.symlinks")) {
		has_symlinks = git_config_bool(var, value);
		return 0;
	}

	if (!strcmp(var, "core.bare")) {
		is_bare_repository_cfg = git_config_bool(var, value);
		return 0;
	}

	if (!strcmp(var, "core.ignorestat")) {
		assume_unchanged = git_config_bool(var, value);
		return 0;
	}

	if (!strcmp(var, "core.prefersymlinkrefs")) {
		prefer_symlink_refs = git_config_bool(var, value);
		return 0;
	}

	if (!strcmp(var, "core.logallrefupdates")) {
		log_all_ref_updates = git_config_bool(var, value);
		return 0;
	}

	if (!strcmp(var, "core.warnambiguousrefs")) {
		warn_ambiguous_refs = git_config_bool(var, value);
		return 0;
	}

	if (!strcmp(var, "core.loosecompression")) {
		int level = git_config_int(var, value);
		if (level == -1)
			level = Z_DEFAULT_COMPRESSION;
		else if (level < 0 || level > Z_BEST_COMPRESSION)
			die("bad zlib compression level %d", level);
		zlib_compression_level = level;
		zlib_compression_seen = 1;
		return 0;
	}

	if (!strcmp(var, "core.compression")) {
		int level = git_config_int(var, value);
		if (level == -1)
			level = Z_DEFAULT_COMPRESSION;
		else if (level < 0 || level > Z_BEST_COMPRESSION)
			die("bad zlib compression level %d", level);
		core_compression_level = level;
		core_compression_seen = 1;
		if (!zlib_compression_seen)
			zlib_compression_level = level;
		return 0;
	}

	if (!strcmp(var, "core.packedgitwindowsize")) {
		int pgsz_x2 = getpagesize() * 2;
		packed_git_window_size = git_config_int(var, value);

		/* This value must be multiple of (pagesize * 2) */
		packed_git_window_size /= pgsz_x2;
		if (packed_git_window_size < 1)
			packed_git_window_size = 1;
		packed_git_window_size *= pgsz_x2;
		return 0;
	}

	if (!strcmp(var, "core.packedgitlimit")) {
		packed_git_limit = git_config_int(var, value);
		return 0;
	}

	if (!strcmp(var, "core.deltabasecachelimit")) {
		delta_base_cache_limit = git_config_int(var, value);
		return 0;
	}

	if (!strcmp(var, "core.autocrlf")) {
		if (value && !strcasecmp(value, "input")) {
			auto_crlf = -1;
			return 0;
		}
		auto_crlf = git_config_bool(var, value);
		return 0;
	}

	if (!strcmp(var, "user.name")) {
		strlcpy(git_default_name, value, sizeof(git_default_name));
		return 0;
	}

	if (!strcmp(var, "user.email")) {
		strlcpy(git_default_email, value, sizeof(git_default_email));
		return 0;
	}

	if (!strcmp(var, "i18n.commitencoding")) {
		git_commit_encoding = xstrdup(value);
		return 0;
	}

	if (!strcmp(var, "i18n.logoutputencoding")) {
		git_log_output_encoding = xstrdup(value);
		return 0;
	}


	if (!strcmp(var, "pager.color") || !strcmp(var, "color.pager")) {
		pager_use_color = git_config_bool(var,value);
		return 0;
	}

	if (!strcmp(var, "core.pager")) {
		pager_program = xstrdup(value);
		return 0;
	}

	if (!strcmp(var, "core.editor")) {
		editor_program = xstrdup(value);
		return 0;
	}

	if (!strcmp(var, "core.excludesfile")) {
		if (!value)
			die("core.excludesfile without value");
		excludes_file = xstrdup(value);
		return 0;
	}

	/* Add other config variables here and to Documentation/config.txt. */
	return 0;
}

int git_config_from_file(config_fn_t fn, const char *filename)
{
	int ret;
	FILE *f = fopen(filename, "r");

	ret = -1;
	if (f) {
		config_file = f;
		config_file_name = filename;
		config_linenr = 1;
		ret = git_parse_file(fn);
		fclose(f);
		config_file_name = NULL;
	}
	return ret;
}

const char *git_etc_gitconfig(void)
{
	static const char *system_wide;
	if (!system_wide) {
		system_wide = ETC_GITCONFIG;
<<<<<<< HEAD
		/* interpret path relative to exec-dir */
		if (!is_absolute_path(system_wide)) {
=======
		if (!is_absolute_path(system_wide)) {
			/* interpret path relative to exec-dir */
>>>>>>> 5f9ffff3
			const char *exec_path = git_exec_path();
			system_wide = prefix_path(exec_path, strlen(exec_path),
						system_wide);
		}
	}
	return system_wide;
}

int git_config(config_fn_t fn)
{
	int ret = 0;
	char *repo_config = NULL;
	const char *home = NULL, *filename;

	/* $GIT_CONFIG makes git read _only_ the given config file,
	 * $GIT_CONFIG_LOCAL will make it process it in addition to the
	 * global config file, the same way it would the per-repository
	 * config file otherwise. */
	filename = getenv(CONFIG_ENVIRONMENT);
	if (!filename) {
		if (!access(git_etc_gitconfig(), R_OK))
			ret += git_config_from_file(fn, git_etc_gitconfig());
		home = getenv("HOME");
		filename = getenv(CONFIG_LOCAL_ENVIRONMENT);
		if (!filename)
			filename = repo_config = xstrdup(git_path("config"));
	}

	if (home) {
		char *user_config = xstrdup(mkpath("%s/.gitconfig", home));
		if (!access(user_config, R_OK))
			ret = git_config_from_file(fn, user_config);
		free(user_config);
	}

	ret += git_config_from_file(fn, filename);
	free(repo_config);
	return ret;
}

/*
 * Find all the stuff for git_config_set() below.
 */

#define MAX_MATCHES 512

static struct {
	int baselen;
	char* key;
	int do_not_match;
	regex_t* value_regex;
	int multi_replace;
	size_t offset[MAX_MATCHES];
	enum { START, SECTION_SEEN, SECTION_END_SEEN, KEY_SEEN } state;
	int seen;
} store;

static int matches(const char* key, const char* value)
{
	return !strcmp(key, store.key) &&
		(store.value_regex == NULL ||
		 (store.do_not_match ^
		  !regexec(store.value_regex, value, 0, NULL, 0)));
}

static int store_aux(const char* key, const char* value)
{
	const char *ep;
	size_t section_len;

	switch (store.state) {
	case KEY_SEEN:
		if (matches(key, value)) {
			if (store.seen == 1 && store.multi_replace == 0) {
				fprintf(stderr,
					"Warning: %s has multiple values\n",
					key);
			} else if (store.seen >= MAX_MATCHES) {
				fprintf(stderr, "Too many matches\n");
				return 1;
			}

			store.offset[store.seen] = ftell(config_file);
			store.seen++;
		}
		break;
	case SECTION_SEEN:
		/*
		 * What we are looking for is in store.key (both
		 * section and var), and its section part is baselen
		 * long.  We found key (again, both section and var).
		 * We would want to know if this key is in the same
		 * section as what we are looking for.  We already
		 * know we are in the same section as what should
		 * hold store.key.
		 */
		ep = strrchr(key, '.');
		section_len = ep - key;

		if ((section_len != store.baselen) ||
		    memcmp(key, store.key, section_len+1)) {
			store.state = SECTION_END_SEEN;
			break;
		}

		/*
		 * Do not increment matches: this is no match, but we
		 * just made sure we are in the desired section.
		 */
		store.offset[store.seen] = ftell(config_file);
		/* fallthru */
	case SECTION_END_SEEN:
	case START:
		if (matches(key, value)) {
			store.offset[store.seen] = ftell(config_file);
			store.state = KEY_SEEN;
			store.seen++;
		} else {
			if (strrchr(key, '.') - key == store.baselen &&
			      !strncmp(key, store.key, store.baselen)) {
					store.state = SECTION_SEEN;
					store.offset[store.seen] = ftell(config_file);
			}
		}
	}
	return 0;
}

static int write_error(void)
{
	fprintf(stderr, "Failed to write new configuration file\n");

	/* Same error code as "failed to rename". */
	return 4;
}

static int store_write_section(int fd, const char* key)
{
	const char *dot = strchr(key, '.');
	int len1 = store.baselen, len2 = -1;

	dot = strchr(key, '.');
	if (dot) {
		int dotlen = dot - key;
		if (dotlen < len1) {
			len2 = len1 - dotlen - 1;
			len1 = dotlen;
		}
	}

	if (write_in_full(fd, "[", 1) != 1 ||
	    write_in_full(fd, key, len1) != len1)
		return 0;
	if (len2 >= 0) {
		if (write_in_full(fd, " \"", 2) != 2)
			return 0;
		while (--len2 >= 0) {
			unsigned char c = *++dot;
			if (c == '"')
				if (write_in_full(fd, "\\", 1) != 1)
					return 0;
			if (write_in_full(fd, &c, 1) != 1)
				return 0;
		}
		if (write_in_full(fd, "\"", 1) != 1)
			return 0;
	}
	if (write_in_full(fd, "]\n", 2) != 2)
		return 0;

	return 1;
}

static int store_write_pair(int fd, const char* key, const char* value)
{
	int i;
	int length = strlen(key+store.baselen+1);
	int quote = 0;

	/* Check to see if the value needs to be quoted. */
	if (value[0] == ' ')
		quote = 1;
	for (i = 0; value[i]; i++)
		if (value[i] == ';' || value[i] == '#')
			quote = 1;
	if (value[i-1] == ' ')
		quote = 1;

	if (write_in_full(fd, "\t", 1) != 1 ||
	    write_in_full(fd, key+store.baselen+1, length) != length ||
	    write_in_full(fd, " = ", 3) != 3)
		return 0;
	if (quote && write_in_full(fd, "\"", 1) != 1)
		return 0;
	for (i = 0; value[i]; i++)
		switch (value[i]) {
		case '\n':
			if (write_in_full(fd, "\\n", 2) != 2)
				return 0;
			break;
		case '\t':
			if (write_in_full(fd, "\\t", 2) != 2)
				return 0;
			break;
		case '"':
		case '\\':
			if (write_in_full(fd, "\\", 1) != 1)
				return 0;
		default:
			if (write_in_full(fd, value+i, 1) != 1)
				return 0;
			break;
		}
	if (quote && write_in_full(fd, "\"", 1) != 1)
		return 0;
	if (write_in_full(fd, "\n", 1) != 1)
		return 0;
	return 1;
}

static ssize_t find_beginning_of_line(const char* contents, size_t size,
	size_t offset_, int* found_bracket)
{
	size_t equal_offset = size, bracket_offset = size;
	ssize_t offset;

	for (offset = offset_-2; offset > 0
			&& contents[offset] != '\n'; offset--)
		switch (contents[offset]) {
			case '=': equal_offset = offset; break;
			case ']': bracket_offset = offset; break;
		}
	if (bracket_offset < equal_offset) {
		*found_bracket = 1;
		offset = bracket_offset+1;
	} else
		offset++;

	return offset;
}

int git_config_set(const char* key, const char* value)
{
	return git_config_set_multivar(key, value, NULL, 0);
}

/*
 * If value==NULL, unset in (remove from) config,
 * if value_regex!=NULL, disregard key/value pairs where value does not match.
 * if multi_replace==0, nothing, or only one matching key/value is replaced,
 *     else all matching key/values (regardless how many) are removed,
 *     before the new pair is written.
 *
 * Returns 0 on success.
 *
 * This function does this:
 *
 * - it locks the config file by creating ".git/config.lock"
 *
 * - it then parses the config using store_aux() as validator to find
 *   the position on the key/value pair to replace. If it is to be unset,
 *   it must be found exactly once.
 *
 * - the config file is mmap()ed and the part before the match (if any) is
 *   written to the lock file, then the changed part and the rest.
 *
 * - the config file is removed and the lock file rename()d to it.
 *
 */
int git_config_set_multivar(const char* key, const char* value,
	const char* value_regex, int multi_replace)
{
	int i, dot;
	int fd = -1, in_fd;
	int ret;
	char* config_filename;
	struct lock_file *lock = NULL;
	const char* last_dot = strrchr(key, '.');

	config_filename = getenv(CONFIG_ENVIRONMENT);
	if (!config_filename) {
		config_filename = getenv(CONFIG_LOCAL_ENVIRONMENT);
		if (!config_filename)
			config_filename  = git_path("config");
	}
	config_filename = xstrdup(config_filename);

	/*
	 * Since "key" actually contains the section name and the real
	 * key name separated by a dot, we have to know where the dot is.
	 */

	if (last_dot == NULL) {
		fprintf(stderr, "key does not contain a section: %s\n", key);
		ret = 2;
		goto out_free;
	}
	store.baselen = last_dot - key;

	store.multi_replace = multi_replace;

	/*
	 * Validate the key and while at it, lower case it for matching.
	 */
	store.key = xmalloc(strlen(key) + 1);
	dot = 0;
	for (i = 0; key[i]; i++) {
		unsigned char c = key[i];
		if (c == '.')
			dot = 1;
		/* Leave the extended basename untouched.. */
		if (!dot || i > store.baselen) {
			if (!iskeychar(c) || (i == store.baselen+1 && !isalpha(c))) {
				fprintf(stderr, "invalid key: %s\n", key);
				free(store.key);
				ret = 1;
				goto out_free;
			}
			c = tolower(c);
		} else if (c == '\n') {
			fprintf(stderr, "invalid key (newline): %s\n", key);
			free(store.key);
			ret = 1;
			goto out_free;
		}
		store.key[i] = c;
	}
	store.key[i] = 0;

	/*
	 * The lock serves a purpose in addition to locking: the new
	 * contents of .git/config will be written into it.
	 */
	lock = xcalloc(sizeof(struct lock_file), 1);
	fd = hold_lock_file_for_update(lock, config_filename, 0);
	if (fd < 0) {
		fprintf(stderr, "could not lock config file\n");
		free(store.key);
		ret = -1;
		goto out_free;
	}

	/*
	 * If .git/config does not exist yet, write a minimal version.
	 */
	in_fd = open(config_filename, O_RDONLY);
	if ( in_fd < 0 ) {
		free(store.key);

		if ( ENOENT != errno ) {
			error("opening %s: %s", config_filename,
			      strerror(errno));
			ret = 3; /* same as "invalid config file" */
			goto out_free;
		}
		/* if nothing to unset, error out */
		if (value == NULL) {
			ret = 5;
			goto out_free;
		}

		store.key = (char*)key;
		if (!store_write_section(fd, key) ||
		    !store_write_pair(fd, key, value))
			goto write_err_out;
	} else {
		struct stat st;
		char* contents;
		size_t contents_sz, copy_begin, copy_end;
		int i, new_line = 0;

		if (value_regex == NULL)
			store.value_regex = NULL;
		else {
			if (value_regex[0] == '!') {
				store.do_not_match = 1;
				value_regex++;
			} else
				store.do_not_match = 0;

			store.value_regex = (regex_t*)xmalloc(sizeof(regex_t));
			if (regcomp(store.value_regex, value_regex,
					REG_EXTENDED)) {
				fprintf(stderr, "Invalid pattern: %s\n",
					value_regex);
				free(store.value_regex);
				ret = 6;
				goto out_free;
			}
		}

		store.offset[0] = 0;
		store.state = START;
		store.seen = 0;

		/*
		 * After this, store.offset will contain the *end* offset
		 * of the last match, or remain at 0 if no match was found.
		 * As a side effect, we make sure to transform only a valid
		 * existing config file.
		 */
		if (git_config_from_file(store_aux, config_filename)) {
			fprintf(stderr, "invalid config file\n");
			free(store.key);
			if (store.value_regex != NULL) {
				regfree(store.value_regex);
				free(store.value_regex);
			}
			ret = 3;
			goto out_free;
		}

		free(store.key);
		if (store.value_regex != NULL) {
			regfree(store.value_regex);
			free(store.value_regex);
		}

		/* if nothing to unset, or too many matches, error out */
		if ((store.seen == 0 && value == NULL) ||
				(store.seen > 1 && multi_replace == 0)) {
			ret = 5;
			goto out_free;
		}

		fstat(in_fd, &st);
		contents_sz = xsize_t(st.st_size);
		contents = xmmap(NULL, contents_sz, PROT_READ,
			MAP_PRIVATE, in_fd, 0);
		close(in_fd);

		if (store.seen == 0)
			store.seen = 1;

		for (i = 0, copy_begin = 0; i < store.seen; i++) {
			if (store.offset[i] == 0) {
				store.offset[i] = copy_end = contents_sz;
			} else if (store.state != KEY_SEEN) {
				copy_end = store.offset[i];
			} else
				copy_end = find_beginning_of_line(
					contents, contents_sz,
					store.offset[i]-2, &new_line);

			/* write the first part of the config */
			if (copy_end > copy_begin) {
				if (write_in_full(fd, contents + copy_begin,
						  copy_end - copy_begin) <
				    copy_end - copy_begin)
					goto write_err_out;
				if (new_line &&
				    write_in_full(fd, "\n", 1) != 1)
					goto write_err_out;
			}
			copy_begin = store.offset[i];
		}

		/* write the pair (value == NULL means unset) */
		if (value != NULL) {
			if (store.state == START) {
				if (!store_write_section(fd, key))
					goto write_err_out;
			}
			if (!store_write_pair(fd, key, value))
				goto write_err_out;
		}

		/* write the rest of the config */
		if (copy_begin < contents_sz)
			if (write_in_full(fd, contents + copy_begin,
					  contents_sz - copy_begin) <
			    contents_sz - copy_begin)
				goto write_err_out;

		munmap(contents, contents_sz);
	}

	if (close(fd) || commit_lock_file(lock) < 0) {
		fprintf(stderr, "Cannot commit config file!\n");
		ret = 4;
		goto out_free;
	}

	/* fd is closed, so don't try to close it below. */
	fd = -1;
	/*
	 * lock is committed, so don't try to roll it back below.
	 * NOTE: Since lockfile.c keeps a linked list of all created
	 * lock_file structures, it isn't safe to free(lock).  It's
	 * better to just leave it hanging around.
	 */
	lock = NULL;
	ret = 0;

out_free:
	if (0 <= fd)
		close(fd);
	if (lock)
		rollback_lock_file(lock);
	free(config_filename);
	return ret;

write_err_out:
	ret = write_error();
	goto out_free;

}

static int section_name_match (const char *buf, const char *name)
{
	int i = 0, j = 0, dot = 0;
	for (; buf[i] && buf[i] != ']'; i++) {
		if (!dot && isspace(buf[i])) {
			dot = 1;
			if (name[j++] != '.')
				break;
			for (i++; isspace(buf[i]); i++)
				; /* do nothing */
			if (buf[i] != '"')
				break;
			continue;
		}
		if (buf[i] == '\\' && dot)
			i++;
		else if (buf[i] == '"' && dot) {
			for (i++; isspace(buf[i]); i++)
				; /* do_nothing */
			break;
		}
		if (buf[i] != name[j++])
			break;
	}
	return (buf[i] == ']' && name[j] == 0);
}

/* if new_name == NULL, the section is removed instead */
int git_config_rename_section(const char *old_name, const char *new_name)
{
	int ret = 0, remove = 0;
	char *config_filename;
	struct lock_file *lock = xcalloc(sizeof(struct lock_file), 1);
	int out_fd;
	char buf[1024];

	config_filename = getenv(CONFIG_ENVIRONMENT);
	if (!config_filename) {
		config_filename = getenv(CONFIG_LOCAL_ENVIRONMENT);
		if (!config_filename)
			config_filename  = git_path("config");
	}
	config_filename = xstrdup(config_filename);
	out_fd = hold_lock_file_for_update(lock, config_filename, 0);
	if (out_fd < 0) {
		ret = error("Could not lock config file!");
		goto out;
	}

	if (!(config_file = fopen(config_filename, "rb"))) {
		/* no config file means nothing to rename, no error */
		goto unlock_and_out;
	}

	while (fgets(buf, sizeof(buf), config_file)) {
		int i;
		int length;
		for (i = 0; buf[i] && isspace(buf[i]); i++)
			; /* do nothing */
		if (buf[i] == '[') {
			/* it's a section */
			if (section_name_match (&buf[i+1], old_name)) {
				ret++;
				if (new_name == NULL) {
					remove = 1;
					continue;
				}
				store.baselen = strlen(new_name);
				if (!store_write_section(out_fd, new_name)) {
					ret = write_error();
					goto out;
				}
				continue;
			}
			remove = 0;
		}
		if (remove)
			continue;
		length = strlen(buf);
		if (write_in_full(out_fd, buf, length) != length) {
			ret = write_error();
			goto out;
		}
	}
	fclose(config_file);
 unlock_and_out:
	if (close(out_fd) || commit_lock_file(lock) < 0)
			ret = error("Cannot commit config file!");
 out:
	free(config_filename);
	return ret;
}<|MERGE_RESOLUTION|>--- conflicted
+++ resolved
@@ -465,13 +465,8 @@
 	static const char *system_wide;
 	if (!system_wide) {
 		system_wide = ETC_GITCONFIG;
-<<<<<<< HEAD
-		/* interpret path relative to exec-dir */
-		if (!is_absolute_path(system_wide)) {
-=======
 		if (!is_absolute_path(system_wide)) {
 			/* interpret path relative to exec-dir */
->>>>>>> 5f9ffff3
 			const char *exec_path = git_exec_path();
 			system_wide = prefix_path(exec_path, strlen(exec_path),
 						system_wide);

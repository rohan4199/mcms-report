#include "cache.h"
#include "cache-tree.h"
#include "tree.h"
#include "object-store.h"
#include "blob.h"
#include "commit.h"
#include "tag.h"
#include "alloc.h"
#include "tree-walk.h"
#include "repository.h"

const char *tree_type = "tree";

int read_tree_at(struct repository *r,
		 struct tree *tree, struct strbuf *base,
		 const struct pathspec *pathspec,
		 read_tree_fn_t fn, void *context)
{
	struct tree_desc desc;
	struct name_entry entry;
	struct object_id oid;
	int len, oldlen = base->len;
	enum interesting retval = entry_not_interesting;

	if (parse_tree(tree))
		return -1;

	init_tree_desc(&desc, tree->buffer, tree->size);

	while (tree_entry(&desc, &entry)) {
		if (retval != all_entries_interesting) {
			retval = tree_entry_interesting(r->index, &entry,
							base, 0, pathspec);
			if (retval == all_entries_not_interesting)
				break;
			if (retval == entry_not_interesting)
				continue;
		}

		switch (fn(&entry.oid, base,
			   entry.path, entry.mode, context)) {
		case 0:
			continue;
		case READ_TREE_RECURSIVE:
			break;
		default:
			return -1;
		}

		if (S_ISDIR(entry.mode))
			oidcpy(&oid, &entry.oid);
		else if (S_ISGITLINK(entry.mode)) {
			struct commit *commit;

			commit = lookup_commit(r, &entry.oid);
			if (!commit)
				die("Commit %s in submodule path %s%s not found",
				    oid_to_hex(&entry.oid),
				    base->buf, entry.path);

			if (parse_commit(commit))
				die("Invalid commit %s in submodule path %s%s",
				    oid_to_hex(&entry.oid),
				    base->buf, entry.path);

			oidcpy(&oid, get_commit_tree_oid(commit));
		}
		else
			continue;

		len = tree_entry_len(&entry);
		strbuf_add(base, entry.path, len);
		strbuf_addch(base, '/');
		retval = read_tree_at(r, lookup_tree(r, &oid),
				      base, pathspec,
				      fn, context);
		strbuf_setlen(base, oldlen);
		if (retval)
			return -1;
	}
	return 0;
}

int read_tree(struct repository *r,
	      struct tree *tree,
	      const struct pathspec *pathspec,
	      read_tree_fn_t fn, void *context)
{
	struct strbuf sb = STRBUF_INIT;
	int ret = read_tree_at(r, tree, &sb, pathspec, fn, context);
	strbuf_release(&sb);
	return ret;
}

int cmp_cache_name_compare(const void *a_, const void *b_)
{
	const struct cache_entry *ce1, *ce2;

	ce1 = *((const struct cache_entry **)a_);
	ce2 = *((const struct cache_entry **)b_);
	return cache_name_stage_compare(ce1->name, ce1->ce_namelen, ce_stage(ce1),
				  ce2->name, ce2->ce_namelen, ce_stage(ce2));
}

<<<<<<< HEAD
struct tree *lookup_tree(struct repository *r, const struct object_id *oid)
=======
int read_tree(struct repository *r, struct tree *tree, int stage,
	      struct pathspec *match, struct index_state *istate)
{
	read_tree_fn_t fn = NULL;
	int i, err;

	/*
	 * Currently the only existing callers of this function all
	 * call it with stage=1 and after making sure there is nothing
	 * at that stage; we could always use read_one_entry_quick().
	 *
	 * But when we decide to straighten out git-read-tree not to
	 * use unpack_trees() in some cases, this will probably start
	 * to matter.
	 */

	/*
	 * See if we have cache entry at the stage.  If so,
	 * do it the original slow way, otherwise, append and then
	 * sort at the end.
	 */
	for (i = 0; !fn && i < istate->cache_nr; i++) {
		const struct cache_entry *ce = istate->cache[i];
		if (ce_stage(ce) == stage)
			fn = read_one_entry;
	}

	if (!fn)
		fn = read_one_entry_quick;
	err = read_tree_recursive(r, tree, "", 0, stage, match, fn, istate);
	if (fn == read_one_entry || err)
		return err;

	/*
	 * Sort the cache entry -- we need to nuke the cache tree, though.
	 */
	cache_tree_free(&istate->cache_tree);
	QSORT(istate->cache, istate->cache_nr, cmp_cache_name_compare);
	return 0;
}

struct tree *lookup_tree_type(struct repository *r, const struct object_id *oid,
			      enum object_type type)
>>>>>>> 5c1578db
{
	struct object *obj = lookup_object(r, oid);
	if (!obj)
		return create_object(r, oid, alloc_tree_node(r));
	if (type != OBJ_NONE &&
	    obj->type != OBJ_NONE) {
		enum object_type want = OBJ_TREE;
		if (oid_is_type_or_error(oid, obj->type, &want))
			return NULL;
	}
	return object_as_type(obj, OBJ_TREE, 0);
}

struct tree *lookup_tree(struct repository *r, const struct object_id *oid)
{
	return lookup_tree_type(r, oid, OBJ_NONE);
}

int parse_tree_buffer(struct tree *item, void *buffer, unsigned long size)
{
	if (item->object.parsed)
		return 0;
	item->object.parsed = 1;
	item->buffer = buffer;
	item->size = size;

	return 0;
}

int parse_tree_gently(struct tree *item, int quiet_on_missing)
{
	enum object_type type;
	void *buffer;
	unsigned long size;
	int ret;

	if (item->object.parsed)
		return 0;
	buffer = read_object_file(&item->object.oid, &type, &size);
	if (!buffer)
		return quiet_on_missing ? -1 :
			error("Could not read %s",
			     oid_to_hex(&item->object.oid));
	ret = oid_is_type_or_error(&item->object.oid, OBJ_TREE, &type);
	if (ret) {
		free(buffer);
		return ret;
	}
	return parse_tree_buffer(item, buffer, size);
}

void free_tree_buffer(struct tree *tree)
{
	FREE_AND_NULL(tree->buffer);
	tree->size = 0;
	tree->object.parsed = 0;
}

struct tree *parse_tree_indirect(const struct object_id *oid)
{
	struct repository *r = the_repository;
	struct object *obj = parse_object(r, oid);
	return (struct tree *)repo_peel_to_type(r, NULL, 0, obj, OBJ_TREE);
}<|MERGE_RESOLUTION|>--- conflicted
+++ resolved
@@ -102,53 +102,8 @@
 				  ce2->name, ce2->ce_namelen, ce_stage(ce2));
 }
 
-<<<<<<< HEAD
-struct tree *lookup_tree(struct repository *r, const struct object_id *oid)
-=======
-int read_tree(struct repository *r, struct tree *tree, int stage,
-	      struct pathspec *match, struct index_state *istate)
-{
-	read_tree_fn_t fn = NULL;
-	int i, err;
-
-	/*
-	 * Currently the only existing callers of this function all
-	 * call it with stage=1 and after making sure there is nothing
-	 * at that stage; we could always use read_one_entry_quick().
-	 *
-	 * But when we decide to straighten out git-read-tree not to
-	 * use unpack_trees() in some cases, this will probably start
-	 * to matter.
-	 */
-
-	/*
-	 * See if we have cache entry at the stage.  If so,
-	 * do it the original slow way, otherwise, append and then
-	 * sort at the end.
-	 */
-	for (i = 0; !fn && i < istate->cache_nr; i++) {
-		const struct cache_entry *ce = istate->cache[i];
-		if (ce_stage(ce) == stage)
-			fn = read_one_entry;
-	}
-
-	if (!fn)
-		fn = read_one_entry_quick;
-	err = read_tree_recursive(r, tree, "", 0, stage, match, fn, istate);
-	if (fn == read_one_entry || err)
-		return err;
-
-	/*
-	 * Sort the cache entry -- we need to nuke the cache tree, though.
-	 */
-	cache_tree_free(&istate->cache_tree);
-	QSORT(istate->cache, istate->cache_nr, cmp_cache_name_compare);
-	return 0;
-}
-
 struct tree *lookup_tree_type(struct repository *r, const struct object_id *oid,
 			      enum object_type type)
->>>>>>> 5c1578db
 {
 	struct object *obj = lookup_object(r, oid);
 	if (!obj)

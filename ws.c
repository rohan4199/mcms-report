/*
 * Whitespace rules
 *
 * Copyright (c) 2007 Junio C Hamano
 */

#include "cache.h"
#include "attr.h"

static struct whitespace_rule {
	const char *rule_name;
	unsigned rule_bits;
	unsigned loosens_error;
} whitespace_rule_names[] = {
<<<<<<< HEAD
	{ "trailing-space", WS_TRAILING_SPACE, 0 },
	{ "space-before-tab", WS_SPACE_BEFORE_TAB, 0 },
	{ "indent-with-non-tab", WS_INDENT_WITH_NON_TAB, 0 },
	{ "cr-at-eol", WS_CR_AT_EOL, 1 },
=======
	{ "trailing-space", WS_TRAILING_SPACE },
	{ "space-before-tab", WS_SPACE_BEFORE_TAB },
	{ "indent-with-non-tab", WS_INDENT_WITH_NON_TAB },
	{ "cr-at-eol", WS_CR_AT_EOL },
	{ "blank-at-eol", WS_BLANK_AT_EOL },
	{ "blank-at-eof", WS_BLANK_AT_EOF },
>>>>>>> d68fe26f
};

unsigned parse_whitespace_rule(const char *string)
{
	unsigned rule = WS_DEFAULT_RULE;

	while (string) {
		int i;
		size_t len;
		const char *ep;
		int negated = 0;

		string = string + strspn(string, ", \t\n\r");
		ep = strchr(string, ',');
		if (!ep)
			len = strlen(string);
		else
			len = ep - string;

		if (*string == '-') {
			negated = 1;
			string++;
			len--;
		}
		if (!len)
			break;
		for (i = 0; i < ARRAY_SIZE(whitespace_rule_names); i++) {
			if (strncmp(whitespace_rule_names[i].rule_name,
				    string, len))
				continue;
			if (negated)
				rule &= ~whitespace_rule_names[i].rule_bits;
			else
				rule |= whitespace_rule_names[i].rule_bits;
			break;
		}
		string = ep;
	}
	return rule;
}

static void setup_whitespace_attr_check(struct git_attr_check *check)
{
	static struct git_attr *attr_whitespace;

	if (!attr_whitespace)
		attr_whitespace = git_attr("whitespace", 10);
	check[0].attr = attr_whitespace;
}

unsigned whitespace_rule(const char *pathname)
{
	struct git_attr_check attr_whitespace_rule;

	setup_whitespace_attr_check(&attr_whitespace_rule);
	if (!git_checkattr(pathname, 1, &attr_whitespace_rule)) {
		const char *value;

		value = attr_whitespace_rule.value;
		if (ATTR_TRUE(value)) {
			/* true (whitespace) */
			unsigned all_rule = 0;
			int i;
			for (i = 0; i < ARRAY_SIZE(whitespace_rule_names); i++)
				if (!whitespace_rule_names[i].loosens_error)
					all_rule |= whitespace_rule_names[i].rule_bits;
			return all_rule;
		} else if (ATTR_FALSE(value)) {
			/* false (-whitespace) */
			return 0;
		} else if (ATTR_UNSET(value)) {
			/* reset to default (!whitespace) */
			return whitespace_rule_cfg;
		} else {
			/* string */
			return parse_whitespace_rule(value);
		}
	} else {
		return whitespace_rule_cfg;
	}
}

/* The returned string should be freed by the caller. */
char *whitespace_error_string(unsigned ws)
{
<<<<<<< HEAD
	struct strbuf err = STRBUF_INIT;
	if (ws & WS_TRAILING_SPACE)
=======
	struct strbuf err;

	strbuf_init(&err, 0);
	if ((ws & WS_TRAILING_SPACE) == WS_TRAILING_SPACE)
>>>>>>> d68fe26f
		strbuf_addstr(&err, "trailing whitespace");
	else {
		if (ws & WS_BLANK_AT_EOL)
			strbuf_addstr(&err, "trailing whitespace");
		if (ws & WS_BLANK_AT_EOF) {
			if (err.len)
				strbuf_addstr(&err, ", ");
			strbuf_addstr(&err, "new blank line at EOF");
		}
	}
	if (ws & WS_SPACE_BEFORE_TAB) {
		if (err.len)
			strbuf_addstr(&err, ", ");
		strbuf_addstr(&err, "space before tab in indent");
	}
	if (ws & WS_INDENT_WITH_NON_TAB) {
		if (err.len)
			strbuf_addstr(&err, ", ");
		strbuf_addstr(&err, "indent with spaces");
	}
	return strbuf_detach(&err, NULL);
}

/* If stream is non-NULL, emits the line after checking. */
static unsigned ws_check_emit_1(const char *line, int len, unsigned ws_rule,
				FILE *stream, const char *set,
				const char *reset, const char *ws)
{
	unsigned result = 0;
	int written = 0;
	int trailing_whitespace = -1;
	int trailing_newline = 0;
	int trailing_carriage_return = 0;
	int i;

	/* Logic is simpler if we temporarily ignore the trailing newline. */
	if (len > 0 && line[len - 1] == '\n') {
		trailing_newline = 1;
		len--;
	}
	if ((ws_rule & WS_CR_AT_EOL) &&
	    len > 0 && line[len - 1] == '\r') {
		trailing_carriage_return = 1;
		len--;
	}

	/* Check for trailing whitespace. */
	if (ws_rule & WS_BLANK_AT_EOL) {
		for (i = len - 1; i >= 0; i--) {
			if (isspace(line[i])) {
				trailing_whitespace = i;
				result |= WS_BLANK_AT_EOL;
			}
			else
				break;
		}
	}

	/* Check for space before tab in initial indent. */
	for (i = 0; i < len; i++) {
		if (line[i] == ' ')
			continue;
		if (line[i] != '\t')
			break;
		if ((ws_rule & WS_SPACE_BEFORE_TAB) && written < i) {
			result |= WS_SPACE_BEFORE_TAB;
			if (stream) {
				fputs(ws, stream);
				fwrite(line + written, i - written, 1, stream);
				fputs(reset, stream);
			}
		} else if (stream)
			fwrite(line + written, i - written, 1, stream);
		if (stream)
			fwrite(line + i, 1, 1, stream);
		written = i + 1;
	}

	/* Check for indent using non-tab. */
	if ((ws_rule & WS_INDENT_WITH_NON_TAB) && i - written >= 8) {
		result |= WS_INDENT_WITH_NON_TAB;
		if (stream) {
			fputs(ws, stream);
			fwrite(line + written, i - written, 1, stream);
			fputs(reset, stream);
		}
		written = i;
	}

	if (stream) {
		/*
		 * Now the rest of the line starts at "written".
		 * The non-highlighted part ends at "trailing_whitespace".
		 */
		if (trailing_whitespace == -1)
			trailing_whitespace = len;

		/* Emit non-highlighted (middle) segment. */
		if (trailing_whitespace - written > 0) {
			fputs(set, stream);
			fwrite(line + written,
			    trailing_whitespace - written, 1, stream);
			fputs(reset, stream);
		}

		/* Highlight errors in trailing whitespace. */
		if (trailing_whitespace != len) {
			fputs(ws, stream);
			fwrite(line + trailing_whitespace,
			    len - trailing_whitespace, 1, stream);
			fputs(reset, stream);
		}
		if (trailing_carriage_return)
			fputc('\r', stream);
		if (trailing_newline)
			fputc('\n', stream);
	}
	return result;
}

void ws_check_emit(const char *line, int len, unsigned ws_rule,
		   FILE *stream, const char *set,
		   const char *reset, const char *ws)
{
	(void)ws_check_emit_1(line, len, ws_rule, stream, set, reset, ws);
}

unsigned ws_check(const char *line, int len, unsigned ws_rule)
{
	return ws_check_emit_1(line, len, ws_rule, NULL, NULL, NULL, NULL);
}

int ws_blank_line(const char *line, int len, unsigned ws_rule)
{
	/*
	 * We _might_ want to treat CR differently from other
	 * whitespace characters when ws_rule has WS_CR_AT_EOL, but
	 * for now we just use this stupid definition.
	 */
	while (len-- > 0) {
		if (!isspace(*line))
			return 0;
		line++;
	}
	return 1;
}

/* Copy the line to the buffer while fixing whitespaces */
int ws_fix_copy(char *dst, const char *src, int len, unsigned ws_rule, int *error_count)
{
	/*
	 * len is number of bytes to be copied from src, starting
	 * at src.  Typically src[len-1] is '\n', unless this is
	 * the incomplete last line.
	 */
	int i;
	int add_nl_to_tail = 0;
	int add_cr_to_tail = 0;
	int fixed = 0;
	int last_tab_in_indent = -1;
	int last_space_in_indent = -1;
	int need_fix_leading_space = 0;
	char *buf;

	/*
	 * Strip trailing whitespace
	 */
<<<<<<< HEAD
	if (ws_rule & WS_TRAILING_SPACE) {
		if (0 < len && src[len - 1] == '\n') {
=======
	if ((ws_rule & WS_BLANK_AT_EOL) &&
	    (2 <= len && isspace(src[len-2]))) {
		if (src[len - 1] == '\n') {
>>>>>>> d68fe26f
			add_nl_to_tail = 1;
			len--;
			if (0 < len && src[len - 1] == '\r') {
				add_cr_to_tail = !!(ws_rule & WS_CR_AT_EOL);
				len--;
			}
		}
		if (0 < len && isspace(src[len - 1])) {
			while (0 < len && isspace(src[len-1]))
				len--;
			fixed = 1;
		}
	}

	/*
	 * Check leading whitespaces (indent)
	 */
	for (i = 0; i < len; i++) {
		char ch = src[i];
		if (ch == '\t') {
			last_tab_in_indent = i;
			if ((ws_rule & WS_SPACE_BEFORE_TAB) &&
			    0 <= last_space_in_indent)
			    need_fix_leading_space = 1;
		} else if (ch == ' ') {
			last_space_in_indent = i;
			if ((ws_rule & WS_INDENT_WITH_NON_TAB) &&
			    8 <= i - last_tab_in_indent)
				need_fix_leading_space = 1;
		} else
			break;
	}

	buf = dst;
	if (need_fix_leading_space) {
		/* Process indent ourselves */
		int consecutive_spaces = 0;
		int last = last_tab_in_indent + 1;

		if (ws_rule & WS_INDENT_WITH_NON_TAB) {
			/* have "last" point at one past the indent */
			if (last_tab_in_indent < last_space_in_indent)
				last = last_space_in_indent + 1;
			else
				last = last_tab_in_indent + 1;
		}

		/*
		 * between src[0..last-1], strip the funny spaces,
		 * updating them to tab as needed.
		 */
		for (i = 0; i < last; i++) {
			char ch = src[i];
			if (ch != ' ') {
				consecutive_spaces = 0;
				*dst++ = ch;
			} else {
				consecutive_spaces++;
				if (consecutive_spaces == 8) {
					*dst++ = '\t';
					consecutive_spaces = 0;
				}
			}
		}
		while (0 < consecutive_spaces--)
			*dst++ = ' ';
		len -= last;
		src += last;
		fixed = 1;
	}

	memcpy(dst, src, len);
	if (add_cr_to_tail)
		dst[len++] = '\r';
	if (add_nl_to_tail)
		dst[len++] = '\n';
	if (fixed && error_count)
		(*error_count)++;
	return dst + len - buf;
}<|MERGE_RESOLUTION|>--- conflicted
+++ resolved
@@ -12,19 +12,12 @@
 	unsigned rule_bits;
 	unsigned loosens_error;
 } whitespace_rule_names[] = {
-<<<<<<< HEAD
 	{ "trailing-space", WS_TRAILING_SPACE, 0 },
 	{ "space-before-tab", WS_SPACE_BEFORE_TAB, 0 },
 	{ "indent-with-non-tab", WS_INDENT_WITH_NON_TAB, 0 },
 	{ "cr-at-eol", WS_CR_AT_EOL, 1 },
-=======
-	{ "trailing-space", WS_TRAILING_SPACE },
-	{ "space-before-tab", WS_SPACE_BEFORE_TAB },
-	{ "indent-with-non-tab", WS_INDENT_WITH_NON_TAB },
-	{ "cr-at-eol", WS_CR_AT_EOL },
-	{ "blank-at-eol", WS_BLANK_AT_EOL },
-	{ "blank-at-eof", WS_BLANK_AT_EOF },
->>>>>>> d68fe26f
+	{ "blank-at-eol", WS_BLANK_AT_EOL, 0 },
+	{ "blank-at-eof", WS_BLANK_AT_EOF, 0 },
 };
 
 unsigned parse_whitespace_rule(const char *string)
@@ -110,15 +103,8 @@
 /* The returned string should be freed by the caller. */
 char *whitespace_error_string(unsigned ws)
 {
-<<<<<<< HEAD
 	struct strbuf err = STRBUF_INIT;
-	if (ws & WS_TRAILING_SPACE)
-=======
-	struct strbuf err;
-
-	strbuf_init(&err, 0);
 	if ((ws & WS_TRAILING_SPACE) == WS_TRAILING_SPACE)
->>>>>>> d68fe26f
 		strbuf_addstr(&err, "trailing whitespace");
 	else {
 		if (ws & WS_BLANK_AT_EOL)
@@ -286,14 +272,8 @@
 	/*
 	 * Strip trailing whitespace
 	 */
-<<<<<<< HEAD
-	if (ws_rule & WS_TRAILING_SPACE) {
+	if (ws_rule & WS_BLANK_AT_EOL) {
 		if (0 < len && src[len - 1] == '\n') {
-=======
-	if ((ws_rule & WS_BLANK_AT_EOL) &&
-	    (2 <= len && isspace(src[len-2]))) {
-		if (src[len - 1] == '\n') {
->>>>>>> d68fe26f
 			add_nl_to_tail = 1;
 			len--;
 			if (0 < len && src[len - 1] == '\r') {

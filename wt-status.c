#include "cache.h"
#include "wt-status.h"
#include "color.h"
#include "object.h"
#include "dir.h"
#include "commit.h"
#include "diff.h"
#include "revision.h"
#include "diffcore.h"

int wt_status_use_color = 0;
static char wt_status_colors[][COLOR_MAXLEN] = {
	"",         /* WT_STATUS_HEADER: normal */
	"\033[32m", /* WT_STATUS_UPDATED: green */
	"\033[31m", /* WT_STATUS_CHANGED: red */
	"\033[31m", /* WT_STATUS_UNTRACKED: red */
};

static const char use_add_msg[] =
"use \"git add <file>...\" to update what will be committed";
static const char use_add_rm_msg[] =
"use \"git add/rm <file>...\" to update what will be committed";
static const char use_add_to_include_msg[] =
"use \"git add <file>...\" to include in what will be committed";

static int parse_status_slot(const char *var, int offset)
{
	if (!strcasecmp(var+offset, "header"))
		return WT_STATUS_HEADER;
	if (!strcasecmp(var+offset, "updated")
		|| !strcasecmp(var+offset, "added"))
		return WT_STATUS_UPDATED;
	if (!strcasecmp(var+offset, "changed"))
		return WT_STATUS_CHANGED;
	if (!strcasecmp(var+offset, "untracked"))
		return WT_STATUS_UNTRACKED;
	die("bad config variable '%s'", var);
}

static const char* color(int slot)
{
	return wt_status_use_color ? wt_status_colors[slot] : "";
}

void wt_status_prepare(struct wt_status *s)
{
	unsigned char sha1[20];
	const char *head;

	head = resolve_ref("HEAD", sha1, 0, NULL);
	s->branch = head ? xstrdup(head) : NULL;

	s->reference = "HEAD";
	s->amend = 0;
	s->verbose = 0;
	s->untracked = 0;

	s->commitable = 0;
	s->workdir_dirty = 0;
	s->workdir_untracked = 0;
}

static void wt_status_print_cached_header(const char *reference)
{
	const char *c = color(WT_STATUS_HEADER);
	color_printf_ln(c, "# Changes to be committed:");
	if (reference) {
		color_printf_ln(c, "#   (use \"git reset %s <file>...\" to unstage)", reference);
	} else {
		color_printf_ln(c, "#   (use \"git rm --cached <file>...\" to unstage)");
	}
	color_printf_ln(c, "#");
}

static void wt_status_print_header(const char *main, const char *sub)
{
	const char *c = color(WT_STATUS_HEADER);
	color_printf_ln(c, "# %s:", main);
	color_printf_ln(c, "#   (%s)", sub);
	color_printf_ln(c, "#");
}

static void wt_status_print_trailer(void)
{
	color_printf_ln(color(WT_STATUS_HEADER), "#");
}

static const char *quote_crlf(const char *in, char *buf, size_t sz)
{
	const char *scan;
	char *out;
	const char *ret = in;

	for (scan = in, out = buf; *scan; scan++) {
		int ch = *scan;
		int quoted;

		switch (ch) {
		case '\n':
			quoted = 'n';
			break;
		case '\r':
			quoted = 'r';
			break;
		default:
			*out++ = ch;
			continue;
		}
		*out++ = '\\';
		*out++ = quoted;
		ret = buf;
	}
	*out = '\0';
	return ret;
}

static void wt_status_print_filepair(int t, struct diff_filepair *p)
{
	const char *c = color(t);
	const char *one, *two;
	char onebuf[PATH_MAX], twobuf[PATH_MAX];

	one = quote_crlf(p->one->path, onebuf, sizeof(onebuf));
	two = quote_crlf(p->two->path, twobuf, sizeof(twobuf));

	color_printf(color(WT_STATUS_HEADER), "#\t");
	switch (p->status) {
	case DIFF_STATUS_ADDED:
		color_printf(c, "new file:   %s", one);
		break;
	case DIFF_STATUS_COPIED:
		color_printf(c, "copied:     %s -> %s", one, two);
		break;
	case DIFF_STATUS_DELETED:
		color_printf(c, "deleted:    %s", one);
		break;
	case DIFF_STATUS_MODIFIED:
		color_printf(c, "modified:   %s", one);
		break;
	case DIFF_STATUS_RENAMED:
		color_printf(c, "renamed:    %s -> %s", one, two);
		break;
	case DIFF_STATUS_TYPE_CHANGED:
		color_printf(c, "typechange: %s", one);
		break;
	case DIFF_STATUS_UNKNOWN:
		color_printf(c, "unknown:    %s", one);
		break;
	case DIFF_STATUS_UNMERGED:
		color_printf(c, "unmerged:   %s", one);
		break;
	default:
		die("bug: unhandled diff status %c", p->status);
	}
	printf("\n");
}

static void wt_status_print_updated_cb(struct diff_queue_struct *q,
		struct diff_options *options,
		void *data)
{
	struct wt_status *s = data;
	int shown_header = 0;
	int i;
	for (i = 0; i < q->nr; i++) {
		if (q->queue[i]->status == 'U')
			continue;
		if (!shown_header) {
			wt_status_print_cached_header(s->reference);
			s->commitable = 1;
			shown_header = 1;
		}
		wt_status_print_filepair(WT_STATUS_UPDATED, q->queue[i]);
	}
	if (shown_header)
		wt_status_print_trailer();
}

static void wt_status_print_changed_cb(struct diff_queue_struct *q,
                        struct diff_options *options,
                        void *data)
{
	struct wt_status *s = data;
	int i;
	if (q->nr) {
<<<<<<< HEAD
		s->workdir_dirty = 1;
		wt_status_print_header("Changed but not added", use_add_msg);
=======
		const char *msg = use_add_msg;
		s->workdir_dirty = 1;
		for (i = 0; i < q->nr; i++)
			if (q->queue[i]->status == DIFF_STATUS_DELETED) {
				msg = use_add_rm_msg;
				break;
			}
		wt_status_print_header("Changed but not updated", msg);
>>>>>>> ba70de01
	}
	for (i = 0; i < q->nr; i++)
		wt_status_print_filepair(WT_STATUS_CHANGED, q->queue[i]);
	if (q->nr)
		wt_status_print_trailer();
}

void wt_status_print_initial(struct wt_status *s)
{
	int i;
	char buf[PATH_MAX];

	read_cache();
	if (active_nr) {
		s->commitable = 1;
		wt_status_print_cached_header(NULL);
	}
	for (i = 0; i < active_nr; i++) {
		color_printf(color(WT_STATUS_HEADER), "#\t");
		color_printf_ln(color(WT_STATUS_UPDATED), "new file: %s",
				quote_crlf(active_cache[i]->name,
					   buf, sizeof(buf)));
	}
	if (active_nr)
		wt_status_print_trailer();
}

static void wt_status_print_updated(struct wt_status *s)
{
	struct rev_info rev;
	init_revisions(&rev, NULL);
	setup_revisions(0, NULL, &rev, s->reference);
	rev.diffopt.output_format |= DIFF_FORMAT_CALLBACK;
	rev.diffopt.format_callback = wt_status_print_updated_cb;
	rev.diffopt.format_callback_data = s;
	rev.diffopt.detect_rename = 1;
	run_diff_index(&rev, 1);
}

static void wt_status_print_changed(struct wt_status *s)
{
	struct rev_info rev;
	init_revisions(&rev, "");
	setup_revisions(0, NULL, &rev, NULL);
	rev.diffopt.output_format |= DIFF_FORMAT_CALLBACK;
	rev.diffopt.format_callback = wt_status_print_changed_cb;
	rev.diffopt.format_callback_data = s;
	run_diff_files(&rev, 0);
}

static void wt_status_print_untracked(struct wt_status *s)
{
	struct dir_struct dir;
	const char *x;
	int i;
	int shown_header = 0;

	memset(&dir, 0, sizeof(dir));

	dir.exclude_per_dir = ".gitignore";
	if (!s->untracked) {
		dir.show_other_directories = 1;
		dir.hide_empty_directories = 1;
	}
	x = git_path("info/exclude");
	if (file_exists(x))
		add_excludes_from_file(&dir, x);

	read_directory(&dir, ".", "", 0);
	for(i = 0; i < dir.nr; i++) {
		/* check for matching entry, which is unmerged; lifted from
		 * builtin-ls-files:show_other_files */
		struct dir_entry *ent = dir.entries[i];
		int pos = cache_name_pos(ent->name, ent->len);
		struct cache_entry *ce;
		if (0 <= pos)
			die("bug in wt_status_print_untracked");
		pos = -pos - 1;
		if (pos < active_nr) {
			ce = active_cache[pos];
			if (ce_namelen(ce) == ent->len &&
			    !memcmp(ce->name, ent->name, ent->len))
				continue;
		}
		if (!shown_header) {
			s->workdir_untracked = 1;
<<<<<<< HEAD
			wt_status_print_header("Untracked files", use_add_msg);
=======
			wt_status_print_header("Untracked files",
					       use_add_to_include_msg);
>>>>>>> ba70de01
			shown_header = 1;
		}
		color_printf(color(WT_STATUS_HEADER), "#\t");
		color_printf_ln(color(WT_STATUS_UNTRACKED), "%.*s",
				ent->len, ent->name);
	}
}

static void wt_status_print_verbose(struct wt_status *s)
{
	struct rev_info rev;
	init_revisions(&rev, NULL);
	setup_revisions(0, NULL, &rev, s->reference);
	rev.diffopt.output_format |= DIFF_FORMAT_PATCH;
	rev.diffopt.detect_rename = 1;
	run_diff_index(&rev, 1);
}

void wt_status_print(struct wt_status *s)
{
	unsigned char sha1[20];
	s->is_initial = get_sha1(s->reference, sha1) ? 1 : 0;

	if (s->branch) {
		const char *on_what = "On branch ";
		const char *branch_name = s->branch;
		if (!strncmp(branch_name, "refs/heads/", 11))
			branch_name += 11;
		else if (!strcmp(branch_name, "HEAD")) {
			branch_name = "";
			on_what = "Not currently on any branch.";
		}
		color_printf_ln(color(WT_STATUS_HEADER),
			"# %s%s", on_what, branch_name);
	}

	if (s->is_initial) {
		color_printf_ln(color(WT_STATUS_HEADER), "#");
		color_printf_ln(color(WT_STATUS_HEADER), "# Initial commit");
		color_printf_ln(color(WT_STATUS_HEADER), "#");
		wt_status_print_initial(s);
	}
	else {
		wt_status_print_updated(s);
		discard_cache();
	}

	wt_status_print_changed(s);
	wt_status_print_untracked(s);

	if (s->verbose && !s->is_initial)
		wt_status_print_verbose(s);
	if (!s->commitable) {
		if (s->amend)
			printf("# No changes\n");
		else if (s->workdir_dirty)
			printf("no changes added to commit (use \"git add\" and/or \"git commit [-a|-i|-o]\")\n");
		else if (s->workdir_untracked)
			printf("nothing added to commit but untracked files present (use \"git add\" to track)\n");
		else if (s->is_initial)
			printf("nothing to commit (create/copy files and use \"git add\" to track)\n");
		else
			printf("nothing to commit (working directory clean)\n");
	}
}

int git_status_config(const char *k, const char *v)
{
	if (!strcmp(k, "status.color") || !strcmp(k, "color.status")) {
		wt_status_use_color = git_config_colorbool(k, v);
		return 0;
	}
	if (!strncmp(k, "status.color.", 13) || !strncmp(k, "color.status", 13)) {
		int slot = parse_status_slot(k, 13);
		color_parse(v, k, wt_status_colors[slot]);
	}
	return git_default_config(k, v);
}<|MERGE_RESOLUTION|>--- conflicted
+++ resolved
@@ -183,10 +183,6 @@
 	struct wt_status *s = data;
 	int i;
 	if (q->nr) {
-<<<<<<< HEAD
-		s->workdir_dirty = 1;
-		wt_status_print_header("Changed but not added", use_add_msg);
-=======
 		const char *msg = use_add_msg;
 		s->workdir_dirty = 1;
 		for (i = 0; i < q->nr; i++)
@@ -195,7 +191,6 @@
 				break;
 			}
 		wt_status_print_header("Changed but not updated", msg);
->>>>>>> ba70de01
 	}
 	for (i = 0; i < q->nr; i++)
 		wt_status_print_filepair(WT_STATUS_CHANGED, q->queue[i]);
@@ -282,12 +277,8 @@
 		}
 		if (!shown_header) {
 			s->workdir_untracked = 1;
-<<<<<<< HEAD
-			wt_status_print_header("Untracked files", use_add_msg);
-=======
 			wt_status_print_header("Untracked files",
 					       use_add_to_include_msg);
->>>>>>> ba70de01
 			shown_header = 1;
 		}
 		color_printf(color(WT_STATUS_HEADER), "#\t");

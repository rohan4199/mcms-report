#!/bin/sh
# Tcl ignores the next line -*- tcl -*- \
exec wish "$0" -- "$@"

# Copyright © 2005-2008 Paul Mackerras.  All rights reserved.
# This program is free software; it may be used, copied, modified
# and distributed under the terms of the GNU General Public Licence,
# either version 2, or (at your option) any later version.

proc gitdir {} {
    global env
    if {[info exists env(GIT_DIR)]} {
	return $env(GIT_DIR)
    } else {
	return [exec git rev-parse --git-dir]
    }
}

# A simple scheduler for compute-intensive stuff.
# The aim is to make sure that event handlers for GUI actions can
# run at least every 50-100 ms.  Unfortunately fileevent handlers are
# run before X event handlers, so reading from a fast source can
# make the GUI completely unresponsive.
proc run args {
    global isonrunq runq currunq

    set script $args
    if {[info exists isonrunq($script)]} return
    if {$runq eq {} && ![info exists currunq]} {
	after idle dorunq
    }
    lappend runq [list {} $script]
    set isonrunq($script) 1
}

proc filerun {fd script} {
    fileevent $fd readable [list filereadable $fd $script]
}

proc filereadable {fd script} {
    global runq currunq

    fileevent $fd readable {}
    if {$runq eq {} && ![info exists currunq]} {
	after idle dorunq
    }
    lappend runq [list $fd $script]
}

proc nukefile {fd} {
    global runq

    for {set i 0} {$i < [llength $runq]} {} {
	if {[lindex $runq $i 0] eq $fd} {
	    set runq [lreplace $runq $i $i]
	} else {
	    incr i
	}
    }
}

proc dorunq {} {
    global isonrunq runq currunq

    set tstart [clock clicks -milliseconds]
    set t0 $tstart
    while {[llength $runq] > 0} {
	set fd [lindex $runq 0 0]
	set script [lindex $runq 0 1]
	set currunq [lindex $runq 0]
	set runq [lrange $runq 1 end]
	set repeat [eval $script]
	unset currunq
	set t1 [clock clicks -milliseconds]
	set t [expr {$t1 - $t0}]
	if {$repeat ne {} && $repeat} {
	    if {$fd eq {} || $repeat == 2} {
		# script returns 1 if it wants to be readded
		# file readers return 2 if they could do more straight away
		lappend runq [list $fd $script]
	    } else {
		fileevent $fd readable [list filereadable $fd $script]
	    }
	} elseif {$fd eq {}} {
	    unset isonrunq($script)
	}
	set t0 $t1
	if {$t1 - $tstart >= 80} break
    }
    if {$runq ne {}} {
	after idle dorunq
    }
}

proc reg_instance {fd} {
    global commfd leftover loginstance

    set i [incr loginstance]
    set commfd($i) $fd
    set leftover($i) {}
    return $i
}

proc unmerged_files {files} {
    global nr_unmerged

    # find the list of unmerged files
    set mlist {}
    set nr_unmerged 0
    if {[catch {
	set fd [open "| git ls-files -u" r]
    } err]} {
	show_error {} . "[mc "Couldn't get list of unmerged files:"] $err"
	exit 1
    }
    while {[gets $fd line] >= 0} {
	set i [string first "\t" $line]
	if {$i < 0} continue
	set fname [string range $line [expr {$i+1}] end]
	if {[lsearch -exact $mlist $fname] >= 0} continue
	incr nr_unmerged
	if {$files eq {} || [path_filter $files $fname]} {
	    lappend mlist $fname
	}
    }
    catch {close $fd}
    return $mlist
}

proc parseviewargs {n arglist} {
    global vdatemode vmergeonly vflags vdflags vrevs vfiltered vorigargs

    set vdatemode($n) 0
    set vmergeonly($n) 0
    set glflags {}
    set diffargs {}
    set nextisval 0
    set revargs {}
    set origargs $arglist
    set allknown 1
    set filtered 0
    set i -1
    foreach arg $arglist {
	incr i
	if {$nextisval} {
	    lappend glflags $arg
	    set nextisval 0
	    continue
	}
	switch -glob -- $arg {
	    "-d" -
	    "--date-order" {
		set vdatemode($n) 1
		# remove from origargs in case we hit an unknown option
		set origargs [lreplace $origargs $i $i]
		incr i -1
	    }
	    "-[puabwcrRBMC]" -
	    "--no-renames" - "--full-index" - "--binary" - "--abbrev=*" -
	    "--find-copies-harder" - "-l*" - "--ext-diff" - "--no-ext-diff" -
	    "--src-prefix=*" - "--dst-prefix=*" - "--no-prefix" -
	    "-O*" - "--text" - "--full-diff" - "--ignore-space-at-eol" -
	    "--ignore-space-change" - "-U*" - "--unified=*" {
		# These request or affect diff output, which we don't want.
		# Some could be used to set our defaults for diff display.
		lappend diffargs $arg
	    }
	    "--raw" - "--patch-with-raw" - "--patch-with-stat" -
	    "--name-only" - "--name-status" - "--color" - "--color-words" -
	    "--log-size" - "--pretty=*" - "--decorate" - "--abbrev-commit" -
	    "--cc" - "-z" - "--header" - "--parents" - "--boundary" -
	    "--no-color" - "-g" - "--walk-reflogs" - "--no-walk" -
	    "--timestamp" - "relative-date" - "--date=*" - "--stdin" -
	    "--objects" - "--objects-edge" - "--reverse" {
		# These cause our parsing of git log's output to fail, or else
		# they're options we want to set ourselves, so ignore them.
	    }
	    "--stat=*" - "--numstat" - "--shortstat" - "--summary" -
	    "--check" - "--exit-code" - "--quiet" - "--topo-order" -
	    "--full-history" - "--dense" - "--sparse" -
	    "--follow" - "--left-right" - "--encoding=*" {
		# These are harmless, and some are even useful
		lappend glflags $arg
	    }
	    "--diff-filter=*" - "--no-merges" - "--unpacked" -
	    "--max-count=*" - "--skip=*" - "--since=*" - "--after=*" -
	    "--until=*" - "--before=*" - "--max-age=*" - "--min-age=*" -
	    "--author=*" - "--committer=*" - "--grep=*" - "-[iE]" -
	    "--remove-empty" - "--first-parent" - "--cherry-pick" -
	    "-S*" - "--pickaxe-all" - "--pickaxe-regex" {
		# These mean that we get a subset of the commits
		set filtered 1
		lappend glflags $arg
	    }
	    "-n" {
		# This appears to be the only one that has a value as a
		# separate word following it
		set filtered 1
		set nextisval 1
		lappend glflags $arg
	    }
	    "--not" - "--all" {
		lappend revargs $arg
	    }
	    "--merge" {
		set vmergeonly($n) 1
		# git rev-parse doesn't understand --merge
		lappend revargs --gitk-symmetric-diff-marker MERGE_HEAD...HEAD
	    }
	    "-*" {
		# Other flag arguments including -<n>
		if {[string is digit -strict [string range $arg 1 end]]} {
		    set filtered 1
		} else {
		    # a flag argument that we don't recognize;
		    # that means we can't optimize
		    set allknown 0
		}
		lappend glflags $arg
	    }
	    default {
		# Non-flag arguments specify commits or ranges of commits
		if {[string match "*...*" $arg]} {
		    lappend revargs --gitk-symmetric-diff-marker
		}
		lappend revargs $arg
	    }
	}
    }
    set vdflags($n) $diffargs
    set vflags($n) $glflags
    set vrevs($n) $revargs
    set vfiltered($n) $filtered
    set vorigargs($n) $origargs
    return $allknown
}

proc parseviewrevs {view revs} {
    global vposids vnegids

    if {$revs eq {}} {
	set revs HEAD
    }
    if {[catch {set ids [eval exec git rev-parse $revs]} err]} {
	# we get stdout followed by stderr in $err
	# for an unknown rev, git rev-parse echoes it and then errors out
	set errlines [split $err "\n"]
	set badrev {}
	for {set l 0} {$l < [llength $errlines]} {incr l} {
	    set line [lindex $errlines $l]
	    if {!([string length $line] == 40 && [string is xdigit $line])} {
		if {[string match "fatal:*" $line]} {
		    if {[string match "fatal: ambiguous argument*" $line]
			&& $badrev ne {}} {
			if {[llength $badrev] == 1} {
			    set err "unknown revision $badrev"
			} else {
			    set err "unknown revisions: [join $badrev ", "]"
			}
		    } else {
			set err [join [lrange $errlines $l end] "\n"]
		    }
		    break
		}
		lappend badrev $line
	    }
	}		    
	error_popup "[mc "Error parsing revisions:"] $err"
	return {}
    }
    set ret {}
    set pos {}
    set neg {}
    set sdm 0
    foreach id [split $ids "\n"] {
	if {$id eq "--gitk-symmetric-diff-marker"} {
	    set sdm 4
	} elseif {[string match "^*" $id]} {
	    if {$sdm != 1} {
		lappend ret $id
		if {$sdm == 3} {
		    set sdm 0
		}
	    }
	    lappend neg [string range $id 1 end]
	} else {
	    if {$sdm != 2} {
		lappend ret $id
	    } else {
		lset ret end [lindex $ret end]...$id
	    }
	    lappend pos $id
	}
	incr sdm -1
    }
    set vposids($view) $pos
    set vnegids($view) $neg
    return $ret
}

# Start off a git log process and arrange to read its output
proc start_rev_list {view} {
    global startmsecs commitidx viewcomplete curview
    global tclencoding
    global viewargs viewargscmd viewfiles vfilelimit
    global showlocalchanges
    global viewactive viewinstances vmergeonly
    global mainheadid viewmainheadid viewmainheadid_orig
    global vcanopt vflags vrevs vorigargs

    set startmsecs [clock clicks -milliseconds]
    set commitidx($view) 0
    # these are set this way for the error exits
    set viewcomplete($view) 1
    set viewactive($view) 0
    varcinit $view

    set args $viewargs($view)
    if {$viewargscmd($view) ne {}} {
	if {[catch {
	    set str [exec sh -c $viewargscmd($view)]
	} err]} {
	    error_popup "[mc "Error executing --argscmd command:"] $err"
	    return 0
	}
	set args [concat $args [split $str "\n"]]
    }
    set vcanopt($view) [parseviewargs $view $args]

    set files $viewfiles($view)
    if {$vmergeonly($view)} {
	set files [unmerged_files $files]
	if {$files eq {}} {
	    global nr_unmerged
	    if {$nr_unmerged == 0} {
		error_popup [mc "No files selected: --merge specified but\
			     no files are unmerged."]
	    } else {
		error_popup [mc "No files selected: --merge specified but\
			     no unmerged files are within file limit."]
	    }
	    return 0
	}
    }
    set vfilelimit($view) $files

    if {$vcanopt($view)} {
	set revs [parseviewrevs $view $vrevs($view)]
	if {$revs eq {}} {
	    return 0
	}
	set args [concat $vflags($view) $revs]
    } else {
	set args $vorigargs($view)
    }

    if {[catch {
	set fd [open [concat | git log --no-color -z --pretty=raw --parents \
			 --boundary $args "--" $files] r]
    } err]} {
	error_popup "[mc "Error executing git log:"] $err"
	return 0
    }
    set i [reg_instance $fd]
    set viewinstances($view) [list $i]
    set viewmainheadid($view) $mainheadid
    set viewmainheadid_orig($view) $mainheadid
    if {$files ne {} && $mainheadid ne {}} {
	get_viewmainhead $view
    }
    if {$showlocalchanges && $viewmainheadid($view) ne {}} {
	interestedin $viewmainheadid($view) dodiffindex
    }
    fconfigure $fd -blocking 0 -translation lf -eofchar {}
    if {$tclencoding != {}} {
	fconfigure $fd -encoding $tclencoding
    }
    filerun $fd [list getcommitlines $fd $i $view 0]
    nowbusy $view [mc "Reading"]
    set viewcomplete($view) 0
    set viewactive($view) 1
    return 1
}

proc stop_instance {inst} {
    global commfd leftover

    set fd $commfd($inst)
    catch {
	set pid [pid $fd]

	if {$::tcl_platform(platform) eq {windows}} {
	    exec kill -f $pid
	} else {
	    exec kill $pid
	}
    }
    catch {close $fd}
    nukefile $fd
    unset commfd($inst)
    unset leftover($inst)
}

proc stop_backends {} {
    global commfd

    foreach inst [array names commfd] {
	stop_instance $inst
    }
}

proc stop_rev_list {view} {
    global viewinstances

    foreach inst $viewinstances($view) {
	stop_instance $inst
    }
    set viewinstances($view) {}
}

proc reset_pending_select {selid} {
    global pending_select mainheadid selectheadid

    if {$selid ne {}} {
	set pending_select $selid
    } elseif {$selectheadid ne {}} {
	set pending_select $selectheadid
    } else {
	set pending_select $mainheadid
    }
}

proc getcommits {selid} {
    global canv curview need_redisplay viewactive

    initlayout
    if {[start_rev_list $curview]} {
	reset_pending_select $selid
	show_status [mc "Reading commits..."]
	set need_redisplay 1
    } else {
	show_status [mc "No commits selected"]
    }
}

proc updatecommits {} {
    global curview vcanopt vorigargs vfilelimit viewinstances
    global viewactive viewcomplete tclencoding
    global startmsecs showneartags showlocalchanges
    global mainheadid viewmainheadid viewmainheadid_orig pending_select
    global isworktree
    global varcid vposids vnegids vflags vrevs

    set isworktree [expr {[exec git rev-parse --is-inside-work-tree] == "true"}]
    rereadrefs
    set view $curview
    if {$mainheadid ne $viewmainheadid_orig($view)} {
	if {$showlocalchanges} {
	    dohidelocalchanges
	}
	set viewmainheadid($view) $mainheadid
	set viewmainheadid_orig($view) $mainheadid
	if {$vfilelimit($view) ne {}} {
	    get_viewmainhead $view
	}
    }
    if {$showlocalchanges} {
	doshowlocalchanges
    }
    if {$vcanopt($view)} {
	set oldpos $vposids($view)
	set oldneg $vnegids($view)
	set revs [parseviewrevs $view $vrevs($view)]
	if {$revs eq {}} {
	    return
	}
	# note: getting the delta when negative refs change is hard,
	# and could require multiple git log invocations, so in that
	# case we ask git log for all the commits (not just the delta)
	if {$oldneg eq $vnegids($view)} {
	    set newrevs {}
	    set npos 0
	    # take out positive refs that we asked for before or
	    # that we have already seen
	    foreach rev $revs {
		if {[string length $rev] == 40} {
		    if {[lsearch -exact $oldpos $rev] < 0
			&& ![info exists varcid($view,$rev)]} {
			lappend newrevs $rev
			incr npos
		    }
		} else {
		    lappend $newrevs $rev
		}
	    }
	    if {$npos == 0} return
	    set revs $newrevs
	    set vposids($view) [lsort -unique [concat $oldpos $vposids($view)]]
	}
	set args [concat $vflags($view) $revs --not $oldpos]
    } else {
	set args $vorigargs($view)
    }
    if {[catch {
	set fd [open [concat | git log --no-color -z --pretty=raw --parents \
			  --boundary $args "--" $vfilelimit($view)] r]
    } err]} {
	error_popup "[mc "Error executing git log:"] $err"
	return
    }
    if {$viewactive($view) == 0} {
	set startmsecs [clock clicks -milliseconds]
    }
    set i [reg_instance $fd]
    lappend viewinstances($view) $i
    fconfigure $fd -blocking 0 -translation lf -eofchar {}
    if {$tclencoding != {}} {
	fconfigure $fd -encoding $tclencoding
    }
    filerun $fd [list getcommitlines $fd $i $view 1]
    incr viewactive($view)
    set viewcomplete($view) 0
    reset_pending_select {}
    nowbusy $view "Reading"
    if {$showneartags} {
	getallcommits
    }
}

proc reloadcommits {} {
    global curview viewcomplete selectedline currentid thickerline
    global showneartags treediffs commitinterest cached_commitrow
    global targetid

    set selid {}
    if {$selectedline ne {}} {
	set selid $currentid
    }

    if {!$viewcomplete($curview)} {
	stop_rev_list $curview
    }
    resetvarcs $curview
    set selectedline {}
    catch {unset currentid}
    catch {unset thickerline}
    catch {unset treediffs}
    readrefs
    changedrefs
    if {$showneartags} {
	getallcommits
    }
    clear_display
    catch {unset commitinterest}
    catch {unset cached_commitrow}
    catch {unset targetid}
    setcanvscroll
    getcommits $selid
    return 0
}

# This makes a string representation of a positive integer which
# sorts as a string in numerical order
proc strrep {n} {
    if {$n < 16} {
	return [format "%x" $n]
    } elseif {$n < 256} {
	return [format "x%.2x" $n]
    } elseif {$n < 65536} {
	return [format "y%.4x" $n]
    }
    return [format "z%.8x" $n]
}

# Procedures used in reordering commits from git log (without
# --topo-order) into the order for display.

proc varcinit {view} {
    global varcstart vupptr vdownptr vleftptr vbackptr varctok varcrow
    global vtokmod varcmod vrowmod varcix vlastins

    set varcstart($view) {{}}
    set vupptr($view) {0}
    set vdownptr($view) {0}
    set vleftptr($view) {0}
    set vbackptr($view) {0}
    set varctok($view) {{}}
    set varcrow($view) {{}}
    set vtokmod($view) {}
    set varcmod($view) 0
    set vrowmod($view) 0
    set varcix($view) {{}}
    set vlastins($view) {0}
}

proc resetvarcs {view} {
    global varcid varccommits parents children vseedcount ordertok

    foreach vid [array names varcid $view,*] {
	unset varcid($vid)
	unset children($vid)
	unset parents($vid)
    }
    # some commits might have children but haven't been seen yet
    foreach vid [array names children $view,*] {
	unset children($vid)
    }
    foreach va [array names varccommits $view,*] {
	unset varccommits($va)
    }
    foreach vd [array names vseedcount $view,*] {
	unset vseedcount($vd)
    }
    catch {unset ordertok}
}

# returns a list of the commits with no children
proc seeds {v} {
    global vdownptr vleftptr varcstart

    set ret {}
    set a [lindex $vdownptr($v) 0]
    while {$a != 0} {
	lappend ret [lindex $varcstart($v) $a]
	set a [lindex $vleftptr($v) $a]
    }
    return $ret
}

proc newvarc {view id} {
    global varcid varctok parents children vdatemode
    global vupptr vdownptr vleftptr vbackptr varcrow varcix varcstart
    global commitdata commitinfo vseedcount varccommits vlastins

    set a [llength $varctok($view)]
    set vid $view,$id
    if {[llength $children($vid)] == 0 || $vdatemode($view)} {
	if {![info exists commitinfo($id)]} {
	    parsecommit $id $commitdata($id) 1
	}
	set cdate [lindex $commitinfo($id) 4]
	if {![string is integer -strict $cdate]} {
	    set cdate 0
	}
	if {![info exists vseedcount($view,$cdate)]} {
	    set vseedcount($view,$cdate) -1
	}
	set c [incr vseedcount($view,$cdate)]
	set cdate [expr {$cdate ^ 0xffffffff}]
	set tok "s[strrep $cdate][strrep $c]"
    } else {
	set tok {}
    }
    set ka 0
    if {[llength $children($vid)] > 0} {
	set kid [lindex $children($vid) end]
	set k $varcid($view,$kid)
	if {[string compare [lindex $varctok($view) $k] $tok] > 0} {
	    set ki $kid
	    set ka $k
	    set tok [lindex $varctok($view) $k]
	}
    }
    if {$ka != 0} {
	set i [lsearch -exact $parents($view,$ki) $id]
	set j [expr {[llength $parents($view,$ki)] - 1 - $i}]
	append tok [strrep $j]
    }
    set c [lindex $vlastins($view) $ka]
    if {$c == 0 || [string compare $tok [lindex $varctok($view) $c]] < 0} {
	set c $ka
	set b [lindex $vdownptr($view) $ka]
    } else {
	set b [lindex $vleftptr($view) $c]
    }
    while {$b != 0 && [string compare $tok [lindex $varctok($view) $b]] >= 0} {
	set c $b
	set b [lindex $vleftptr($view) $c]
    }
    if {$c == $ka} {
	lset vdownptr($view) $ka $a
	lappend vbackptr($view) 0
    } else {
	lset vleftptr($view) $c $a
	lappend vbackptr($view) $c
    }
    lset vlastins($view) $ka $a
    lappend vupptr($view) $ka
    lappend vleftptr($view) $b
    if {$b != 0} {
	lset vbackptr($view) $b $a
    }
    lappend varctok($view) $tok
    lappend varcstart($view) $id
    lappend vdownptr($view) 0
    lappend varcrow($view) {}
    lappend varcix($view) {}
    set varccommits($view,$a) {}
    lappend vlastins($view) 0
    return $a
}

proc splitvarc {p v} {
    global varcid varcstart varccommits varctok
    global vupptr vdownptr vleftptr vbackptr varcix varcrow vlastins

    set oa $varcid($v,$p)
    set ac $varccommits($v,$oa)
    set i [lsearch -exact $varccommits($v,$oa) $p]
    if {$i <= 0} return
    set na [llength $varctok($v)]
    # "%" sorts before "0"...
    set tok "[lindex $varctok($v) $oa]%[strrep $i]"
    lappend varctok($v) $tok
    lappend varcrow($v) {}
    lappend varcix($v) {}
    set varccommits($v,$oa) [lrange $ac 0 [expr {$i - 1}]]
    set varccommits($v,$na) [lrange $ac $i end]
    lappend varcstart($v) $p
    foreach id $varccommits($v,$na) {
	set varcid($v,$id) $na
    }
    lappend vdownptr($v) [lindex $vdownptr($v) $oa]
    lappend vlastins($v) [lindex $vlastins($v) $oa]
    lset vdownptr($v) $oa $na
    lset vlastins($v) $oa 0
    lappend vupptr($v) $oa
    lappend vleftptr($v) 0
    lappend vbackptr($v) 0
    for {set b [lindex $vdownptr($v) $na]} {$b != 0} {set b [lindex $vleftptr($v) $b]} {
	lset vupptr($v) $b $na
    }
}

proc renumbervarc {a v} {
    global parents children varctok varcstart varccommits
    global vupptr vdownptr vleftptr vbackptr vlastins varcid vtokmod vdatemode

    set t1 [clock clicks -milliseconds]
    set todo {}
    set isrelated($a) 1
    set kidchanged($a) 1
    set ntot 0
    while {$a != 0} {
	if {[info exists isrelated($a)]} {
	    lappend todo $a
	    set id [lindex $varccommits($v,$a) end]
	    foreach p $parents($v,$id) {
		if {[info exists varcid($v,$p)]} {
		    set isrelated($varcid($v,$p)) 1
		}
	    }
	}
	incr ntot
	set b [lindex $vdownptr($v) $a]
	if {$b == 0} {
	    while {$a != 0} {
		set b [lindex $vleftptr($v) $a]
		if {$b != 0} break
		set a [lindex $vupptr($v) $a]
	    }
	}
	set a $b
    }
    foreach a $todo {
	if {![info exists kidchanged($a)]} continue
	set id [lindex $varcstart($v) $a]
	if {[llength $children($v,$id)] > 1} {
	    set children($v,$id) [lsort -command [list vtokcmp $v] \
				      $children($v,$id)]
	}
	set oldtok [lindex $varctok($v) $a]
	if {!$vdatemode($v)} {
	    set tok {}
	} else {
	    set tok $oldtok
	}
	set ka 0
	set kid [last_real_child $v,$id]
	if {$kid ne {}} {
	    set k $varcid($v,$kid)
	    if {[string compare [lindex $varctok($v) $k] $tok] > 0} {
		set ki $kid
		set ka $k
		set tok [lindex $varctok($v) $k]
	    }
	}
	if {$ka != 0} {
	    set i [lsearch -exact $parents($v,$ki) $id]
	    set j [expr {[llength $parents($v,$ki)] - 1 - $i}]
	    append tok [strrep $j]
	}
	if {$tok eq $oldtok} {
	    continue
	}
	set id [lindex $varccommits($v,$a) end]
	foreach p $parents($v,$id) {
	    if {[info exists varcid($v,$p)]} {
		set kidchanged($varcid($v,$p)) 1
	    } else {
		set sortkids($p) 1
	    }
	}
	lset varctok($v) $a $tok
	set b [lindex $vupptr($v) $a]
	if {$b != $ka} {
	    if {[string compare [lindex $varctok($v) $ka] $vtokmod($v)] < 0} {
		modify_arc $v $ka
	    }
	    if {[string compare [lindex $varctok($v) $b] $vtokmod($v)] < 0} {
		modify_arc $v $b
	    }
	    set c [lindex $vbackptr($v) $a]
	    set d [lindex $vleftptr($v) $a]
	    if {$c == 0} {
		lset vdownptr($v) $b $d
	    } else {
		lset vleftptr($v) $c $d
	    }
	    if {$d != 0} {
		lset vbackptr($v) $d $c
	    }
	    if {[lindex $vlastins($v) $b] == $a} {
		lset vlastins($v) $b $c
	    }
	    lset vupptr($v) $a $ka
	    set c [lindex $vlastins($v) $ka]
	    if {$c == 0 || \
		    [string compare $tok [lindex $varctok($v) $c]] < 0} {
		set c $ka
		set b [lindex $vdownptr($v) $ka]
	    } else {
		set b [lindex $vleftptr($v) $c]
	    }
	    while {$b != 0 && \
		      [string compare $tok [lindex $varctok($v) $b]] >= 0} {
		set c $b
		set b [lindex $vleftptr($v) $c]
	    }
	    if {$c == $ka} {
 		lset vdownptr($v) $ka $a
		lset vbackptr($v) $a 0
	    } else {
		lset vleftptr($v) $c $a
		lset vbackptr($v) $a $c
	    }
	    lset vleftptr($v) $a $b
	    if {$b != 0} {
		lset vbackptr($v) $b $a
	    }
	    lset vlastins($v) $ka $a
	}
    }
    foreach id [array names sortkids] {
	if {[llength $children($v,$id)] > 1} {
	    set children($v,$id) [lsort -command [list vtokcmp $v] \
				      $children($v,$id)]
	}
    }
    set t2 [clock clicks -milliseconds]
    #puts "renumbervarc did [llength $todo] of $ntot arcs in [expr {$t2-$t1}]ms"
}

# Fix up the graph after we have found out that in view $v,
# $p (a commit that we have already seen) is actually the parent
# of the last commit in arc $a.
proc fix_reversal {p a v} {
    global varcid varcstart varctok vupptr

    set pa $varcid($v,$p)
    if {$p ne [lindex $varcstart($v) $pa]} {
	splitvarc $p $v
	set pa $varcid($v,$p)
    }
    # seeds always need to be renumbered
    if {[lindex $vupptr($v) $pa] == 0 ||
	[string compare [lindex $varctok($v) $a] \
	     [lindex $varctok($v) $pa]] > 0} {
	renumbervarc $pa $v
    }
}

proc insertrow {id p v} {
    global cmitlisted children parents varcid varctok vtokmod
    global varccommits ordertok commitidx numcommits curview
    global targetid targetrow

    readcommit $id
    set vid $v,$id
    set cmitlisted($vid) 1
    set children($vid) {}
    set parents($vid) [list $p]
    set a [newvarc $v $id]
    set varcid($vid) $a
    if {[string compare [lindex $varctok($v) $a] $vtokmod($v)] < 0} {
	modify_arc $v $a
    }
    lappend varccommits($v,$a) $id
    set vp $v,$p
    if {[llength [lappend children($vp) $id]] > 1} {
	set children($vp) [lsort -command [list vtokcmp $v] $children($vp)]
	catch {unset ordertok}
    }
    fix_reversal $p $a $v
    incr commitidx($v)
    if {$v == $curview} {
	set numcommits $commitidx($v)
	setcanvscroll
	if {[info exists targetid]} {
	    if {![comes_before $targetid $p]} {
		incr targetrow
	    }
	}
    }
}

proc insertfakerow {id p} {
    global varcid varccommits parents children cmitlisted
    global commitidx varctok vtokmod targetid targetrow curview numcommits

    set v $curview
    set a $varcid($v,$p)
    set i [lsearch -exact $varccommits($v,$a) $p]
    if {$i < 0} {
	puts "oops: insertfakerow can't find [shortids $p] on arc $a"
	return
    }
    set children($v,$id) {}
    set parents($v,$id) [list $p]
    set varcid($v,$id) $a
    lappend children($v,$p) $id
    set cmitlisted($v,$id) 1
    set numcommits [incr commitidx($v)]
    # note we deliberately don't update varcstart($v) even if $i == 0
    set varccommits($v,$a) [linsert $varccommits($v,$a) $i $id]
    modify_arc $v $a $i
    if {[info exists targetid]} {
	if {![comes_before $targetid $p]} {
	    incr targetrow
	}
    }
    setcanvscroll
    drawvisible
}

proc removefakerow {id} {
    global varcid varccommits parents children commitidx
    global varctok vtokmod cmitlisted currentid selectedline
    global targetid curview numcommits

    set v $curview
    if {[llength $parents($v,$id)] != 1} {
	puts "oops: removefakerow [shortids $id] has [llength $parents($v,$id)] parents"
	return
    }
    set p [lindex $parents($v,$id) 0]
    set a $varcid($v,$id)
    set i [lsearch -exact $varccommits($v,$a) $id]
    if {$i < 0} {
	puts "oops: removefakerow can't find [shortids $id] on arc $a"
	return
    }
    unset varcid($v,$id)
    set varccommits($v,$a) [lreplace $varccommits($v,$a) $i $i]
    unset parents($v,$id)
    unset children($v,$id)
    unset cmitlisted($v,$id)
    set numcommits [incr commitidx($v) -1]
    set j [lsearch -exact $children($v,$p) $id]
    if {$j >= 0} {
	set children($v,$p) [lreplace $children($v,$p) $j $j]
    }
    modify_arc $v $a $i
    if {[info exist currentid] && $id eq $currentid} {
	unset currentid
	set selectedline {}
    }
    if {[info exists targetid] && $targetid eq $id} {
	set targetid $p
    }
    setcanvscroll
    drawvisible
}

proc first_real_child {vp} {
    global children nullid nullid2

    foreach id $children($vp) {
	if {$id ne $nullid && $id ne $nullid2} {
	    return $id
	}
    }
    return {}
}

proc last_real_child {vp} {
    global children nullid nullid2

    set kids $children($vp)
    for {set i [llength $kids]} {[incr i -1] >= 0} {} {
	set id [lindex $kids $i]
	if {$id ne $nullid && $id ne $nullid2} {
	    return $id
	}
    }
    return {}
}

proc vtokcmp {v a b} {
    global varctok varcid

    return [string compare [lindex $varctok($v) $varcid($v,$a)] \
		[lindex $varctok($v) $varcid($v,$b)]]
}

# This assumes that if lim is not given, the caller has checked that
# arc a's token is less than $vtokmod($v)
proc modify_arc {v a {lim {}}} {
    global varctok vtokmod varcmod varcrow vupptr curview vrowmod varccommits

    if {$lim ne {}} {
	set c [string compare [lindex $varctok($v) $a] $vtokmod($v)]
	if {$c > 0} return
	if {$c == 0} {
	    set r [lindex $varcrow($v) $a]
	    if {$r ne {} && $vrowmod($v) <= $r + $lim} return
	}
    }
    set vtokmod($v) [lindex $varctok($v) $a]
    set varcmod($v) $a
    if {$v == $curview} {
	while {$a != 0 && [lindex $varcrow($v) $a] eq {}} {
	    set a [lindex $vupptr($v) $a]
	    set lim {}
	}
	set r 0
	if {$a != 0} {
	    if {$lim eq {}} {
		set lim [llength $varccommits($v,$a)]
	    }
	    set r [expr {[lindex $varcrow($v) $a] + $lim}]
	}
	set vrowmod($v) $r
	undolayout $r
    }
}

proc update_arcrows {v} {
    global vtokmod varcmod vrowmod varcrow commitidx currentid selectedline
    global varcid vrownum varcorder varcix varccommits
    global vupptr vdownptr vleftptr varctok
    global displayorder parentlist curview cached_commitrow

    if {$vrowmod($v) == $commitidx($v)} return
    if {$v == $curview} {
	if {[llength $displayorder] > $vrowmod($v)} {
	    set displayorder [lrange $displayorder 0 [expr {$vrowmod($v) - 1}]]
	    set parentlist [lrange $parentlist 0 [expr {$vrowmod($v) - 1}]]
	}
	catch {unset cached_commitrow}
    }
    set narctot [expr {[llength $varctok($v)] - 1}]
    set a $varcmod($v)
    while {$a != 0 && [lindex $varcix($v) $a] eq {}} {
	# go up the tree until we find something that has a row number,
	# or we get to a seed
	set a [lindex $vupptr($v) $a]
    }
    if {$a == 0} {
	set a [lindex $vdownptr($v) 0]
	if {$a == 0} return
	set vrownum($v) {0}
	set varcorder($v) [list $a]
	lset varcix($v) $a 0
	lset varcrow($v) $a 0
	set arcn 0
	set row 0
    } else {
	set arcn [lindex $varcix($v) $a]
	if {[llength $vrownum($v)] > $arcn + 1} {
	    set vrownum($v) [lrange $vrownum($v) 0 $arcn]
	    set varcorder($v) [lrange $varcorder($v) 0 $arcn]
	}
	set row [lindex $varcrow($v) $a]
    }
    while {1} {
	set p $a
	incr row [llength $varccommits($v,$a)]
	# go down if possible
	set b [lindex $vdownptr($v) $a]
	if {$b == 0} {
	    # if not, go left, or go up until we can go left
	    while {$a != 0} {
		set b [lindex $vleftptr($v) $a]
		if {$b != 0} break
		set a [lindex $vupptr($v) $a]
	    }
	    if {$a == 0} break
	}
	set a $b
	incr arcn
	lappend vrownum($v) $row
	lappend varcorder($v) $a
	lset varcix($v) $a $arcn
	lset varcrow($v) $a $row
    }
    set vtokmod($v) [lindex $varctok($v) $p]
    set varcmod($v) $p
    set vrowmod($v) $row
    if {[info exists currentid]} {
	set selectedline [rowofcommit $currentid]
    }
}

# Test whether view $v contains commit $id
proc commitinview {id v} {
    global varcid

    return [info exists varcid($v,$id)]
}

# Return the row number for commit $id in the current view
proc rowofcommit {id} {
    global varcid varccommits varcrow curview cached_commitrow
    global varctok vtokmod

    set v $curview
    if {![info exists varcid($v,$id)]} {
	puts "oops rowofcommit no arc for [shortids $id]"
	return {}
    }
    set a $varcid($v,$id)
    if {[string compare [lindex $varctok($v) $a] $vtokmod($v)] >= 0} {
	update_arcrows $v
    }
    if {[info exists cached_commitrow($id)]} {
	return $cached_commitrow($id)
    }
    set i [lsearch -exact $varccommits($v,$a) $id]
    if {$i < 0} {
	puts "oops didn't find commit [shortids $id] in arc $a"
	return {}
    }
    incr i [lindex $varcrow($v) $a]
    set cached_commitrow($id) $i
    return $i
}

# Returns 1 if a is on an earlier row than b, otherwise 0
proc comes_before {a b} {
    global varcid varctok curview

    set v $curview
    if {$a eq $b || ![info exists varcid($v,$a)] || \
	    ![info exists varcid($v,$b)]} {
	return 0
    }
    if {$varcid($v,$a) != $varcid($v,$b)} {
	return [expr {[string compare [lindex $varctok($v) $varcid($v,$a)] \
			   [lindex $varctok($v) $varcid($v,$b)]] < 0}]
    }
    return [expr {[rowofcommit $a] < [rowofcommit $b]}]
}

proc bsearch {l elt} {
    if {[llength $l] == 0 || $elt <= [lindex $l 0]} {
	return 0
    }
    set lo 0
    set hi [llength $l]
    while {$hi - $lo > 1} {
	set mid [expr {int(($lo + $hi) / 2)}]
	set t [lindex $l $mid]
	if {$elt < $t} {
	    set hi $mid
	} elseif {$elt > $t} {
	    set lo $mid
	} else {
	    return $mid
	}
    }
    return $lo
}

# Make sure rows $start..$end-1 are valid in displayorder and parentlist
proc make_disporder {start end} {
    global vrownum curview commitidx displayorder parentlist
    global varccommits varcorder parents vrowmod varcrow
    global d_valid_start d_valid_end

    if {$end > $vrowmod($curview)} {
	update_arcrows $curview
    }
    set ai [bsearch $vrownum($curview) $start]
    set start [lindex $vrownum($curview) $ai]
    set narc [llength $vrownum($curview)]
    for {set r $start} {$ai < $narc && $r < $end} {incr ai} {
	set a [lindex $varcorder($curview) $ai]
	set l [llength $displayorder]
	set al [llength $varccommits($curview,$a)]
	if {$l < $r + $al} {
	    if {$l < $r} {
		set pad [ntimes [expr {$r - $l}] {}]
		set displayorder [concat $displayorder $pad]
		set parentlist [concat $parentlist $pad]
	    } elseif {$l > $r} {
		set displayorder [lrange $displayorder 0 [expr {$r - 1}]]
		set parentlist [lrange $parentlist 0 [expr {$r - 1}]]
	    }
	    foreach id $varccommits($curview,$a) {
		lappend displayorder $id
		lappend parentlist $parents($curview,$id)
	    }
	} elseif {[lindex $displayorder [expr {$r + $al - 1}]] eq {}} {
	    set i $r
	    foreach id $varccommits($curview,$a) {
		lset displayorder $i $id
		lset parentlist $i $parents($curview,$id)
		incr i
	    }
	}
	incr r $al
    }
}

proc commitonrow {row} {
    global displayorder

    set id [lindex $displayorder $row]
    if {$id eq {}} {
	make_disporder $row [expr {$row + 1}]
	set id [lindex $displayorder $row]
    }
    return $id
}

proc closevarcs {v} {
    global varctok varccommits varcid parents children
    global cmitlisted commitidx vtokmod

    set missing_parents 0
    set scripts {}
    set narcs [llength $varctok($v)]
    for {set a 1} {$a < $narcs} {incr a} {
	set id [lindex $varccommits($v,$a) end]
	foreach p $parents($v,$id) {
	    if {[info exists varcid($v,$p)]} continue
	    # add p as a new commit
	    incr missing_parents
	    set cmitlisted($v,$p) 0
	    set parents($v,$p) {}
	    if {[llength $children($v,$p)] == 1 &&
		[llength $parents($v,$id)] == 1} {
		set b $a
	    } else {
		set b [newvarc $v $p]
	    }
	    set varcid($v,$p) $b
	    if {[string compare [lindex $varctok($v) $b] $vtokmod($v)] < 0} {
		modify_arc $v $b
	    }
	    lappend varccommits($v,$b) $p
	    incr commitidx($v)
	    set scripts [check_interest $p $scripts]
	}
    }
    if {$missing_parents > 0} {
	foreach s $scripts {
	    eval $s
	}
    }
}

# Use $rwid as a substitute for $id, i.e. reparent $id's children to $rwid
# Assumes we already have an arc for $rwid.
proc rewrite_commit {v id rwid} {
    global children parents varcid varctok vtokmod varccommits

    foreach ch $children($v,$id) {
	# make $rwid be $ch's parent in place of $id
	set i [lsearch -exact $parents($v,$ch) $id]
	if {$i < 0} {
	    puts "oops rewrite_commit didn't find $id in parent list for $ch"
	}
	set parents($v,$ch) [lreplace $parents($v,$ch) $i $i $rwid]
	# add $ch to $rwid's children and sort the list if necessary
	if {[llength [lappend children($v,$rwid) $ch]] > 1} {
	    set children($v,$rwid) [lsort -command [list vtokcmp $v] \
					$children($v,$rwid)]
	}
	# fix the graph after joining $id to $rwid
	set a $varcid($v,$ch)
	fix_reversal $rwid $a $v
	# parentlist is wrong for the last element of arc $a
	# even if displayorder is right, hence the 3rd arg here
	modify_arc $v $a [expr {[llength $varccommits($v,$a)] - 1}]
    }
}

# Mechanism for registering a command to be executed when we come
# across a particular commit.  To handle the case when only the
# prefix of the commit is known, the commitinterest array is now
# indexed by the first 4 characters of the ID.  Each element is a
# list of id, cmd pairs.
proc interestedin {id cmd} {
    global commitinterest

    lappend commitinterest([string range $id 0 3]) $id $cmd
}

proc check_interest {id scripts} {
    global commitinterest

    set prefix [string range $id 0 3]
    if {[info exists commitinterest($prefix)]} {
	set newlist {}
	foreach {i script} $commitinterest($prefix) {
	    if {[string match "$i*" $id]} {
		lappend scripts [string map [list "%I" $id "%P" $i] $script]
	    } else {
		lappend newlist $i $script
	    }
	}
	if {$newlist ne {}} {
	    set commitinterest($prefix) $newlist
	} else {
	    unset commitinterest($prefix)
	}
    }
    return $scripts
}

proc getcommitlines {fd inst view updating}  {
    global cmitlisted leftover
    global commitidx commitdata vdatemode
    global parents children curview hlview
    global idpending ordertok
    global varccommits varcid varctok vtokmod vfilelimit

    set stuff [read $fd 500000]
    # git log doesn't terminate the last commit with a null...
    if {$stuff == {} && $leftover($inst) ne {} && [eof $fd]} {
	set stuff "\0"
    }
    if {$stuff == {}} {
	if {![eof $fd]} {
	    return 1
	}
	global commfd viewcomplete viewactive viewname
	global viewinstances
	unset commfd($inst)
	set i [lsearch -exact $viewinstances($view) $inst]
	if {$i >= 0} {
	    set viewinstances($view) [lreplace $viewinstances($view) $i $i]
	}
	# set it blocking so we wait for the process to terminate
	fconfigure $fd -blocking 1
	if {[catch {close $fd} err]} {
	    set fv {}
	    if {$view != $curview} {
		set fv " for the \"$viewname($view)\" view"
	    }
	    if {[string range $err 0 4] == "usage"} {
		set err "Gitk: error reading commits$fv:\
			bad arguments to git log."
		if {$viewname($view) eq "Command line"} {
		    append err \
			"  (Note: arguments to gitk are passed to git log\
			 to allow selection of commits to be displayed.)"
		}
	    } else {
		set err "Error reading commits$fv: $err"
	    }
	    error_popup $err
	}
	if {[incr viewactive($view) -1] <= 0} {
	    set viewcomplete($view) 1
	    # Check if we have seen any ids listed as parents that haven't
	    # appeared in the list
	    closevarcs $view
	    notbusy $view
	}
	if {$view == $curview} {
	    run chewcommits
	}
	return 0
    }
    set start 0
    set gotsome 0
    set scripts {}
    while 1 {
	set i [string first "\0" $stuff $start]
	if {$i < 0} {
	    append leftover($inst) [string range $stuff $start end]
	    break
	}
	if {$start == 0} {
	    set cmit $leftover($inst)
	    append cmit [string range $stuff 0 [expr {$i - 1}]]
	    set leftover($inst) {}
	} else {
	    set cmit [string range $stuff $start [expr {$i - 1}]]
	}
	set start [expr {$i + 1}]
	set j [string first "\n" $cmit]
	set ok 0
	set listed 1
	if {$j >= 0 && [string match "commit *" $cmit]} {
	    set ids [string range $cmit 7 [expr {$j - 1}]]
	    if {[string match {[-^<>]*} $ids]} {
		switch -- [string index $ids 0] {
		    "-" {set listed 0}
		    "^" {set listed 2}
		    "<" {set listed 3}
		    ">" {set listed 4}
		}
		set ids [string range $ids 1 end]
	    }
	    set ok 1
	    foreach id $ids {
		if {[string length $id] != 40} {
		    set ok 0
		    break
		}
	    }
	}
	if {!$ok} {
	    set shortcmit $cmit
	    if {[string length $shortcmit] > 80} {
		set shortcmit "[string range $shortcmit 0 80]..."
	    }
	    error_popup "[mc "Can't parse git log output:"] {$shortcmit}"
	    exit 1
	}
	set id [lindex $ids 0]
	set vid $view,$id

	if {!$listed && $updating && ![info exists varcid($vid)] &&
	    $vfilelimit($view) ne {}} {
	    # git log doesn't rewrite parents for unlisted commits
	    # when doing path limiting, so work around that here
	    # by working out the rewritten parent with git rev-list
	    # and if we already know about it, using the rewritten
	    # parent as a substitute parent for $id's children.
	    if {![catch {
		set rwid [exec git rev-list --first-parent --max-count=1 \
			      $id -- $vfilelimit($view)]
	    }]} {
		if {$rwid ne {} && [info exists varcid($view,$rwid)]} {
		    # use $rwid in place of $id
		    rewrite_commit $view $id $rwid
		    continue
		}
	    }
	}

	set a 0
	if {[info exists varcid($vid)]} {
	    if {$cmitlisted($vid) || !$listed} continue
	    set a $varcid($vid)
	}
	if {$listed} {
	    set olds [lrange $ids 1 end]
	} else {
	    set olds {}
	}
	set commitdata($id) [string range $cmit [expr {$j + 1}] end]
	set cmitlisted($vid) $listed
	set parents($vid) $olds
	if {![info exists children($vid)]} {
	    set children($vid) {}
	} elseif {$a == 0 && [llength $children($vid)] == 1} {
	    set k [lindex $children($vid) 0]
	    if {[llength $parents($view,$k)] == 1 &&
		(!$vdatemode($view) ||
		 $varcid($view,$k) == [llength $varctok($view)] - 1)} {
		set a $varcid($view,$k)
	    }
	}
	if {$a == 0} {
	    # new arc
	    set a [newvarc $view $id]
	}
	if {[string compare [lindex $varctok($view) $a] $vtokmod($view)] < 0} {
	    modify_arc $view $a
	}
	if {![info exists varcid($vid)]} {
	    set varcid($vid) $a
	    lappend varccommits($view,$a) $id
	    incr commitidx($view)
	}

	set i 0
	foreach p $olds {
	    if {$i == 0 || [lsearch -exact $olds $p] >= $i} {
		set vp $view,$p
		if {[llength [lappend children($vp) $id]] > 1 &&
		    [vtokcmp $view [lindex $children($vp) end-1] $id] > 0} {
		    set children($vp) [lsort -command [list vtokcmp $view] \
					   $children($vp)]
		    catch {unset ordertok}
		}
		if {[info exists varcid($view,$p)]} {
		    fix_reversal $p $a $view
		}
	    }
	    incr i
	}

	set scripts [check_interest $id $scripts]
	set gotsome 1
    }
    if {$gotsome} {
	global numcommits hlview

	if {$view == $curview} {
	    set numcommits $commitidx($view)
	    run chewcommits
	}
	if {[info exists hlview] && $view == $hlview} {
	    # we never actually get here...
	    run vhighlightmore
	}
	foreach s $scripts {
	    eval $s
	}
    }
    return 2
}

proc chewcommits {} {
    global curview hlview viewcomplete
    global pending_select

    layoutmore
    if {$viewcomplete($curview)} {
	global commitidx varctok
	global numcommits startmsecs

	if {[info exists pending_select]} {
	    update
	    reset_pending_select {}

	    if {[commitinview $pending_select $curview]} {
		selectline [rowofcommit $pending_select] 1
	    } else {
		set row [first_real_row]
		selectline $row 1
	    }
	}
	if {$commitidx($curview) > 0} {
	    #set ms [expr {[clock clicks -milliseconds] - $startmsecs}]
	    #puts "overall $ms ms for $numcommits commits"
	    #puts "[llength $varctok($view)] arcs, $commitidx($view) commits"
	} else {
	    show_status [mc "No commits selected"]
	}
	notbusy layout
    }
    return 0
}

proc do_readcommit {id} {
    global tclencoding

    # Invoke git-log to handle automatic encoding conversion
    set fd [open [concat | git log --no-color --pretty=raw -1 $id] r]
    # Read the results using i18n.logoutputencoding
    fconfigure $fd -translation lf -eofchar {}
    if {$tclencoding != {}} {
	fconfigure $fd -encoding $tclencoding
    }
    set contents [read $fd]
    close $fd
    # Remove the heading line
    regsub {^commit [0-9a-f]+\n} $contents {} contents

    return $contents
}

proc readcommit {id} {
    if {[catch {set contents [do_readcommit $id]}]} return
    parsecommit $id $contents 1
}

proc parsecommit {id contents listed} {
    global commitinfo cdate

    set inhdr 1
    set comment {}
    set headline {}
    set auname {}
    set audate {}
    set comname {}
    set comdate {}
    set hdrend [string first "\n\n" $contents]
    if {$hdrend < 0} {
	# should never happen...
	set hdrend [string length $contents]
    }
    set header [string range $contents 0 [expr {$hdrend - 1}]]
    set comment [string range $contents [expr {$hdrend + 2}] end]
    foreach line [split $header "\n"] {
	set line [split $line " "]
	set tag [lindex $line 0]
	if {$tag == "author"} {
	    set audate [lindex $line end-1]
	    set auname [join [lrange $line 1 end-2] " "]
	} elseif {$tag == "committer"} {
	    set comdate [lindex $line end-1]
	    set comname [join [lrange $line 1 end-2] " "]
	}
    }
    set headline {}
    # take the first non-blank line of the comment as the headline
    set headline [string trimleft $comment]
    set i [string first "\n" $headline]
    if {$i >= 0} {
	set headline [string range $headline 0 $i]
    }
    set headline [string trimright $headline]
    set i [string first "\r" $headline]
    if {$i >= 0} {
	set headline [string trimright [string range $headline 0 $i]]
    }
    if {!$listed} {
	# git log indents the comment by 4 spaces;
	# if we got this via git cat-file, add the indentation
	set newcomment {}
	foreach line [split $comment "\n"] {
	    append newcomment "    "
	    append newcomment $line
	    append newcomment "\n"
	}
	set comment $newcomment
    }
    if {$comdate != {}} {
	set cdate($id) $comdate
    }
    set commitinfo($id) [list $headline $auname $audate \
			     $comname $comdate $comment]
}

proc getcommit {id} {
    global commitdata commitinfo

    if {[info exists commitdata($id)]} {
	parsecommit $id $commitdata($id) 1
    } else {
	readcommit $id
	if {![info exists commitinfo($id)]} {
	    set commitinfo($id) [list [mc "No commit information available"]]
	}
    }
    return 1
}

# Expand an abbreviated commit ID to a list of full 40-char IDs that match
# and are present in the current view.
# This is fairly slow...
proc longid {prefix} {
    global varcid curview

    set ids {}
    foreach match [array names varcid "$curview,$prefix*"] {
	lappend ids [lindex [split $match ","] 1]
    }
    return $ids
}

proc readrefs {} {
    global tagids idtags headids idheads tagobjid
    global otherrefids idotherrefs mainhead mainheadid
    global selecthead selectheadid

    foreach v {tagids idtags headids idheads otherrefids idotherrefs} {
	catch {unset $v}
    }
    set refd [open [list | git show-ref -d] r]
    while {[gets $refd line] >= 0} {
	if {[string index $line 40] ne " "} continue
	set id [string range $line 0 39]
	set ref [string range $line 41 end]
	if {![string match "refs/*" $ref]} continue
	set name [string range $ref 5 end]
	if {[string match "remotes/*" $name]} {
	    if {![string match "*/HEAD" $name]} {
		set headids($name) $id
		lappend idheads($id) $name
	    }
	} elseif {[string match "heads/*" $name]} {
	    set name [string range $name 6 end]
	    set headids($name) $id
	    lappend idheads($id) $name
	} elseif {[string match "tags/*" $name]} {
	    # this lets refs/tags/foo^{} overwrite refs/tags/foo,
	    # which is what we want since the former is the commit ID
	    set name [string range $name 5 end]
	    if {[string match "*^{}" $name]} {
		set name [string range $name 0 end-3]
	    } else {
		set tagobjid($name) $id
	    }
	    set tagids($name) $id
	    lappend idtags($id) $name
	} else {
	    set otherrefids($name) $id
	    lappend idotherrefs($id) $name
	}
    }
    catch {close $refd}
    set mainhead {}
    set mainheadid {}
    catch {
	set mainheadid [exec git rev-parse HEAD]
	set thehead [exec git symbolic-ref HEAD]
	if {[string match "refs/heads/*" $thehead]} {
	    set mainhead [string range $thehead 11 end]
	}
    }
    set selectheadid {}
    if {$selecthead ne {}} {
	catch {
	    set selectheadid [exec git rev-parse --verify $selecthead]
	}
    }
}

# skip over fake commits
proc first_real_row {} {
    global nullid nullid2 numcommits

    for {set row 0} {$row < $numcommits} {incr row} {
	set id [commitonrow $row]
	if {$id ne $nullid && $id ne $nullid2} {
	    break
	}
    }
    return $row
}

# update things for a head moved to a child of its previous location
proc movehead {id name} {
    global headids idheads

    removehead $headids($name) $name
    set headids($name) $id
    lappend idheads($id) $name
}

# update things when a head has been removed
proc removehead {id name} {
    global headids idheads

    if {$idheads($id) eq $name} {
	unset idheads($id)
    } else {
	set i [lsearch -exact $idheads($id) $name]
	if {$i >= 0} {
	    set idheads($id) [lreplace $idheads($id) $i $i]
	}
    }
    unset headids($name)
}

proc make_transient {window origin} {
    global have_tk85

    # In MacOS Tk 8.4 transient appears to work by setting
    # overrideredirect, which is utterly useless, since the
    # windows get no border, and are not even kept above
    # the parent.
    if {!$have_tk85 && [tk windowingsystem] eq {aqua}} return

    wm transient $window $origin

    # Windows fails to place transient windows normally, so
    # schedule a callback to center them on the parent.
    if {[tk windowingsystem] eq {win32}} {
	after idle [list tk::PlaceWindow $window widget $origin]
    }
}

proc show_error {w top msg} {
    message $w.m -text $msg -justify center -aspect 400
    pack $w.m -side top -fill x -padx 20 -pady 20
    button $w.ok -text [mc OK] -command "destroy $top"
    pack $w.ok -side bottom -fill x
    bind $top <Visibility> "grab $top; focus $top"
    bind $top <Key-Return> "destroy $top"
    bind $top <Key-space>  "destroy $top"
    bind $top <Key-Escape> "destroy $top"
    tkwait window $top
}

proc error_popup {msg {owner .}} {
    set w .error
    toplevel $w
    make_transient $w $owner
    show_error $w $w $msg
}

proc confirm_popup {msg {owner .}} {
    global confirm_ok
    set confirm_ok 0
    set w .confirm
    toplevel $w
    make_transient $w $owner
    message $w.m -text $msg -justify center -aspect 400
    pack $w.m -side top -fill x -padx 20 -pady 20
    button $w.ok -text [mc OK] -command "set confirm_ok 1; destroy $w"
    pack $w.ok -side left -fill x
    button $w.cancel -text [mc Cancel] -command "destroy $w"
    pack $w.cancel -side right -fill x
    bind $w <Visibility> "grab $w; focus $w"
    bind $w <Key-Return> "set confirm_ok 1; destroy $w"
    bind $w <Key-space>  "set confirm_ok 1; destroy $w"
    bind $w <Key-Escape> "destroy $w"
    tkwait window $w
    return $confirm_ok
}

proc setoptions {} {
    option add *Panedwindow.showHandle 1 startupFile
    option add *Panedwindow.sashRelief raised startupFile
    option add *Button.font uifont startupFile
    option add *Checkbutton.font uifont startupFile
    option add *Radiobutton.font uifont startupFile
    option add *Menu.font uifont startupFile
    option add *Menubutton.font uifont startupFile
    option add *Label.font uifont startupFile
    option add *Message.font uifont startupFile
    option add *Entry.font uifont startupFile
}

# Make a menu and submenus.
# m is the window name for the menu, items is the list of menu items to add.
# Each item is a list {mc label type description options...}
# mc is ignored; it's so we can put mc there to alert xgettext
# label is the string that appears in the menu
# type is cascade, command or radiobutton (should add checkbutton)
# description depends on type; it's the sublist for cascade, the
# command to invoke for command, or {variable value} for radiobutton
proc makemenu {m items} {
    menu $m
    if {[tk windowingsystem] eq {aqua}} {
	set Meta1 Cmd
    } else {
	set Meta1 Ctrl
    }
    foreach i $items {
	set name [mc [lindex $i 1]]
	set type [lindex $i 2]
	set thing [lindex $i 3]
	set params [list $type]
	if {$name ne {}} {
	    set u [string first "&" [string map {&& x} $name]]
	    lappend params -label [string map {&& & & {}} $name]
	    if {$u >= 0} {
		lappend params -underline $u
	    }
	}
	switch -- $type {
	    "cascade" {
		set submenu [string tolower [string map {& ""} [lindex $i 1]]]
		lappend params -menu $m.$submenu
	    }
	    "command" {
		lappend params -command $thing
	    }
	    "radiobutton" {
		lappend params -variable [lindex $thing 0] \
		    -value [lindex $thing 1]
	    }
	}
	set tail [lrange $i 4 end]
	regsub -all {\yMeta1\y} $tail $Meta1 tail
	eval $m add $params $tail
	if {$type eq "cascade"} {
	    makemenu $m.$submenu $thing
	}
    }
}

# translate string and remove ampersands
proc mca {str} {
    return [string map {&& & & {}} [mc $str]]
}

proc makewindow {} {
    global canv canv2 canv3 linespc charspc ctext cflist cscroll
    global tabstop
    global findtype findtypemenu findloc findstring fstring geometry
    global entries sha1entry sha1string sha1but
    global diffcontextstring diffcontext
    global ignorespace
    global maincursor textcursor curtextcursor
    global rowctxmenu fakerowmenu mergemax wrapcomment
    global highlight_files gdttype
    global searchstring sstring
    global bgcolor fgcolor bglist fglist diffcolors selectbgcolor
    global headctxmenu progresscanv progressitem progresscoords statusw
    global fprogitem fprogcoord lastprogupdate progupdatepending
    global rprogitem rprogcoord rownumsel numcommits
    global have_tk85

    # The "mc" arguments here are purely so that xgettext
    # sees the following string as needing to be translated
    makemenu .bar {
	{mc "File" cascade {
	    {mc "Update" command updatecommits -accelerator F5}
	    {mc "Reload" command reloadcommits -accelerator Meta1-F5}
	    {mc "Reread references" command rereadrefs}
	    {mc "List references" command showrefs -accelerator F2}
	    {xx "" separator}
	    {mc "Start git gui" command {exec git gui &}}
	    {xx "" separator}
	    {mc "Quit" command doquit -accelerator Meta1-Q}
	}}
	{mc "Edit" cascade {
	    {mc "Preferences" command doprefs}
	}}
	{mc "View" cascade {
	    {mc "New view..." command {newview 0} -accelerator Shift-F4}
	    {mc "Edit view..." command editview -state disabled -accelerator F4}
	    {mc "Delete view" command delview -state disabled}
	    {xx "" separator}
	    {mc "All files" radiobutton {selectedview 0} -command {showview 0}}
	}}
	{mc "Help" cascade {
	    {mc "About gitk" command about}
	    {mc "Key bindings" command keys}
	}}
    }
    . configure -menu .bar

    # the gui has upper and lower half, parts of a paned window.
    panedwindow .ctop -orient vertical

    # possibly use assumed geometry
    if {![info exists geometry(pwsash0)]} {
        set geometry(topheight) [expr {15 * $linespc}]
        set geometry(topwidth) [expr {80 * $charspc}]
        set geometry(botheight) [expr {15 * $linespc}]
        set geometry(botwidth) [expr {50 * $charspc}]
        set geometry(pwsash0) "[expr {40 * $charspc}] 2"
        set geometry(pwsash1) "[expr {60 * $charspc}] 2"
    }

    # the upper half will have a paned window, a scroll bar to the right, and some stuff below
    frame .tf -height $geometry(topheight) -width $geometry(topwidth)
    frame .tf.histframe
    panedwindow .tf.histframe.pwclist -orient horizontal -sashpad 0 -handlesize 4

    # create three canvases
    set cscroll .tf.histframe.csb
    set canv .tf.histframe.pwclist.canv
    canvas $canv \
	-selectbackground $selectbgcolor \
	-background $bgcolor -bd 0 \
	-yscrollincr $linespc -yscrollcommand "scrollcanv $cscroll"
    .tf.histframe.pwclist add $canv
    set canv2 .tf.histframe.pwclist.canv2
    canvas $canv2 \
	-selectbackground $selectbgcolor \
	-background $bgcolor -bd 0 -yscrollincr $linespc
    .tf.histframe.pwclist add $canv2
    set canv3 .tf.histframe.pwclist.canv3
    canvas $canv3 \
	-selectbackground $selectbgcolor \
	-background $bgcolor -bd 0 -yscrollincr $linespc
    .tf.histframe.pwclist add $canv3
    eval .tf.histframe.pwclist sash place 0 $geometry(pwsash0)
    eval .tf.histframe.pwclist sash place 1 $geometry(pwsash1)

    # a scroll bar to rule them
    scrollbar $cscroll -command {allcanvs yview} -highlightthickness 0
    pack $cscroll -side right -fill y
    bind .tf.histframe.pwclist <Configure> {resizeclistpanes %W %w}
    lappend bglist $canv $canv2 $canv3
    pack .tf.histframe.pwclist -fill both -expand 1 -side left

    # we have two button bars at bottom of top frame. Bar 1
    frame .tf.bar
    frame .tf.lbar -height 15

    set sha1entry .tf.bar.sha1
    set entries $sha1entry
    set sha1but .tf.bar.sha1label
    button $sha1but -text [mc "SHA1 ID: "] -state disabled -relief flat \
	-command gotocommit -width 8
    $sha1but conf -disabledforeground [$sha1but cget -foreground]
    pack .tf.bar.sha1label -side left
    entry $sha1entry -width 40 -font textfont -textvariable sha1string
    trace add variable sha1string write sha1change
    pack $sha1entry -side left -pady 2

    image create bitmap bm-left -data {
	#define left_width 16
	#define left_height 16
	static unsigned char left_bits[] = {
	0x00, 0x00, 0xc0, 0x01, 0xe0, 0x00, 0x70, 0x00, 0x38, 0x00, 0x1c, 0x00,
	0x0e, 0x00, 0xff, 0x7f, 0xff, 0x7f, 0xff, 0x7f, 0x0e, 0x00, 0x1c, 0x00,
	0x38, 0x00, 0x70, 0x00, 0xe0, 0x00, 0xc0, 0x01};
    }
    image create bitmap bm-right -data {
	#define right_width 16
	#define right_height 16
	static unsigned char right_bits[] = {
	0x00, 0x00, 0xc0, 0x01, 0x80, 0x03, 0x00, 0x07, 0x00, 0x0e, 0x00, 0x1c,
	0x00, 0x38, 0xff, 0x7f, 0xff, 0x7f, 0xff, 0x7f, 0x00, 0x38, 0x00, 0x1c,
	0x00, 0x0e, 0x00, 0x07, 0x80, 0x03, 0xc0, 0x01};
    }
    button .tf.bar.leftbut -image bm-left -command goback \
	-state disabled -width 26
    pack .tf.bar.leftbut -side left -fill y
    button .tf.bar.rightbut -image bm-right -command goforw \
	-state disabled -width 26
    pack .tf.bar.rightbut -side left -fill y

    label .tf.bar.rowlabel -text [mc "Row"]
    set rownumsel {}
    label .tf.bar.rownum -width 7 -font textfont -textvariable rownumsel \
	-relief sunken -anchor e
    label .tf.bar.rowlabel2 -text "/"
    label .tf.bar.numcommits -width 7 -font textfont -textvariable numcommits \
	-relief sunken -anchor e
    pack .tf.bar.rowlabel .tf.bar.rownum .tf.bar.rowlabel2 .tf.bar.numcommits \
	-side left
    global selectedline
    trace add variable selectedline write selectedline_change

    # Status label and progress bar
    set statusw .tf.bar.status
    label $statusw -width 15 -relief sunken
    pack $statusw -side left -padx 5
    set h [expr {[font metrics uifont -linespace] + 2}]
    set progresscanv .tf.bar.progress
    canvas $progresscanv -relief sunken -height $h -borderwidth 2
    set progressitem [$progresscanv create rect -1 0 0 $h -fill green]
    set fprogitem [$progresscanv create rect -1 0 0 $h -fill yellow]
    set rprogitem [$progresscanv create rect -1 0 0 $h -fill red]
    pack $progresscanv -side right -expand 1 -fill x
    set progresscoords {0 0}
    set fprogcoord 0
    set rprogcoord 0
    bind $progresscanv <Configure> adjustprogress
    set lastprogupdate [clock clicks -milliseconds]
    set progupdatepending 0

    # build up the bottom bar of upper window
    label .tf.lbar.flabel -text "[mc "Find"] "
    button .tf.lbar.fnext -text [mc "next"] -command {dofind 1 1}
    button .tf.lbar.fprev -text [mc "prev"] -command {dofind -1 1}
    label .tf.lbar.flab2 -text " [mc "commit"] "
    pack .tf.lbar.flabel .tf.lbar.fnext .tf.lbar.fprev .tf.lbar.flab2 \
	-side left -fill y
    set gdttype [mc "containing:"]
    set gm [tk_optionMenu .tf.lbar.gdttype gdttype \
		[mc "containing:"] \
		[mc "touching paths:"] \
		[mc "adding/removing string:"]]
    trace add variable gdttype write gdttype_change
    pack .tf.lbar.gdttype -side left -fill y

    set findstring {}
    set fstring .tf.lbar.findstring
    lappend entries $fstring
    entry $fstring -width 30 -font textfont -textvariable findstring
    trace add variable findstring write find_change
    set findtype [mc "Exact"]
    set findtypemenu [tk_optionMenu .tf.lbar.findtype \
		      findtype [mc "Exact"] [mc "IgnCase"] [mc "Regexp"]]
    trace add variable findtype write findcom_change
    set findloc [mc "All fields"]
    tk_optionMenu .tf.lbar.findloc findloc [mc "All fields"] [mc "Headline"] \
	[mc "Comments"] [mc "Author"] [mc "Committer"]
    trace add variable findloc write find_change
    pack .tf.lbar.findloc -side right
    pack .tf.lbar.findtype -side right
    pack $fstring -side left -expand 1 -fill x

    # Finish putting the upper half of the viewer together
    pack .tf.lbar -in .tf -side bottom -fill x
    pack .tf.bar -in .tf -side bottom -fill x
    pack .tf.histframe -fill both -side top -expand 1
    .ctop add .tf
    .ctop paneconfigure .tf -height $geometry(topheight)
    .ctop paneconfigure .tf -width $geometry(topwidth)

    # now build up the bottom
    panedwindow .pwbottom -orient horizontal

    # lower left, a text box over search bar, scroll bar to the right
    # if we know window height, then that will set the lower text height, otherwise
    # we set lower text height which will drive window height
    if {[info exists geometry(main)]} {
        frame .bleft -width $geometry(botwidth)
    } else {
        frame .bleft -width $geometry(botwidth) -height $geometry(botheight)
    }
    frame .bleft.top
    frame .bleft.mid
    frame .bleft.bottom

    button .bleft.top.search -text [mc "Search"] -command dosearch
    pack .bleft.top.search -side left -padx 5
    set sstring .bleft.top.sstring
    entry $sstring -width 20 -font textfont -textvariable searchstring
    lappend entries $sstring
    trace add variable searchstring write incrsearch
    pack $sstring -side left -expand 1 -fill x
    radiobutton .bleft.mid.diff -text [mc "Diff"] \
	-command changediffdisp -variable diffelide -value {0 0}
    radiobutton .bleft.mid.old -text [mc "Old version"] \
	-command changediffdisp -variable diffelide -value {0 1}
    radiobutton .bleft.mid.new -text [mc "New version"] \
	-command changediffdisp -variable diffelide -value {1 0}
    label .bleft.mid.labeldiffcontext -text "      [mc "Lines of context"]: "
    pack .bleft.mid.diff .bleft.mid.old .bleft.mid.new -side left
    spinbox .bleft.mid.diffcontext -width 5 -font textfont \
	-from 1 -increment 1 -to 10000000 \
	-validate all -validatecommand "diffcontextvalidate %P" \
	-textvariable diffcontextstring
    .bleft.mid.diffcontext set $diffcontext
    trace add variable diffcontextstring write diffcontextchange
    lappend entries .bleft.mid.diffcontext
    pack .bleft.mid.labeldiffcontext .bleft.mid.diffcontext -side left
    checkbutton .bleft.mid.ignspace -text [mc "Ignore space change"] \
	-command changeignorespace -variable ignorespace
    pack .bleft.mid.ignspace -side left -padx 5
    set ctext .bleft.bottom.ctext
    text $ctext -background $bgcolor -foreground $fgcolor \
	-state disabled -font textfont \
	-yscrollcommand scrolltext -wrap none \
	-xscrollcommand ".bleft.bottom.sbhorizontal set"
    if {$have_tk85} {
	$ctext conf -tabstyle wordprocessor
    }
    scrollbar .bleft.bottom.sb -command "$ctext yview"
    scrollbar .bleft.bottom.sbhorizontal -command "$ctext xview" -orient h \
	-width 10
    pack .bleft.top -side top -fill x
    pack .bleft.mid -side top -fill x
    grid $ctext .bleft.bottom.sb -sticky nsew
    grid .bleft.bottom.sbhorizontal -sticky ew
    grid columnconfigure .bleft.bottom 0 -weight 1
    grid rowconfigure .bleft.bottom 0 -weight 1
    grid rowconfigure .bleft.bottom 1 -weight 0
    pack .bleft.bottom -side top -fill both -expand 1
    lappend bglist $ctext
    lappend fglist $ctext

    $ctext tag conf comment -wrap $wrapcomment
    $ctext tag conf filesep -font textfontbold -back "#aaaaaa"
    $ctext tag conf hunksep -fore [lindex $diffcolors 2]
    $ctext tag conf d0 -fore [lindex $diffcolors 0]
    $ctext tag conf dresult -fore [lindex $diffcolors 1]
    $ctext tag conf m0 -fore red
    $ctext tag conf m1 -fore blue
    $ctext tag conf m2 -fore green
    $ctext tag conf m3 -fore purple
    $ctext tag conf m4 -fore brown
    $ctext tag conf m5 -fore "#009090"
    $ctext tag conf m6 -fore magenta
    $ctext tag conf m7 -fore "#808000"
    $ctext tag conf m8 -fore "#009000"
    $ctext tag conf m9 -fore "#ff0080"
    $ctext tag conf m10 -fore cyan
    $ctext tag conf m11 -fore "#b07070"
    $ctext tag conf m12 -fore "#70b0f0"
    $ctext tag conf m13 -fore "#70f0b0"
    $ctext tag conf m14 -fore "#f0b070"
    $ctext tag conf m15 -fore "#ff70b0"
    $ctext tag conf mmax -fore darkgrey
    set mergemax 16
    $ctext tag conf mresult -font textfontbold
    $ctext tag conf msep -font textfontbold
    $ctext tag conf found -back yellow

    .pwbottom add .bleft
    .pwbottom paneconfigure .bleft -width $geometry(botwidth)

    # lower right
    frame .bright
    frame .bright.mode
    radiobutton .bright.mode.patch -text [mc "Patch"] \
	-command reselectline -variable cmitmode -value "patch"
    radiobutton .bright.mode.tree -text [mc "Tree"] \
	-command reselectline -variable cmitmode -value "tree"
    grid .bright.mode.patch .bright.mode.tree -sticky ew
    pack .bright.mode -side top -fill x
    set cflist .bright.cfiles
    set indent [font measure mainfont "nn"]
    text $cflist \
	-selectbackground $selectbgcolor \
	-background $bgcolor -foreground $fgcolor \
	-font mainfont \
	-tabs [list $indent [expr {2 * $indent}]] \
	-yscrollcommand ".bright.sb set" \
	-cursor [. cget -cursor] \
	-spacing1 1 -spacing3 1
    lappend bglist $cflist
    lappend fglist $cflist
    scrollbar .bright.sb -command "$cflist yview"
    pack .bright.sb -side right -fill y
    pack $cflist -side left -fill both -expand 1
    $cflist tag configure highlight \
	-background [$cflist cget -selectbackground]
    $cflist tag configure bold -font mainfontbold

    .pwbottom add .bright
    .ctop add .pwbottom

    # restore window width & height if known
    if {[info exists geometry(main)]} {
	if {[scan $geometry(main) "%dx%d" w h] >= 2} {
	    if {$w > [winfo screenwidth .]} {
		set w [winfo screenwidth .]
	    }
	    if {$h > [winfo screenheight .]} {
		set h [winfo screenheight .]
	    }
	    wm geometry . "${w}x$h"
	}
    }

    if {[tk windowingsystem] eq {aqua}} {
        set M1B M1
    } else {
        set M1B Control
    }

    bind .pwbottom <Configure> {resizecdetpanes %W %w}
    pack .ctop -fill both -expand 1
    bindall <1> {selcanvline %W %x %y}
    #bindall <B1-Motion> {selcanvline %W %x %y}
    if {[tk windowingsystem] == "win32"} {
	bind . <MouseWheel> { windows_mousewheel_redirector %W %X %Y %D }
	bind $ctext <MouseWheel> { windows_mousewheel_redirector %W %X %Y %D ; break }
    } else {
	bindall <ButtonRelease-4> "allcanvs yview scroll -5 units"
	bindall <ButtonRelease-5> "allcanvs yview scroll 5 units"
        if {[tk windowingsystem] eq "aqua"} {
            bindall <MouseWheel> {
                set delta [expr {- (%D)}]
                allcanvs yview scroll $delta units
            }
        }
    }
    bindall <2> "canvscan mark %W %x %y"
    bindall <B2-Motion> "canvscan dragto %W %x %y"
    bindkey <Home> selfirstline
    bindkey <End> sellastline
    bind . <Key-Up> "selnextline -1"
    bind . <Key-Down> "selnextline 1"
    bind . <Shift-Key-Up> "dofind -1 0"
    bind . <Shift-Key-Down> "dofind 1 0"
    bindkey <Key-Right> "goforw"
    bindkey <Key-Left> "goback"
    bind . <Key-Prior> "selnextpage -1"
    bind . <Key-Next> "selnextpage 1"
    bind . <$M1B-Home> "allcanvs yview moveto 0.0"
    bind . <$M1B-End> "allcanvs yview moveto 1.0"
    bind . <$M1B-Key-Up> "allcanvs yview scroll -1 units"
    bind . <$M1B-Key-Down> "allcanvs yview scroll 1 units"
    bind . <$M1B-Key-Prior> "allcanvs yview scroll -1 pages"
    bind . <$M1B-Key-Next> "allcanvs yview scroll 1 pages"
    bindkey <Key-Delete> "$ctext yview scroll -1 pages"
    bindkey <Key-BackSpace> "$ctext yview scroll -1 pages"
    bindkey <Key-space> "$ctext yview scroll 1 pages"
    bindkey p "selnextline -1"
    bindkey n "selnextline 1"
    bindkey z "goback"
    bindkey x "goforw"
    bindkey i "selnextline -1"
    bindkey k "selnextline 1"
    bindkey j "goback"
    bindkey l "goforw"
    bindkey b prevfile
    bindkey d "$ctext yview scroll 18 units"
    bindkey u "$ctext yview scroll -18 units"
    bindkey / {focus $fstring}
    bindkey <Key-Return> {dofind 1 1}
    bindkey ? {dofind -1 1}
    bindkey f nextfile
    bind . <F5> updatecommits
    bind . <$M1B-F5> reloadcommits
    bind . <F2> showrefs
    bind . <Shift-F4> {newview 0}
    catch { bind . <Shift-Key-XF86_Switch_VT_4> {newview 0} }
    bind . <F4> edit_or_newview
    bind . <$M1B-q> doquit
    bind . <$M1B-f> {dofind 1 1}
    bind . <$M1B-g> {dofind 1 0}
    bind . <$M1B-r> dosearchback
    bind . <$M1B-s> dosearch
    bind . <$M1B-equal> {incrfont 1}
    bind . <$M1B-plus> {incrfont 1}
    bind . <$M1B-KP_Add> {incrfont 1}
    bind . <$M1B-minus> {incrfont -1}
    bind . <$M1B-KP_Subtract> {incrfont -1}
    wm protocol . WM_DELETE_WINDOW doquit
    bind . <Destroy> {stop_backends}
    bind . <Button-1> "click %W"
    bind $fstring <Key-Return> {dofind 1 1}
    bind $sha1entry <Key-Return> {gotocommit; break}
    bind $sha1entry <<PasteSelection>> clearsha1
    bind $cflist <1> {sel_flist %W %x %y; break}
    bind $cflist <B1-Motion> {sel_flist %W %x %y; break}
    bind $cflist <ButtonRelease-1> {treeclick %W %x %y}
    global ctxbut
    bind $cflist $ctxbut {pop_flist_menu %W %X %Y %x %y}
    bind $ctext $ctxbut {pop_diff_menu %W %X %Y %x %y}

    set maincursor [. cget -cursor]
    set textcursor [$ctext cget -cursor]
    set curtextcursor $textcursor

    set rowctxmenu .rowctxmenu
    makemenu $rowctxmenu {
	{mc "Diff this -> selected" command {diffvssel 0}}
	{mc "Diff selected -> this" command {diffvssel 1}}
	{mc "Make patch" command mkpatch}
	{mc "Create tag" command mktag}
	{mc "Write commit to file" command writecommit}
	{mc "Create new branch" command mkbranch}
	{mc "Cherry-pick this commit" command cherrypick}
	{mc "Reset HEAD branch to here" command resethead}
    }
    $rowctxmenu configure -tearoff 0

    set fakerowmenu .fakerowmenu
    makemenu $fakerowmenu {
	{mc "Diff this -> selected" command {diffvssel 0}}
	{mc "Diff selected -> this" command {diffvssel 1}}
	{mc "Make patch" command mkpatch}
    }
    $fakerowmenu configure -tearoff 0

    set headctxmenu .headctxmenu
    makemenu $headctxmenu {
	{mc "Check out this branch" command cobranch}
	{mc "Remove this branch" command rmbranch}
    }
    $headctxmenu configure -tearoff 0

    global flist_menu
    set flist_menu .flistctxmenu
    makemenu $flist_menu {
	{mc "Highlight this too" command {flist_hl 0}}
	{mc "Highlight this only" command {flist_hl 1}}
	{mc "External diff" command {external_diff}}
	{mc "Blame parent commit" command {external_blame 1}}
    }
    $flist_menu configure -tearoff 0

    global diff_menu
    set diff_menu .diffctxmenu
    makemenu $diff_menu {
	{mc "Show origin of this line" command show_line_source}
	{mc "Run git gui blame on this line" command {external_blame_diff}}
    }
    $diff_menu configure -tearoff 0
}

# Windows sends all mouse wheel events to the current focused window, not
# the one where the mouse hovers, so bind those events here and redirect
# to the correct window
proc windows_mousewheel_redirector {W X Y D} {
    global canv canv2 canv3
    set w [winfo containing -displayof $W $X $Y]
    if {$w ne ""} {
	set u [expr {$D < 0 ? 5 : -5}]
	if {$w == $canv || $w == $canv2 || $w == $canv3} {
	    allcanvs yview scroll $u units
	} else {
	    catch {
		$w yview scroll $u units
	    }
	}
    }
}

# Update row number label when selectedline changes
proc selectedline_change {n1 n2 op} {
    global selectedline rownumsel

    if {$selectedline eq {}} {
	set rownumsel {}
    } else {
	set rownumsel [expr {$selectedline + 1}]
    }
}

# mouse-2 makes all windows scan vertically, but only the one
# the cursor is in scans horizontally
proc canvscan {op w x y} {
    global canv canv2 canv3
    foreach c [list $canv $canv2 $canv3] {
	if {$c == $w} {
	    $c scan $op $x $y
	} else {
	    $c scan $op 0 $y
	}
    }
}

proc scrollcanv {cscroll f0 f1} {
    $cscroll set $f0 $f1
    drawvisible
    flushhighlights
}

# when we make a key binding for the toplevel, make sure
# it doesn't get triggered when that key is pressed in the
# find string entry widget.
proc bindkey {ev script} {
    global entries
    bind . $ev $script
    set escript [bind Entry $ev]
    if {$escript == {}} {
	set escript [bind Entry <Key>]
    }
    foreach e $entries {
	bind $e $ev "$escript; break"
    }
}

# set the focus back to the toplevel for any click outside
# the entry widgets
proc click {w} {
    global ctext entries
    foreach e [concat $entries $ctext] {
	if {$w == $e} return
    }
    focus .
}

# Adjust the progress bar for a change in requested extent or canvas size
proc adjustprogress {} {
    global progresscanv progressitem progresscoords
    global fprogitem fprogcoord lastprogupdate progupdatepending
    global rprogitem rprogcoord

    set w [expr {[winfo width $progresscanv] - 4}]
    set x0 [expr {$w * [lindex $progresscoords 0]}]
    set x1 [expr {$w * [lindex $progresscoords 1]}]
    set h [winfo height $progresscanv]
    $progresscanv coords $progressitem $x0 0 $x1 $h
    $progresscanv coords $fprogitem 0 0 [expr {$w * $fprogcoord}] $h
    $progresscanv coords $rprogitem 0 0 [expr {$w * $rprogcoord}] $h
    set now [clock clicks -milliseconds]
    if {$now >= $lastprogupdate + 100} {
	set progupdatepending 0
	update
    } elseif {!$progupdatepending} {
	set progupdatepending 1
	after [expr {$lastprogupdate + 100 - $now}] doprogupdate
    }
}

proc doprogupdate {} {
    global lastprogupdate progupdatepending

    if {$progupdatepending} {
	set progupdatepending 0
	set lastprogupdate [clock clicks -milliseconds]
	update
    }
}

proc savestuff {w} {
    global canv canv2 canv3 mainfont textfont uifont tabstop
    global stuffsaved findmergefiles maxgraphpct
    global maxwidth showneartags showlocalchanges
    global viewname viewfiles viewargs viewargscmd viewperm nextviewnum
    global cmitmode wrapcomment datetimeformat limitdiffs
    global colors bgcolor fgcolor diffcolors diffcontext selectbgcolor
    global autoselect extdifftool perfile_attrs markbgcolor

    if {$stuffsaved} return
    if {![winfo viewable .]} return
    catch {
	set f [open "~/.gitk-new" w]
	puts $f [list set mainfont $mainfont]
	puts $f [list set textfont $textfont]
	puts $f [list set uifont $uifont]
	puts $f [list set tabstop $tabstop]
	puts $f [list set findmergefiles $findmergefiles]
	puts $f [list set maxgraphpct $maxgraphpct]
	puts $f [list set maxwidth $maxwidth]
	puts $f [list set cmitmode $cmitmode]
	puts $f [list set wrapcomment $wrapcomment]
	puts $f [list set autoselect $autoselect]
	puts $f [list set showneartags $showneartags]
	puts $f [list set showlocalchanges $showlocalchanges]
	puts $f [list set datetimeformat $datetimeformat]
	puts $f [list set limitdiffs $limitdiffs]
	puts $f [list set bgcolor $bgcolor]
	puts $f [list set fgcolor $fgcolor]
	puts $f [list set colors $colors]
	puts $f [list set diffcolors $diffcolors]
	puts $f [list set markbgcolor $markbgcolor]
	puts $f [list set diffcontext $diffcontext]
	puts $f [list set selectbgcolor $selectbgcolor]
	puts $f [list set extdifftool $extdifftool]
	puts $f [list set perfile_attrs $perfile_attrs]

	puts $f "set geometry(main) [wm geometry .]"
	puts $f "set geometry(topwidth) [winfo width .tf]"
	puts $f "set geometry(topheight) [winfo height .tf]"
        puts $f "set geometry(pwsash0) \"[.tf.histframe.pwclist sash coord 0]\""
        puts $f "set geometry(pwsash1) \"[.tf.histframe.pwclist sash coord 1]\""
	puts $f "set geometry(botwidth) [winfo width .bleft]"
	puts $f "set geometry(botheight) [winfo height .bleft]"

	puts -nonewline $f "set permviews {"
	for {set v 0} {$v < $nextviewnum} {incr v} {
	    if {$viewperm($v)} {
		puts $f "{[list $viewname($v) $viewfiles($v) $viewargs($v) $viewargscmd($v)]}"
	    }
	}
	puts $f "}"
	close $f
	catch {file delete "~/.gitk"}
	file rename -force "~/.gitk-new" "~/.gitk"
    }
    set stuffsaved 1
}

proc resizeclistpanes {win w} {
    global oldwidth
    if {[info exists oldwidth($win)]} {
	set s0 [$win sash coord 0]
	set s1 [$win sash coord 1]
	if {$w < 60} {
	    set sash0 [expr {int($w/2 - 2)}]
	    set sash1 [expr {int($w*5/6 - 2)}]
	} else {
	    set factor [expr {1.0 * $w / $oldwidth($win)}]
	    set sash0 [expr {int($factor * [lindex $s0 0])}]
	    set sash1 [expr {int($factor * [lindex $s1 0])}]
	    if {$sash0 < 30} {
		set sash0 30
	    }
	    if {$sash1 < $sash0 + 20} {
		set sash1 [expr {$sash0 + 20}]
	    }
	    if {$sash1 > $w - 10} {
		set sash1 [expr {$w - 10}]
		if {$sash0 > $sash1 - 20} {
		    set sash0 [expr {$sash1 - 20}]
		}
	    }
	}
	$win sash place 0 $sash0 [lindex $s0 1]
	$win sash place 1 $sash1 [lindex $s1 1]
    }
    set oldwidth($win) $w
}

proc resizecdetpanes {win w} {
    global oldwidth
    if {[info exists oldwidth($win)]} {
	set s0 [$win sash coord 0]
	if {$w < 60} {
	    set sash0 [expr {int($w*3/4 - 2)}]
	} else {
	    set factor [expr {1.0 * $w / $oldwidth($win)}]
	    set sash0 [expr {int($factor * [lindex $s0 0])}]
	    if {$sash0 < 45} {
		set sash0 45
	    }
	    if {$sash0 > $w - 15} {
		set sash0 [expr {$w - 15}]
	    }
	}
	$win sash place 0 $sash0 [lindex $s0 1]
    }
    set oldwidth($win) $w
}

proc allcanvs args {
    global canv canv2 canv3
    eval $canv $args
    eval $canv2 $args
    eval $canv3 $args
}

proc bindall {event action} {
    global canv canv2 canv3
    bind $canv $event $action
    bind $canv2 $event $action
    bind $canv3 $event $action
}

proc about {} {
    global uifont
    set w .about
    if {[winfo exists $w]} {
	raise $w
	return
    }
    toplevel $w
    wm title $w [mc "About gitk"]
    make_transient $w .
    message $w.m -text [mc "
Gitk - a commit viewer for git

Copyright © 2005-2008 Paul Mackerras

Use and redistribute under the terms of the GNU General Public License"] \
	    -justify center -aspect 400 -border 2 -bg white -relief groove
    pack $w.m -side top -fill x -padx 2 -pady 2
    button $w.ok -text [mc "Close"] -command "destroy $w" -default active
    pack $w.ok -side bottom
    bind $w <Visibility> "focus $w.ok"
    bind $w <Key-Escape> "destroy $w"
    bind $w <Key-Return> "destroy $w"
}

proc keys {} {
    set w .keys
    if {[winfo exists $w]} {
	raise $w
	return
    }
    if {[tk windowingsystem] eq {aqua}} {
	set M1T Cmd
    } else {
	set M1T Ctrl
    }
    toplevel $w
    wm title $w [mc "Gitk key bindings"]
    make_transient $w .
    message $w.m -text "
[mc "Gitk key bindings:"]

[mc "<%s-Q>		Quit" $M1T]
[mc "<Home>		Move to first commit"]
[mc "<End>		Move to last commit"]
[mc "<Up>, p, i	Move up one commit"]
[mc "<Down>, n, k	Move down one commit"]
[mc "<Left>, z, j	Go back in history list"]
[mc "<Right>, x, l	Go forward in history list"]
[mc "<PageUp>	Move up one page in commit list"]
[mc "<PageDown>	Move down one page in commit list"]
[mc "<%s-Home>	Scroll to top of commit list" $M1T]
[mc "<%s-End>	Scroll to bottom of commit list" $M1T]
[mc "<%s-Up>	Scroll commit list up one line" $M1T]
[mc "<%s-Down>	Scroll commit list down one line" $M1T]
[mc "<%s-PageUp>	Scroll commit list up one page" $M1T]
[mc "<%s-PageDown>	Scroll commit list down one page" $M1T]
[mc "<Shift-Up>	Find backwards (upwards, later commits)"]
[mc "<Shift-Down>	Find forwards (downwards, earlier commits)"]
[mc "<Delete>, b	Scroll diff view up one page"]
[mc "<Backspace>	Scroll diff view up one page"]
[mc "<Space>		Scroll diff view down one page"]
[mc "u		Scroll diff view up 18 lines"]
[mc "d		Scroll diff view down 18 lines"]
[mc "<%s-F>		Find" $M1T]
[mc "<%s-G>		Move to next find hit" $M1T]
[mc "<Return>	Move to next find hit"]
[mc "/		Focus the search box"]
[mc "?		Move to previous find hit"]
[mc "f		Scroll diff view to next file"]
[mc "<%s-S>		Search for next hit in diff view" $M1T]
[mc "<%s-R>		Search for previous hit in diff view" $M1T]
[mc "<%s-KP+>	Increase font size" $M1T]
[mc "<%s-plus>	Increase font size" $M1T]
[mc "<%s-KP->	Decrease font size" $M1T]
[mc "<%s-minus>	Decrease font size" $M1T]
[mc "<F5>		Update"]
" \
	    -justify left -bg white -border 2 -relief groove
    pack $w.m -side top -fill both -padx 2 -pady 2
    button $w.ok -text [mc "Close"] -command "destroy $w" -default active
    bind $w <Key-Escape> [list destroy $w]
    pack $w.ok -side bottom
    bind $w <Visibility> "focus $w.ok"
    bind $w <Key-Escape> "destroy $w"
    bind $w <Key-Return> "destroy $w"
}

# Procedures for manipulating the file list window at the
# bottom right of the overall window.

proc treeview {w l openlevs} {
    global treecontents treediropen treeheight treeparent treeindex

    set ix 0
    set treeindex() 0
    set lev 0
    set prefix {}
    set prefixend -1
    set prefendstack {}
    set htstack {}
    set ht 0
    set treecontents() {}
    $w conf -state normal
    foreach f $l {
	while {[string range $f 0 $prefixend] ne $prefix} {
	    if {$lev <= $openlevs} {
		$w mark set e:$treeindex($prefix) "end -1c"
		$w mark gravity e:$treeindex($prefix) left
	    }
	    set treeheight($prefix) $ht
	    incr ht [lindex $htstack end]
	    set htstack [lreplace $htstack end end]
	    set prefixend [lindex $prefendstack end]
	    set prefendstack [lreplace $prefendstack end end]
	    set prefix [string range $prefix 0 $prefixend]
	    incr lev -1
	}
	set tail [string range $f [expr {$prefixend+1}] end]
	while {[set slash [string first "/" $tail]] >= 0} {
	    lappend htstack $ht
	    set ht 0
	    lappend prefendstack $prefixend
	    incr prefixend [expr {$slash + 1}]
	    set d [string range $tail 0 $slash]
	    lappend treecontents($prefix) $d
	    set oldprefix $prefix
	    append prefix $d
	    set treecontents($prefix) {}
	    set treeindex($prefix) [incr ix]
	    set treeparent($prefix) $oldprefix
	    set tail [string range $tail [expr {$slash+1}] end]
	    if {$lev <= $openlevs} {
		set ht 1
		set treediropen($prefix) [expr {$lev < $openlevs}]
		set bm [expr {$lev == $openlevs? "tri-rt": "tri-dn"}]
		$w mark set d:$ix "end -1c"
		$w mark gravity d:$ix left
		set str "\n"
		for {set i 0} {$i < $lev} {incr i} {append str "\t"}
		$w insert end $str
		$w image create end -align center -image $bm -padx 1 \
		    -name a:$ix
		$w insert end $d [highlight_tag $prefix]
		$w mark set s:$ix "end -1c"
		$w mark gravity s:$ix left
	    }
	    incr lev
	}
	if {$tail ne {}} {
	    if {$lev <= $openlevs} {
		incr ht
		set str "\n"
		for {set i 0} {$i < $lev} {incr i} {append str "\t"}
		$w insert end $str
		$w insert end $tail [highlight_tag $f]
	    }
	    lappend treecontents($prefix) $tail
	}
    }
    while {$htstack ne {}} {
	set treeheight($prefix) $ht
	incr ht [lindex $htstack end]
	set htstack [lreplace $htstack end end]
	set prefixend [lindex $prefendstack end]
	set prefendstack [lreplace $prefendstack end end]
	set prefix [string range $prefix 0 $prefixend]
    }
    $w conf -state disabled
}

proc linetoelt {l} {
    global treeheight treecontents

    set y 2
    set prefix {}
    while {1} {
	foreach e $treecontents($prefix) {
	    if {$y == $l} {
		return "$prefix$e"
	    }
	    set n 1
	    if {[string index $e end] eq "/"} {
		set n $treeheight($prefix$e)
		if {$y + $n > $l} {
		    append prefix $e
		    incr y
		    break
		}
	    }
	    incr y $n
	}
    }
}

proc highlight_tree {y prefix} {
    global treeheight treecontents cflist

    foreach e $treecontents($prefix) {
	set path $prefix$e
	if {[highlight_tag $path] ne {}} {
	    $cflist tag add bold $y.0 "$y.0 lineend"
	}
	incr y
	if {[string index $e end] eq "/" && $treeheight($path) > 1} {
	    set y [highlight_tree $y $path]
	}
    }
    return $y
}

proc treeclosedir {w dir} {
    global treediropen treeheight treeparent treeindex

    set ix $treeindex($dir)
    $w conf -state normal
    $w delete s:$ix e:$ix
    set treediropen($dir) 0
    $w image configure a:$ix -image tri-rt
    $w conf -state disabled
    set n [expr {1 - $treeheight($dir)}]
    while {$dir ne {}} {
	incr treeheight($dir) $n
	set dir $treeparent($dir)
    }
}

proc treeopendir {w dir} {
    global treediropen treeheight treeparent treecontents treeindex

    set ix $treeindex($dir)
    $w conf -state normal
    $w image configure a:$ix -image tri-dn
    $w mark set e:$ix s:$ix
    $w mark gravity e:$ix right
    set lev 0
    set str "\n"
    set n [llength $treecontents($dir)]
    for {set x $dir} {$x ne {}} {set x $treeparent($x)} {
	incr lev
	append str "\t"
	incr treeheight($x) $n
    }
    foreach e $treecontents($dir) {
	set de $dir$e
	if {[string index $e end] eq "/"} {
	    set iy $treeindex($de)
	    $w mark set d:$iy e:$ix
	    $w mark gravity d:$iy left
	    $w insert e:$ix $str
	    set treediropen($de) 0
	    $w image create e:$ix -align center -image tri-rt -padx 1 \
		-name a:$iy
	    $w insert e:$ix $e [highlight_tag $de]
	    $w mark set s:$iy e:$ix
	    $w mark gravity s:$iy left
	    set treeheight($de) 1
	} else {
	    $w insert e:$ix $str
	    $w insert e:$ix $e [highlight_tag $de]
	}
    }
    $w mark gravity e:$ix right
    $w conf -state disabled
    set treediropen($dir) 1
    set top [lindex [split [$w index @0,0] .] 0]
    set ht [$w cget -height]
    set l [lindex [split [$w index s:$ix] .] 0]
    if {$l < $top} {
	$w yview $l.0
    } elseif {$l + $n + 1 > $top + $ht} {
	set top [expr {$l + $n + 2 - $ht}]
	if {$l < $top} {
	    set top $l
	}
	$w yview $top.0
    }
}

proc treeclick {w x y} {
    global treediropen cmitmode ctext cflist cflist_top

    if {$cmitmode ne "tree"} return
    if {![info exists cflist_top]} return
    set l [lindex [split [$w index "@$x,$y"] "."] 0]
    $cflist tag remove highlight $cflist_top.0 "$cflist_top.0 lineend"
    $cflist tag add highlight $l.0 "$l.0 lineend"
    set cflist_top $l
    if {$l == 1} {
	$ctext yview 1.0
	return
    }
    set e [linetoelt $l]
    if {[string index $e end] ne "/"} {
	showfile $e
    } elseif {$treediropen($e)} {
	treeclosedir $w $e
    } else {
	treeopendir $w $e
    }
}

proc setfilelist {id} {
    global treefilelist cflist jump_to_here

    treeview $cflist $treefilelist($id) 0
    if {$jump_to_here ne {}} {
	set f [lindex $jump_to_here 0]
	if {[lsearch -exact $treefilelist($id) $f] >= 0} {
	    showfile $f
	}
    }
}

image create bitmap tri-rt -background black -foreground blue -data {
    #define tri-rt_width 13
    #define tri-rt_height 13
    static unsigned char tri-rt_bits[] = {
       0x00, 0x00, 0x00, 0x00, 0x10, 0x00, 0x30, 0x00, 0x70, 0x00, 0xf0, 0x00,
       0xf0, 0x01, 0xf0, 0x00, 0x70, 0x00, 0x30, 0x00, 0x10, 0x00, 0x00, 0x00,
       0x00, 0x00};
} -maskdata {
    #define tri-rt-mask_width 13
    #define tri-rt-mask_height 13
    static unsigned char tri-rt-mask_bits[] = {
       0x08, 0x00, 0x18, 0x00, 0x38, 0x00, 0x78, 0x00, 0xf8, 0x00, 0xf8, 0x01,
       0xf8, 0x03, 0xf8, 0x01, 0xf8, 0x00, 0x78, 0x00, 0x38, 0x00, 0x18, 0x00,
       0x08, 0x00};
}
image create bitmap tri-dn -background black -foreground blue -data {
    #define tri-dn_width 13
    #define tri-dn_height 13
    static unsigned char tri-dn_bits[] = {
       0x00, 0x00, 0x00, 0x00, 0x00, 0x00, 0x00, 0x00, 0xfc, 0x07, 0xf8, 0x03,
       0xf0, 0x01, 0xe0, 0x00, 0x40, 0x00, 0x00, 0x00, 0x00, 0x00, 0x00, 0x00,
       0x00, 0x00};
} -maskdata {
    #define tri-dn-mask_width 13
    #define tri-dn-mask_height 13
    static unsigned char tri-dn-mask_bits[] = {
       0x00, 0x00, 0x00, 0x00, 0x00, 0x00, 0xff, 0x1f, 0xfe, 0x0f, 0xfc, 0x07,
       0xf8, 0x03, 0xf0, 0x01, 0xe0, 0x00, 0x40, 0x00, 0x00, 0x00, 0x00, 0x00,
       0x00, 0x00};
}

image create bitmap reficon-T -background black -foreground yellow -data {
    #define tagicon_width 13
    #define tagicon_height 9
    static unsigned char tagicon_bits[] = {
       0x00, 0x00, 0x00, 0x00, 0xf0, 0x07, 0xf8, 0x07,
       0xfc, 0x07, 0xf8, 0x07, 0xf0, 0x07, 0x00, 0x00, 0x00, 0x00};
} -maskdata {
    #define tagicon-mask_width 13
    #define tagicon-mask_height 9
    static unsigned char tagicon-mask_bits[] = {
       0x00, 0x00, 0xf0, 0x0f, 0xf8, 0x0f, 0xfc, 0x0f,
       0xfe, 0x0f, 0xfc, 0x0f, 0xf8, 0x0f, 0xf0, 0x0f, 0x00, 0x00};
}
set rectdata {
    #define headicon_width 13
    #define headicon_height 9
    static unsigned char headicon_bits[] = {
       0x00, 0x00, 0x00, 0x00, 0xf8, 0x07, 0xf8, 0x07,
       0xf8, 0x07, 0xf8, 0x07, 0xf8, 0x07, 0x00, 0x00, 0x00, 0x00};
}
set rectmask {
    #define headicon-mask_width 13
    #define headicon-mask_height 9
    static unsigned char headicon-mask_bits[] = {
       0x00, 0x00, 0xfc, 0x0f, 0xfc, 0x0f, 0xfc, 0x0f,
       0xfc, 0x0f, 0xfc, 0x0f, 0xfc, 0x0f, 0xfc, 0x0f, 0x00, 0x00};
}
image create bitmap reficon-H -background black -foreground green \
    -data $rectdata -maskdata $rectmask
image create bitmap reficon-o -background black -foreground "#ddddff" \
    -data $rectdata -maskdata $rectmask

proc init_flist {first} {
    global cflist cflist_top difffilestart

    $cflist conf -state normal
    $cflist delete 0.0 end
    if {$first ne {}} {
	$cflist insert end $first
	set cflist_top 1
	$cflist tag add highlight 1.0 "1.0 lineend"
    } else {
	catch {unset cflist_top}
    }
    $cflist conf -state disabled
    set difffilestart {}
}

proc highlight_tag {f} {
    global highlight_paths

    foreach p $highlight_paths {
	if {[string match $p $f]} {
	    return "bold"
	}
    }
    return {}
}

proc highlight_filelist {} {
    global cmitmode cflist

    $cflist conf -state normal
    if {$cmitmode ne "tree"} {
	set end [lindex [split [$cflist index end] .] 0]
	for {set l 2} {$l < $end} {incr l} {
	    set line [$cflist get $l.0 "$l.0 lineend"]
	    if {[highlight_tag $line] ne {}} {
		$cflist tag add bold $l.0 "$l.0 lineend"
	    }
	}
    } else {
	highlight_tree 2 {}
    }
    $cflist conf -state disabled
}

proc unhighlight_filelist {} {
    global cflist

    $cflist conf -state normal
    $cflist tag remove bold 1.0 end
    $cflist conf -state disabled
}

proc add_flist {fl} {
    global cflist

    $cflist conf -state normal
    foreach f $fl {
	$cflist insert end "\n"
	$cflist insert end $f [highlight_tag $f]
    }
    $cflist conf -state disabled
}

proc sel_flist {w x y} {
    global ctext difffilestart cflist cflist_top cmitmode

    if {$cmitmode eq "tree"} return
    if {![info exists cflist_top]} return
    set l [lindex [split [$w index "@$x,$y"] "."] 0]
    $cflist tag remove highlight $cflist_top.0 "$cflist_top.0 lineend"
    $cflist tag add highlight $l.0 "$l.0 lineend"
    set cflist_top $l
    if {$l == 1} {
	$ctext yview 1.0
    } else {
	catch {$ctext yview [lindex $difffilestart [expr {$l - 2}]]}
    }
}

proc pop_flist_menu {w X Y x y} {
    global ctext cflist cmitmode flist_menu flist_menu_file
    global treediffs diffids

    stopfinding
    set l [lindex [split [$w index "@$x,$y"] "."] 0]
    if {$l <= 1} return
    if {$cmitmode eq "tree"} {
	set e [linetoelt $l]
	if {[string index $e end] eq "/"} return
    } else {
	set e [lindex $treediffs($diffids) [expr {$l-2}]]
    }
    set flist_menu_file $e
    set xdiffstate "normal"
    if {$cmitmode eq "tree"} {
	set xdiffstate "disabled"
    }
    # Disable "External diff" item in tree mode
    $flist_menu entryconf 2 -state $xdiffstate
    tk_popup $flist_menu $X $Y
}

proc find_ctext_fileinfo {line} {
    global ctext_file_names ctext_file_lines

    set ok [bsearch $ctext_file_lines $line]
    set tline [lindex $ctext_file_lines $ok]

    if {$ok >= [llength $ctext_file_lines] || $line < $tline} {
        return {}
    } else {
        return [list [lindex $ctext_file_names $ok] $tline]
    }
}

proc pop_diff_menu {w X Y x y} {
    global ctext diff_menu flist_menu_file
    global diff_menu_txtpos diff_menu_line
    global diff_menu_filebase

    set diff_menu_txtpos [split [$w index "@$x,$y"] "."]
    set diff_menu_line [lindex $diff_menu_txtpos 0]
    # don't pop up the menu on hunk-separator or file-separator lines
    if {[lsearch -glob [$ctext tag names $diff_menu_line.0] "*sep"] >= 0} {
	return
    }
    stopfinding
    set f [find_ctext_fileinfo $diff_menu_line]
    if {$f eq {}} return
    set flist_menu_file [lindex $f 0]
    set diff_menu_filebase [lindex $f 1]
    tk_popup $diff_menu $X $Y
}

proc flist_hl {only} {
    global flist_menu_file findstring gdttype

    set x [shellquote $flist_menu_file]
    if {$only || $findstring eq {} || $gdttype ne [mc "touching paths:"]} {
	set findstring $x
    } else {
	append findstring " " $x
    }
    set gdttype [mc "touching paths:"]
}

proc save_file_from_commit {filename output what} {
    global nullfile

    if {[catch {exec git show $filename -- > $output} err]} {
	if {[string match "fatal: bad revision *" $err]} {
	    return $nullfile
	}
	error_popup "[mc "Error getting \"%s\" from %s:" $filename $what] $err"
	return {}
    }
    return $output
}

proc external_diff_get_one_file {diffid filename diffdir} {
    global nullid nullid2 nullfile
    global gitdir

    if {$diffid == $nullid} {
        set difffile [file join [file dirname $gitdir] $filename]
	if {[file exists $difffile]} {
	    return $difffile
	}
	return $nullfile
    }
    if {$diffid == $nullid2} {
        set difffile [file join $diffdir "\[index\] [file tail $filename]"]
        return [save_file_from_commit :$filename $difffile index]
    }
    set difffile [file join $diffdir "\[$diffid\] [file tail $filename]"]
    return [save_file_from_commit $diffid:$filename $difffile \
	       "revision $diffid"]
}

proc external_diff {} {
    global gitktmpdir nullid nullid2
    global flist_menu_file
    global diffids
    global diffnum
    global gitdir extdifftool

    if {[llength $diffids] == 1} {
        # no reference commit given
        set diffidto [lindex $diffids 0]
        if {$diffidto eq $nullid} {
            # diffing working copy with index
            set diffidfrom $nullid2
        } elseif {$diffidto eq $nullid2} {
            # diffing index with HEAD
            set diffidfrom "HEAD"
        } else {
            # use first parent commit
            global parentlist selectedline
            set diffidfrom [lindex $parentlist $selectedline 0]
        }
    } else {
        set diffidfrom [lindex $diffids 0]
        set diffidto [lindex $diffids 1]
    }

    # make sure that several diffs wont collide
    if {![info exists gitktmpdir]} {
	set gitktmpdir [file join [file dirname $gitdir] \
			    [format ".gitk-tmp.%s" [pid]]]
	if {[catch {file mkdir $gitktmpdir} err]} {
	    error_popup "[mc "Error creating temporary directory %s:" $gitktmpdir] $err"
	    unset gitktmpdir
	    return
	}
	set diffnum 0
    }
    incr diffnum
    set diffdir [file join $gitktmpdir $diffnum]
    if {[catch {file mkdir $diffdir} err]} {
	error_popup "[mc "Error creating temporary directory %s:" $diffdir] $err"
	return
    }

    # gather files to diff
    set difffromfile [external_diff_get_one_file $diffidfrom $flist_menu_file $diffdir]
    set difftofile [external_diff_get_one_file $diffidto $flist_menu_file $diffdir]

    if {$difffromfile ne {} && $difftofile ne {}} {
        set cmd [concat | [shellsplit $extdifftool] \
		     [list $difffromfile $difftofile]]
        if {[catch {set fl [open $cmd r]} err]} {
            file delete -force $diffdir
            error_popup "$extdifftool: [mc "command failed:"] $err"
        } else {
            fconfigure $fl -blocking 0
            filerun $fl [list delete_at_eof $fl $diffdir]
        }
    }
}

proc find_hunk_blamespec {base line} {
    global ctext

    # Find and parse the hunk header
    set s_lix [$ctext search -backwards -regexp ^@@ "$line.0 lineend" $base.0]
    if {$s_lix eq {}} return

    set s_line [$ctext get $s_lix "$s_lix + 1 lines"]
    if {![regexp {^@@@*(( -\d+(,\d+)?)+) \+(\d+)(,\d+)? @@} $s_line \
	    s_line old_specs osz osz1 new_line nsz]} {
	return
    }

    # base lines for the parents
    set base_lines [list $new_line]
    foreach old_spec [lrange [split $old_specs " "] 1 end] {
	if {![regexp -- {-(\d+)(,\d+)?} $old_spec \
	        old_spec old_line osz]} {
	    return
	}
	lappend base_lines $old_line
    }

    # Now scan the lines to determine offset within the hunk
    set max_parent [expr {[llength $base_lines]-2}]
    set dline 0
    set s_lno [lindex [split $s_lix "."] 0]

    # Determine if the line is removed
    set chunk [$ctext get $line.0 "$line.1 + $max_parent chars"]
    if {[string match {[-+ ]*} $chunk]} {
	set removed_idx [string first "-" $chunk]
	# Choose a parent index
	if {$removed_idx >= 0} {
	    set parent $removed_idx
	} else {
	    set unchanged_idx [string first " " $chunk]
	    if {$unchanged_idx >= 0} {
		set parent $unchanged_idx
	    } else {
		# blame the current commit
		set parent -1
	    }
	}
	# then count other lines that belong to it
	for {set i $line} {[incr i -1] > $s_lno} {} {
	    set chunk [$ctext get $i.0 "$i.1 + $max_parent chars"]
	    # Determine if the line is removed
	    set removed_idx [string first "-" $chunk]
	    if {$parent >= 0} {
		set code [string index $chunk $parent]
		if {$code eq "-" || ($removed_idx < 0 && $code ne "+")} {
		    incr dline
		}
	    } else {
		if {$removed_idx < 0} {
		    incr dline
		}
	    }
	}
	incr parent
    } else {
	set parent 0
    }

    incr dline [lindex $base_lines $parent]
    return [list $parent $dline]
}

proc external_blame_diff {} {
    global currentid cmitmode
    global diff_menu_txtpos diff_menu_line
    global diff_menu_filebase flist_menu_file

    if {$cmitmode eq "tree"} {
	set parent_idx 0
	set line [expr {$diff_menu_line - $diff_menu_filebase}]
    } else {
	set hinfo [find_hunk_blamespec $diff_menu_filebase $diff_menu_line]
	if {$hinfo ne {}} {
	    set parent_idx [lindex $hinfo 0]
	    set line [lindex $hinfo 1]
	} else {
	    set parent_idx 0
	    set line 0
	}
    }

    external_blame $parent_idx $line
}

# Find the SHA1 ID of the blob for file $fname in the index
# at stage 0 or 2
proc index_sha1 {fname} {
    set f [open [list | git ls-files -s $fname] r]
    while {[gets $f line] >= 0} {
	set info [lindex [split $line "\t"] 0]
	set stage [lindex $info 2]
	if {$stage eq "0" || $stage eq "2"} {
	    close $f
	    return [lindex $info 1]
	}
    }
    close $f
    return {}
}

# Turn an absolute path into one relative to the current directory
proc make_relative {f} {
    set elts [file split $f]
    set here [file split [pwd]]
    set ei 0
    set hi 0
    set res {}
    foreach d $here {
	if {$ei < $hi || $ei >= [llength $elts] || [lindex $elts $ei] ne $d} {
	    lappend res ".."
	} else {
	    incr ei
	}
	incr hi
    }
    set elts [concat $res [lrange $elts $ei end]]
    return [eval file join $elts]
}

proc external_blame {parent_idx {line {}}} {
    global flist_menu_file gitdir
    global nullid nullid2
    global parentlist selectedline currentid

    if {$parent_idx > 0} {
	set base_commit [lindex $parentlist $selectedline [expr {$parent_idx-1}]]
    } else {
	set base_commit $currentid
    }

    if {$base_commit eq {} || $base_commit eq $nullid || $base_commit eq $nullid2} {
	error_popup [mc "No such commit"]
	return
    }

    set cmdline [list git gui blame]
    if {$line ne {} && $line > 1} {
	lappend cmdline "--line=$line"
    }
    set f [file join [file dirname $gitdir] $flist_menu_file]
    # Unfortunately it seems git gui blame doesn't like
    # being given an absolute path...
    set f [make_relative $f]
    lappend cmdline $base_commit $f
    puts "cmdline={$cmdline}"
    if {[catch {eval exec $cmdline &} err]} {
	error_popup "[mc "git gui blame: command failed:"] $err"
    }
}

proc show_line_source {} {
    global cmitmode currentid parents curview blamestuff blameinst
    global diff_menu_line diff_menu_filebase flist_menu_file
    global nullid nullid2 gitdir

    set from_index {}
    if {$cmitmode eq "tree"} {
	set id $currentid
	set line [expr {$diff_menu_line - $diff_menu_filebase}]
    } else {
	set h [find_hunk_blamespec $diff_menu_filebase $diff_menu_line]
	if {$h eq {}} return
	set pi [lindex $h 0]
	if {$pi == 0} {
	    mark_ctext_line $diff_menu_line
	    return
	}
	incr pi -1
	if {$currentid eq $nullid} {
	    if {$pi > 0} {
		# must be a merge in progress...
		if {[catch {
		    # get the last line from .git/MERGE_HEAD
		    set f [open [file join $gitdir MERGE_HEAD] r]
		    set id [lindex [split [read $f] "\n"] end-1]
		    close $f
		} err]} {
		    error_popup [mc "Couldn't read merge head: %s" $err]
		    return
		}
	    } elseif {$parents($curview,$currentid) eq $nullid2} {
		# need to do the blame from the index
		if {[catch {
		    set from_index [index_sha1 $flist_menu_file]
		} err]} {
		    error_popup [mc "Error reading index: %s" $err]
		    return
		}
	    } else {
		set id $parents($curview,$currentid)
	    }
	} else {
	    set id [lindex $parents($curview,$currentid) $pi]
	}
	set line [lindex $h 1]
    }
    set blameargs {}
    if {$from_index ne {}} {
	lappend blameargs | git cat-file blob $from_index
    }
    lappend blameargs | git blame -p -L$line,+1
    if {$from_index ne {}} {
	lappend blameargs --contents -
    } else {
	lappend blameargs $id
    }
    lappend blameargs -- [file join [file dirname $gitdir] $flist_menu_file]
    if {[catch {
	set f [open $blameargs r]
    } err]} {
	error_popup [mc "Couldn't start git blame: %s" $err]
	return
    }
    nowbusy blaming [mc "Searching"]
    fconfigure $f -blocking 0
    set i [reg_instance $f]
    set blamestuff($i) {}
    set blameinst $i
    filerun $f [list read_line_source $f $i]
}

proc stopblaming {} {
    global blameinst

    if {[info exists blameinst]} {
	stop_instance $blameinst
	unset blameinst
	notbusy blaming
    }
}

proc read_line_source {fd inst} {
    global blamestuff curview commfd blameinst nullid nullid2

    while {[gets $fd line] >= 0} {
	lappend blamestuff($inst) $line
    }
    if {![eof $fd]} {
	return 1
    }
    unset commfd($inst)
    unset blameinst
    notbusy blaming
    fconfigure $fd -blocking 1
    if {[catch {close $fd} err]} {
	error_popup [mc "Error running git blame: %s" $err]
	return 0
    }

    set fname {}
    set line [split [lindex $blamestuff($inst) 0] " "]
    set id [lindex $line 0]
    set lnum [lindex $line 1]
    if {[string length $id] == 40 && [string is xdigit $id] &&
	[string is digit -strict $lnum]} {
	# look for "filename" line
	foreach l $blamestuff($inst) {
	    if {[string match "filename *" $l]} {
		set fname [string range $l 9 end]
		break
	    }
	}
    }
    if {$fname ne {}} {
	# all looks good, select it
	if {$id eq $nullid} {
	    # blame uses all-zeroes to mean not committed,
	    # which would mean a change in the index
	    set id $nullid2
	}
	if {[commitinview $id $curview]} {
	    selectline [rowofcommit $id] 1 [list $fname $lnum]
	} else {
	    error_popup [mc "That line comes from commit %s, \
			     which is not in this view" [shortids $id]]
	}
    } else {
	puts "oops couldn't parse git blame output"
    }
    return 0
}

# delete $dir when we see eof on $f (presumably because the child has exited)
proc delete_at_eof {f dir} {
    while {[gets $f line] >= 0} {}
    if {[eof $f]} {
	if {[catch {close $f} err]} {
	    error_popup "[mc "External diff viewer failed:"] $err"
	}
	file delete -force $dir
	return 0
    }
    return 1
}

# Functions for adding and removing shell-type quoting

proc shellquote {str} {
    if {![string match "*\['\"\\ \t]*" $str]} {
	return $str
    }
    if {![string match "*\['\"\\]*" $str]} {
	return "\"$str\""
    }
    if {![string match "*'*" $str]} {
	return "'$str'"
    }
    return "\"[string map {\" \\\" \\ \\\\} $str]\""
}

proc shellarglist {l} {
    set str {}
    foreach a $l {
	if {$str ne {}} {
	    append str " "
	}
	append str [shellquote $a]
    }
    return $str
}

proc shelldequote {str} {
    set ret {}
    set used -1
    while {1} {
	incr used
	if {![regexp -start $used -indices "\['\"\\\\ \t]" $str first]} {
	    append ret [string range $str $used end]
	    set used [string length $str]
	    break
	}
	set first [lindex $first 0]
	set ch [string index $str $first]
	if {$first > $used} {
	    append ret [string range $str $used [expr {$first - 1}]]
	    set used $first
	}
	if {$ch eq " " || $ch eq "\t"} break
	incr used
	if {$ch eq "'"} {
	    set first [string first "'" $str $used]
	    if {$first < 0} {
		error "unmatched single-quote"
	    }
	    append ret [string range $str $used [expr {$first - 1}]]
	    set used $first
	    continue
	}
	if {$ch eq "\\"} {
	    if {$used >= [string length $str]} {
		error "trailing backslash"
	    }
	    append ret [string index $str $used]
	    continue
	}
	# here ch == "\""
	while {1} {
	    if {![regexp -start $used -indices "\[\"\\\\]" $str first]} {
		error "unmatched double-quote"
	    }
	    set first [lindex $first 0]
	    set ch [string index $str $first]
	    if {$first > $used} {
		append ret [string range $str $used [expr {$first - 1}]]
		set used $first
	    }
	    if {$ch eq "\""} break
	    incr used
	    append ret [string index $str $used]
	    incr used
	}
    }
    return [list $used $ret]
}

proc shellsplit {str} {
    set l {}
    while {1} {
	set str [string trimleft $str]
	if {$str eq {}} break
	set dq [shelldequote $str]
	set n [lindex $dq 0]
	set word [lindex $dq 1]
	set str [string range $str $n end]
	lappend l $word
    }
    return $l
}

# Code to implement multiple views

proc newview {ishighlight} {
    global nextviewnum newviewname newishighlight
    global revtreeargs viewargscmd newviewopts curview

    set newishighlight $ishighlight
    set top .gitkview
    if {[winfo exists $top]} {
	raise $top
	return
    }
    set newviewname($nextviewnum) "[mc "View"] $nextviewnum"
    set newviewopts($nextviewnum,perm) 0
    set newviewopts($nextviewnum,cmd)  $viewargscmd($curview)
    decode_view_opts $nextviewnum $revtreeargs
    vieweditor $top $nextviewnum [mc "Gitk view definition"]
}

set known_view_options {
    {perm    b    . {}               {mc "Remember this view"}}
    {args    t50= + {}               {mc "Commits to include (arguments to git log):"}}
    {all     b    * "--all"          {mc "Use all refs"}}
    {dorder  b    . {"--date-order" "-d"}      {mc "Strictly sort by date"}}
    {lright  b    . "--left-right"   {mc "Mark branch sides"}}
    {since   t15  + {"--since=*" "--after=*"}  {mc "Since date:"}}
    {until   t15  . {"--until=*" "--before=*"} {mc "Until date:"}}
    {limit   t10  + "--max-count=*"  {mc "Max count:"}}
    {skip    t10  . "--skip=*"       {mc "Skip:"}}
    {first   b    . "--first-parent" {mc "Limit to first parent"}}
    {cmd     t50= + {}               {mc "Command to generate more commits to include:"}}
    }

proc encode_view_opts {n} {
    global known_view_options newviewopts

    set rargs [list]
    foreach opt $known_view_options {
	set patterns [lindex $opt 3]
	if {$patterns eq {}} continue
	set pattern [lindex $patterns 0]

	set val $newviewopts($n,[lindex $opt 0])
	
	if {[lindex $opt 1] eq "b"} {
	    if {$val} {
		lappend rargs $pattern
	    }
	} else {
	    set val [string trim $val]
	    if {$val ne {}} {
		set pfix [string range $pattern 0 end-1]
		lappend rargs $pfix$val
	    }
	}
    }
    return [concat $rargs [shellsplit $newviewopts($n,args)]]
}

proc decode_view_opts {n view_args} {
    global known_view_options newviewopts

    foreach opt $known_view_options {
	if {[lindex $opt 1] eq "b"} {
	    set val 0
	} else {
	    set val {}
	}
	set newviewopts($n,[lindex $opt 0]) $val
    }
    set oargs [list]
    foreach arg $view_args {
	if {[regexp -- {^-([0-9]+)$} $arg arg cnt]
	    && ![info exists found(limit)]} {
	    set newviewopts($n,limit) $cnt
	    set found(limit) 1
	    continue
	}
	catch { unset val }
	foreach opt $known_view_options {
	    set id [lindex $opt 0]
	    if {[info exists found($id)]} continue
	    foreach pattern [lindex $opt 3] {
		if {![string match $pattern $arg]} continue
		if {[lindex $opt 1] ne "b"} {
		    set size [string length $pattern]
		    set val [string range $arg [expr {$size-1}] end]
		} else {
		    set val 1
		}
		set newviewopts($n,$id) $val
		set found($id) 1
		break
	    }
	    if {[info exists val]} break
	}
	if {[info exists val]} continue
	lappend oargs $arg
    }
    set newviewopts($n,args) [shellarglist $oargs]
}

proc edit_or_newview {} {
    global curview

    if {$curview > 0} {
	editview
    } else {
	newview 0
    }
}

proc editview {} {
    global curview
    global viewname viewperm newviewname newviewopts
    global viewargs viewargscmd

    set top .gitkvedit-$curview
    if {[winfo exists $top]} {
	raise $top
	return
    }
    set newviewname($curview)      $viewname($curview)
    set newviewopts($curview,perm) $viewperm($curview)
    set newviewopts($curview,cmd)  $viewargscmd($curview)
    decode_view_opts $curview $viewargs($curview)
    vieweditor $top $curview "Gitk: edit view $viewname($curview)"
}

proc vieweditor {top n title} {
    global newviewname newviewopts viewfiles bgcolor
    global known_view_options

    toplevel $top
    wm title $top $title
    make_transient $top .

    # View name
    frame $top.nfr
    label $top.nl -text [mc "Name"]
    entry $top.name -width 20 -textvariable newviewname($n)
    pack $top.nfr -in $top -fill x -pady 5 -padx 3
    pack $top.nl -in $top.nfr -side left -padx {0 30}
    pack $top.name -in $top.nfr -side left

    # View options
    set cframe $top.nfr
    set cexpand 0
    set cnt 0
    foreach opt $known_view_options {
	set id [lindex $opt 0]
	set type [lindex $opt 1]
	set flags [lindex $opt 2]
	set title [eval [lindex $opt 4]]
	set lxpad 0

	if {$flags eq "+" || $flags eq "*"} {
	    set cframe $top.fr$cnt
	    incr cnt
	    frame $cframe
	    pack $cframe -in $top -fill x -pady 3 -padx 3
	    set cexpand [expr {$flags eq "*"}]
	} else {
	    set lxpad 5
	}

	if {$type eq "b"} {
	    checkbutton $cframe.c_$id -text $title -variable newviewopts($n,$id)
	    pack $cframe.c_$id -in $cframe -side left \
		-padx [list $lxpad 0] -expand $cexpand -anchor w
	} elseif {[regexp {^t(\d+)$} $type type sz]} {
	    message $cframe.l_$id -aspect 1500 -text $title
	    entry $cframe.e_$id -width $sz -background $bgcolor \
		-textvariable newviewopts($n,$id)
	    pack $cframe.l_$id -in $cframe -side left -padx [list $lxpad 0]
	    pack $cframe.e_$id -in $cframe -side left -expand 1 -fill x
	} elseif {[regexp {^t(\d+)=$} $type type sz]} {
	    message $cframe.l_$id -aspect 1500 -text $title
	    entry $cframe.e_$id -width $sz -background $bgcolor \
		-textvariable newviewopts($n,$id)
	    pack $cframe.l_$id -in $cframe -side top -pady [list 3 0] -anchor w
	    pack $cframe.e_$id -in $cframe -side top -fill x
	}
    }

    # Path list
    message $top.l -aspect 1500 \
	-text [mc "Enter files and directories to include, one per line:"]
    pack $top.l -in $top -side top -pady [list 7 0] -anchor w -padx 3
    text $top.t -width 40 -height 5 -background $bgcolor -font uifont
    if {[info exists viewfiles($n)]} {
	foreach f $viewfiles($n) {
	    $top.t insert end $f
	    $top.t insert end "\n"
	}
	$top.t delete {end - 1c} end
	$top.t mark set insert 0.0
    }
    pack $top.t -in $top -side top -pady [list 0 5] -fill both -expand 1 -padx 3
    frame $top.buts
    button $top.buts.ok -text [mc "OK"] -command [list newviewok $top $n]
    button $top.buts.apply -text [mc "Apply (F5)"] -command [list newviewok $top $n 1]
    button $top.buts.can -text [mc "Cancel"] -command [list destroy $top]
    bind $top <Control-Return> [list newviewok $top $n]
    bind $top <F5> [list newviewok $top $n 1]
    bind $top <Escape> [list destroy $top]
    grid $top.buts.ok $top.buts.apply $top.buts.can
    grid columnconfigure $top.buts 0 -weight 1 -uniform a
    grid columnconfigure $top.buts 1 -weight 1 -uniform a
    grid columnconfigure $top.buts 2 -weight 1 -uniform a
    pack $top.buts -in $top -side top -fill x
    focus $top.t
}

proc doviewmenu {m first cmd op argv} {
    set nmenu [$m index end]
    for {set i $first} {$i <= $nmenu} {incr i} {
	if {[$m entrycget $i -command] eq $cmd} {
	    eval $m $op $i $argv
	    break
	}
    }
}

proc allviewmenus {n op args} {
    # global viewhlmenu

    doviewmenu .bar.view 5 [list showview $n] $op $args
    # doviewmenu $viewhlmenu 1 [list addvhighlight $n] $op $args
}

proc newviewok {top n {apply 0}} {
    global nextviewnum newviewperm newviewname newishighlight
    global viewname viewfiles viewperm selectedview curview
    global viewargs viewargscmd newviewopts viewhlmenu

    if {[catch {
	set newargs [encode_view_opts $n]
    } err]} {
	error_popup "[mc "Error in commit selection arguments:"] $err" $top
	return
    }
    set files {}
    foreach f [split [$top.t get 0.0 end] "\n"] {
	set ft [string trim $f]
	if {$ft ne {}} {
	    lappend files $ft
	}
    }
    if {![info exists viewfiles($n)]} {
	# creating a new view
	incr nextviewnum
	set viewname($n) $newviewname($n)
	set viewperm($n) $newviewopts($n,perm)
	set viewfiles($n) $files
	set viewargs($n) $newargs
	set viewargscmd($n) $newviewopts($n,cmd)
	addviewmenu $n
	if {!$newishighlight} {
	    run showview $n
	} else {
	    run addvhighlight $n
	}
    } else {
	# editing an existing view
	set viewperm($n) $newviewopts($n,perm)
	if {$newviewname($n) ne $viewname($n)} {
	    set viewname($n) $newviewname($n)
	    doviewmenu .bar.view 5 [list showview $n] \
		entryconf [list -label $viewname($n)]
	    # doviewmenu $viewhlmenu 1 [list addvhighlight $n] \
		# entryconf [list -label $viewname($n) -value $viewname($n)]
	}
	if {$files ne $viewfiles($n) || $newargs ne $viewargs($n) || \
		$newviewopts($n,cmd) ne $viewargscmd($n)} {
	    set viewfiles($n) $files
	    set viewargs($n) $newargs
	    set viewargscmd($n) $newviewopts($n,cmd)
	    if {$curview == $n} {
		run reloadcommits
	    }
	}
    }
    if {$apply} return
    catch {destroy $top}
}

proc delview {} {
    global curview viewperm hlview selectedhlview

    if {$curview == 0} return
    if {[info exists hlview] && $hlview == $curview} {
	set selectedhlview [mc "None"]
	unset hlview
    }
    allviewmenus $curview delete
    set viewperm($curview) 0
    showview 0
}

proc addviewmenu {n} {
    global viewname viewhlmenu

    .bar.view add radiobutton -label $viewname($n) \
	-command [list showview $n] -variable selectedview -value $n
    #$viewhlmenu add radiobutton -label $viewname($n) \
    #	-command [list addvhighlight $n] -variable selectedhlview
}

proc showview {n} {
    global curview cached_commitrow ordertok
    global displayorder parentlist rowidlist rowisopt rowfinal
    global colormap rowtextx nextcolor canvxmax
    global numcommits viewcomplete
    global selectedline currentid canv canvy0
    global treediffs
    global pending_select mainheadid
    global commitidx
    global selectedview
    global hlview selectedhlview commitinterest

    if {$n == $curview} return
    set selid {}
    set ymax [lindex [$canv cget -scrollregion] 3]
    set span [$canv yview]
    set ytop [expr {[lindex $span 0] * $ymax}]
    set ybot [expr {[lindex $span 1] * $ymax}]
    set yscreen [expr {($ybot - $ytop) / 2}]
    if {$selectedline ne {}} {
	set selid $currentid
	set y [yc $selectedline]
	if {$ytop < $y && $y < $ybot} {
	    set yscreen [expr {$y - $ytop}]
	}
    } elseif {[info exists pending_select]} {
	set selid $pending_select
	unset pending_select
    }
    unselectline
    normalline
    catch {unset treediffs}
    clear_display
    if {[info exists hlview] && $hlview == $n} {
	unset hlview
	set selectedhlview [mc "None"]
    }
    catch {unset commitinterest}
    catch {unset cached_commitrow}
    catch {unset ordertok}

    set curview $n
    set selectedview $n
    .bar.view entryconf [mca "Edit view..."] -state [expr {$n == 0? "disabled": "normal"}]
    .bar.view entryconf [mca "Delete view"] -state [expr {$n == 0? "disabled": "normal"}]

    run refill_reflist
    if {![info exists viewcomplete($n)]} {
	getcommits $selid
	return
    }

    set displayorder {}
    set parentlist {}
    set rowidlist {}
    set rowisopt {}
    set rowfinal {}
    set numcommits $commitidx($n)

    catch {unset colormap}
    catch {unset rowtextx}
    set nextcolor 0
    set canvxmax [$canv cget -width]
    set curview $n
    set row 0
    setcanvscroll
    set yf 0
    set row {}
    if {$selid ne {} && [commitinview $selid $n]} {
	set row [rowofcommit $selid]
	# try to get the selected row in the same position on the screen
	set ymax [lindex [$canv cget -scrollregion] 3]
	set ytop [expr {[yc $row] - $yscreen}]
	if {$ytop < 0} {
	    set ytop 0
	}
	set yf [expr {$ytop * 1.0 / $ymax}]
    }
    allcanvs yview moveto $yf
    drawvisible
    if {$row ne {}} {
	selectline $row 0
    } elseif {!$viewcomplete($n)} {
	reset_pending_select $selid
    } else {
	reset_pending_select {}

	if {[commitinview $pending_select $curview]} {
	    selectline [rowofcommit $pending_select] 1
	} else {
	    set row [first_real_row]
	    if {$row < $numcommits} {
		selectline $row 0
	    }
	}
    }
    if {!$viewcomplete($n)} {
	if {$numcommits == 0} {
	    show_status [mc "Reading commits..."]
	}
    } elseif {$numcommits == 0} {
	show_status [mc "No commits selected"]
    }
}

# Stuff relating to the highlighting facility

proc ishighlighted {id} {
    global vhighlights fhighlights nhighlights rhighlights

    if {[info exists nhighlights($id)] && $nhighlights($id) > 0} {
	return $nhighlights($id)
    }
    if {[info exists vhighlights($id)] && $vhighlights($id) > 0} {
	return $vhighlights($id)
    }
    if {[info exists fhighlights($id)] && $fhighlights($id) > 0} {
	return $fhighlights($id)
    }
    if {[info exists rhighlights($id)] && $rhighlights($id) > 0} {
	return $rhighlights($id)
    }
    return 0
}

proc bolden {id font} {
    global canv linehtag currentid boldids need_redisplay

    # need_redisplay = 1 means the display is stale and about to be redrawn
    if {$need_redisplay} return
    lappend boldids $id
    $canv itemconf $linehtag($id) -font $font
    if {[info exists currentid] && $id eq $currentid} {
	$canv delete secsel
	set t [eval $canv create rect [$canv bbox $linehtag($id)] \
		   -outline {{}} -tags secsel \
		   -fill [$canv cget -selectbackground]]
	$canv lower $t
    }
}

proc bolden_name {id font} {
    global canv2 linentag currentid boldnameids need_redisplay

    if {$need_redisplay} return
    lappend boldnameids $id
    $canv2 itemconf $linentag($id) -font $font
    if {[info exists currentid] && $id eq $currentid} {
	$canv2 delete secsel
	set t [eval $canv2 create rect [$canv2 bbox $linentag($id)] \
		   -outline {{}} -tags secsel \
		   -fill [$canv2 cget -selectbackground]]
	$canv2 lower $t
    }
}

proc unbolden {} {
    global boldids

    set stillbold {}
    foreach id $boldids {
	if {![ishighlighted $id]} {
	    bolden $id mainfont
	} else {
	    lappend stillbold $id
	}
    }
    set boldids $stillbold
}

proc addvhighlight {n} {
    global hlview viewcomplete curview vhl_done commitidx

    if {[info exists hlview]} {
	delvhighlight
    }
    set hlview $n
    if {$n != $curview && ![info exists viewcomplete($n)]} {
	start_rev_list $n
    }
    set vhl_done $commitidx($hlview)
    if {$vhl_done > 0} {
	drawvisible
    }
}

proc delvhighlight {} {
    global hlview vhighlights

    if {![info exists hlview]} return
    unset hlview
    catch {unset vhighlights}
    unbolden
}

proc vhighlightmore {} {
    global hlview vhl_done commitidx vhighlights curview

    set max $commitidx($hlview)
    set vr [visiblerows]
    set r0 [lindex $vr 0]
    set r1 [lindex $vr 1]
    for {set i $vhl_done} {$i < $max} {incr i} {
	set id [commitonrow $i $hlview]
	if {[commitinview $id $curview]} {
	    set row [rowofcommit $id]
	    if {$r0 <= $row && $row <= $r1} {
		if {![highlighted $row]} {
		    bolden $id mainfontbold
		}
		set vhighlights($id) 1
	    }
	}
    }
    set vhl_done $max
    return 0
}

proc askvhighlight {row id} {
    global hlview vhighlights iddrawn

    if {[commitinview $id $hlview]} {
	if {[info exists iddrawn($id)] && ![ishighlighted $id]} {
	    bolden $id mainfontbold
	}
	set vhighlights($id) 1
    } else {
	set vhighlights($id) 0
    }
}

proc hfiles_change {} {
    global highlight_files filehighlight fhighlights fh_serial
    global highlight_paths

    if {[info exists filehighlight]} {
	# delete previous highlights
	catch {close $filehighlight}
	unset filehighlight
	catch {unset fhighlights}
	unbolden
	unhighlight_filelist
    }
    set highlight_paths {}
    after cancel do_file_hl $fh_serial
    incr fh_serial
    if {$highlight_files ne {}} {
	after 300 do_file_hl $fh_serial
    }
}

proc gdttype_change {name ix op} {
    global gdttype highlight_files findstring findpattern

    stopfinding
    if {$findstring ne {}} {
	if {$gdttype eq [mc "containing:"]} {
	    if {$highlight_files ne {}} {
		set highlight_files {}
		hfiles_change
	    }
	    findcom_change
	} else {
	    if {$findpattern ne {}} {
		set findpattern {}
		findcom_change
	    }
	    set highlight_files $findstring
	    hfiles_change
	}
	drawvisible
    }
    # enable/disable findtype/findloc menus too
}

proc find_change {name ix op} {
    global gdttype findstring highlight_files

    stopfinding
    if {$gdttype eq [mc "containing:"]} {
	findcom_change
    } else {
	if {$highlight_files ne $findstring} {
	    set highlight_files $findstring
	    hfiles_change
	}
    }
    drawvisible
}

proc findcom_change args {
    global nhighlights boldnameids
    global findpattern findtype findstring gdttype

    stopfinding
    # delete previous highlights, if any
    foreach id $boldnameids {
	bolden_name $id mainfont
    }
    set boldnameids {}
    catch {unset nhighlights}
    unbolden
    unmarkmatches
    if {$gdttype ne [mc "containing:"] || $findstring eq {}} {
	set findpattern {}
    } elseif {$findtype eq [mc "Regexp"]} {
	set findpattern $findstring
    } else {
	set e [string map {"*" "\\*" "?" "\\?" "\[" "\\\[" "\\" "\\\\"} \
		   $findstring]
	set findpattern "*$e*"
    }
}

proc makepatterns {l} {
    set ret {}
    foreach e $l {
	set ee [string map {"*" "\\*" "?" "\\?" "\[" "\\\[" "\\" "\\\\"} $e]
	if {[string index $ee end] eq "/"} {
	    lappend ret "$ee*"
	} else {
	    lappend ret $ee
	    lappend ret "$ee/*"
	}
    }
    return $ret
}

proc do_file_hl {serial} {
    global highlight_files filehighlight highlight_paths gdttype fhl_list

    if {$gdttype eq [mc "touching paths:"]} {
	if {[catch {set paths [shellsplit $highlight_files]}]} return
	set highlight_paths [makepatterns $paths]
	highlight_filelist
	set gdtargs [concat -- $paths]
    } elseif {$gdttype eq [mc "adding/removing string:"]} {
	set gdtargs [list "-S$highlight_files"]
    } else {
	# must be "containing:", i.e. we're searching commit info
	return
    }
    set cmd [concat | git diff-tree -r -s --stdin $gdtargs]
    set filehighlight [open $cmd r+]
    fconfigure $filehighlight -blocking 0
    filerun $filehighlight readfhighlight
    set fhl_list {}
    drawvisible
    flushhighlights
}

proc flushhighlights {} {
    global filehighlight fhl_list

    if {[info exists filehighlight]} {
	lappend fhl_list {}
	puts $filehighlight ""
	flush $filehighlight
    }
}

proc askfilehighlight {row id} {
    global filehighlight fhighlights fhl_list

    lappend fhl_list $id
    set fhighlights($id) -1
    puts $filehighlight $id
}

proc readfhighlight {} {
    global filehighlight fhighlights curview iddrawn
    global fhl_list find_dirn

    if {![info exists filehighlight]} {
	return 0
    }
    set nr 0
    while {[incr nr] <= 100 && [gets $filehighlight line] >= 0} {
	set line [string trim $line]
	set i [lsearch -exact $fhl_list $line]
	if {$i < 0} continue
	for {set j 0} {$j < $i} {incr j} {
	    set id [lindex $fhl_list $j]
	    set fhighlights($id) 0
	}
	set fhl_list [lrange $fhl_list [expr {$i+1}] end]
	if {$line eq {}} continue
	if {![commitinview $line $curview]} continue
	if {[info exists iddrawn($line)] && ![ishighlighted $line]} {
	    bolden $line mainfontbold
	}
	set fhighlights($line) 1
    }
    if {[eof $filehighlight]} {
	# strange...
	puts "oops, git diff-tree died"
	catch {close $filehighlight}
	unset filehighlight
	return 0
    }
    if {[info exists find_dirn]} {
	run findmore
    }
    return 1
}

proc doesmatch {f} {
    global findtype findpattern

    if {$findtype eq [mc "Regexp"]} {
	return [regexp $findpattern $f]
    } elseif {$findtype eq [mc "IgnCase"]} {
	return [string match -nocase $findpattern $f]
    } else {
	return [string match $findpattern $f]
    }
}

proc askfindhighlight {row id} {
    global nhighlights commitinfo iddrawn
    global findloc
    global markingmatches

    if {![info exists commitinfo($id)]} {
	getcommit $id
    }
    set info $commitinfo($id)
    set isbold 0
    set fldtypes [list [mc Headline] [mc Author] [mc Date] [mc Committer] [mc CDate] [mc Comments]]
    foreach f $info ty $fldtypes {
	if {($findloc eq [mc "All fields"] || $findloc eq $ty) &&
	    [doesmatch $f]} {
	    if {$ty eq [mc "Author"]} {
		set isbold 2
		break
	    }
	    set isbold 1
	}
    }
    if {$isbold && [info exists iddrawn($id)]} {
	if {![ishighlighted $id]} {
	    bolden $id mainfontbold
	    if {$isbold > 1} {
		bolden_name $id mainfontbold
	    }
	}
	if {$markingmatches} {
	    markrowmatches $row $id
	}
    }
    set nhighlights($id) $isbold
}

proc markrowmatches {row id} {
    global canv canv2 linehtag linentag commitinfo findloc

    set headline [lindex $commitinfo($id) 0]
    set author [lindex $commitinfo($id) 1]
    $canv delete match$row
    $canv2 delete match$row
    if {$findloc eq [mc "All fields"] || $findloc eq [mc "Headline"]} {
	set m [findmatches $headline]
	if {$m ne {}} {
	    markmatches $canv $row $headline $linehtag($id) $m \
		[$canv itemcget $linehtag($id) -font] $row
	}
    }
    if {$findloc eq [mc "All fields"] || $findloc eq [mc "Author"]} {
	set m [findmatches $author]
	if {$m ne {}} {
	    markmatches $canv2 $row $author $linentag($id) $m \
		[$canv2 itemcget $linentag($id) -font] $row
	}
    }
}

proc vrel_change {name ix op} {
    global highlight_related

    rhighlight_none
    if {$highlight_related ne [mc "None"]} {
	run drawvisible
    }
}

# prepare for testing whether commits are descendents or ancestors of a
proc rhighlight_sel {a} {
    global descendent desc_todo ancestor anc_todo
    global highlight_related

    catch {unset descendent}
    set desc_todo [list $a]
    catch {unset ancestor}
    set anc_todo [list $a]
    if {$highlight_related ne [mc "None"]} {
	rhighlight_none
	run drawvisible
    }
}

proc rhighlight_none {} {
    global rhighlights

    catch {unset rhighlights}
    unbolden
}

proc is_descendent {a} {
    global curview children descendent desc_todo

    set v $curview
    set la [rowofcommit $a]
    set todo $desc_todo
    set leftover {}
    set done 0
    for {set i 0} {$i < [llength $todo]} {incr i} {
	set do [lindex $todo $i]
	if {[rowofcommit $do] < $la} {
	    lappend leftover $do
	    continue
	}
	foreach nk $children($v,$do) {
	    if {![info exists descendent($nk)]} {
		set descendent($nk) 1
		lappend todo $nk
		if {$nk eq $a} {
		    set done 1
		}
	    }
	}
	if {$done} {
	    set desc_todo [concat $leftover [lrange $todo [expr {$i+1}] end]]
	    return
	}
    }
    set descendent($a) 0
    set desc_todo $leftover
}

proc is_ancestor {a} {
    global curview parents ancestor anc_todo

    set v $curview
    set la [rowofcommit $a]
    set todo $anc_todo
    set leftover {}
    set done 0
    for {set i 0} {$i < [llength $todo]} {incr i} {
	set do [lindex $todo $i]
	if {![commitinview $do $v] || [rowofcommit $do] > $la} {
	    lappend leftover $do
	    continue
	}
	foreach np $parents($v,$do) {
	    if {![info exists ancestor($np)]} {
		set ancestor($np) 1
		lappend todo $np
		if {$np eq $a} {
		    set done 1
		}
	    }
	}
	if {$done} {
	    set anc_todo [concat $leftover [lrange $todo [expr {$i+1}] end]]
	    return
	}
    }
    set ancestor($a) 0
    set anc_todo $leftover
}

proc askrelhighlight {row id} {
    global descendent highlight_related iddrawn rhighlights
    global selectedline ancestor

    if {$selectedline eq {}} return
    set isbold 0
    if {$highlight_related eq [mc "Descendant"] ||
	$highlight_related eq [mc "Not descendant"]} {
	if {![info exists descendent($id)]} {
	    is_descendent $id
	}
	if {$descendent($id) == ($highlight_related eq [mc "Descendant"])} {
	    set isbold 1
	}
    } elseif {$highlight_related eq [mc "Ancestor"] ||
	      $highlight_related eq [mc "Not ancestor"]} {
	if {![info exists ancestor($id)]} {
	    is_ancestor $id
	}
	if {$ancestor($id) == ($highlight_related eq [mc "Ancestor"])} {
	    set isbold 1
	}
    }
    if {[info exists iddrawn($id)]} {
	if {$isbold && ![ishighlighted $id]} {
	    bolden $id mainfontbold
	}
    }
    set rhighlights($id) $isbold
}

# Graph layout functions

proc shortids {ids} {
    set res {}
    foreach id $ids {
	if {[llength $id] > 1} {
	    lappend res [shortids $id]
	} elseif {[regexp {^[0-9a-f]{40}$} $id]} {
	    lappend res [string range $id 0 7]
	} else {
	    lappend res $id
	}
    }
    return $res
}

proc ntimes {n o} {
    set ret {}
    set o [list $o]
    for {set mask 1} {$mask <= $n} {incr mask $mask} {
	if {($n & $mask) != 0} {
	    set ret [concat $ret $o]
	}
	set o [concat $o $o]
    }
    return $ret
}

proc ordertoken {id} {
    global ordertok curview varcid varcstart varctok curview parents children
    global nullid nullid2

    if {[info exists ordertok($id)]} {
	return $ordertok($id)
    }
    set origid $id
    set todo {}
    while {1} {
	if {[info exists varcid($curview,$id)]} {
	    set a $varcid($curview,$id)
	    set p [lindex $varcstart($curview) $a]
	} else {
	    set p [lindex $children($curview,$id) 0]
	}
	if {[info exists ordertok($p)]} {
	    set tok $ordertok($p)
	    break
	}
	set id [first_real_child $curview,$p]
	if {$id eq {}} {
	    # it's a root
	    set tok [lindex $varctok($curview) $varcid($curview,$p)]
	    break
	}
	if {[llength $parents($curview,$id)] == 1} {
	    lappend todo [list $p {}]
	} else {
	    set j [lsearch -exact $parents($curview,$id) $p]
	    if {$j < 0} {
		puts "oops didn't find [shortids $p] in parents of [shortids $id]"
	    }
	    lappend todo [list $p [strrep $j]]
	}
    }
    for {set i [llength $todo]} {[incr i -1] >= 0} {} {
	set p [lindex $todo $i 0]
	append tok [lindex $todo $i 1]
	set ordertok($p) $tok
    }
    set ordertok($origid) $tok
    return $tok
}

# Work out where id should go in idlist so that order-token
# values increase from left to right
proc idcol {idlist id {i 0}} {
    set t [ordertoken $id]
    if {$i < 0} {
	set i 0
    }
    if {$i >= [llength $idlist] || $t < [ordertoken [lindex $idlist $i]]} {
	if {$i > [llength $idlist]} {
	    set i [llength $idlist]
	}
	while {[incr i -1] >= 0 && $t < [ordertoken [lindex $idlist $i]]} {}
	incr i
    } else {
	if {$t > [ordertoken [lindex $idlist $i]]} {
	    while {[incr i] < [llength $idlist] &&
		   $t >= [ordertoken [lindex $idlist $i]]} {}
	}
    }
    return $i
}

proc initlayout {} {
    global rowidlist rowisopt rowfinal displayorder parentlist
    global numcommits canvxmax canv
    global nextcolor
    global colormap rowtextx

    set numcommits 0
    set displayorder {}
    set parentlist {}
    set nextcolor 0
    set rowidlist {}
    set rowisopt {}
    set rowfinal {}
    set canvxmax [$canv cget -width]
    catch {unset colormap}
    catch {unset rowtextx}
    setcanvscroll
}

proc setcanvscroll {} {
    global canv canv2 canv3 numcommits linespc canvxmax canvy0
    global lastscrollset lastscrollrows

    set ymax [expr {$canvy0 + ($numcommits - 0.5) * $linespc + 2}]
    $canv conf -scrollregion [list 0 0 $canvxmax $ymax]
    $canv2 conf -scrollregion [list 0 0 0 $ymax]
    $canv3 conf -scrollregion [list 0 0 0 $ymax]
    set lastscrollset [clock clicks -milliseconds]
    set lastscrollrows $numcommits
}

proc visiblerows {} {
    global canv numcommits linespc

    set ymax [lindex [$canv cget -scrollregion] 3]
    if {$ymax eq {} || $ymax == 0} return
    set f [$canv yview]
    set y0 [expr {int([lindex $f 0] * $ymax)}]
    set r0 [expr {int(($y0 - 3) / $linespc) - 1}]
    if {$r0 < 0} {
	set r0 0
    }
    set y1 [expr {int([lindex $f 1] * $ymax)}]
    set r1 [expr {int(($y1 - 3) / $linespc) + 1}]
    if {$r1 >= $numcommits} {
	set r1 [expr {$numcommits - 1}]
    }
    return [list $r0 $r1]
}

proc layoutmore {} {
    global commitidx viewcomplete curview
    global numcommits pending_select curview
    global lastscrollset lastscrollrows

    if {$lastscrollrows < 100 || $viewcomplete($curview) ||
	[clock clicks -milliseconds] - $lastscrollset > 500} {
	setcanvscroll
    }
    if {[info exists pending_select] &&
	[commitinview $pending_select $curview]} {
	update
	selectline [rowofcommit $pending_select] 1
    }
    drawvisible
}

# With path limiting, we mightn't get the actual HEAD commit,
# so ask git rev-list what is the first ancestor of HEAD that
# touches a file in the path limit.
proc get_viewmainhead {view} {
    global viewmainheadid vfilelimit viewinstances mainheadid

    catch {
	set rfd [open [concat | git rev-list -1 $mainheadid \
			   -- $vfilelimit($view)] r]
	set j [reg_instance $rfd]
	lappend viewinstances($view) $j
	fconfigure $rfd -blocking 0
	filerun $rfd [list getviewhead $rfd $j $view]
	set viewmainheadid($curview) {}
    }
}

# git rev-list should give us just 1 line to use as viewmainheadid($view)
proc getviewhead {fd inst view} {
    global viewmainheadid commfd curview viewinstances showlocalchanges

    set id {}
    if {[gets $fd line] < 0} {
	if {![eof $fd]} {
	    return 1
	}
    } elseif {[string length $line] == 40 && [string is xdigit $line]} {
	set id $line
    }
    set viewmainheadid($view) $id
    close $fd
    unset commfd($inst)
    set i [lsearch -exact $viewinstances($view) $inst]
    if {$i >= 0} {
	set viewinstances($view) [lreplace $viewinstances($view) $i $i]
    }
    if {$showlocalchanges && $id ne {} && $view == $curview} {
	doshowlocalchanges
    }
    return 0
}

proc doshowlocalchanges {} {
    global curview viewmainheadid

    if {$viewmainheadid($curview) eq {}} return
    if {[commitinview $viewmainheadid($curview) $curview]} {
	dodiffindex
    } else {
	interestedin $viewmainheadid($curview) dodiffindex
    }
}

proc dohidelocalchanges {} {
    global nullid nullid2 lserial curview

    if {[commitinview $nullid $curview]} {
	removefakerow $nullid
    }
    if {[commitinview $nullid2 $curview]} {
	removefakerow $nullid2
    }
    incr lserial
}

# spawn off a process to do git diff-index --cached HEAD
proc dodiffindex {} {
    global lserial showlocalchanges vfilelimit curview
    global isworktree

    if {!$showlocalchanges || !$isworktree} return
    incr lserial
    set cmd "|git diff-index --cached HEAD"
    if {$vfilelimit($curview) ne {}} {
	set cmd [concat $cmd -- $vfilelimit($curview)]
    }
    set fd [open $cmd r]
    fconfigure $fd -blocking 0
    set i [reg_instance $fd]
    filerun $fd [list readdiffindex $fd $lserial $i]
}

proc readdiffindex {fd serial inst} {
    global viewmainheadid nullid nullid2 curview commitinfo commitdata lserial
    global vfilelimit

    set isdiff 1
    if {[gets $fd line] < 0} {
	if {![eof $fd]} {
	    return 1
	}
	set isdiff 0
    }
    # we only need to see one line and we don't really care what it says...
    stop_instance $inst

    if {$serial != $lserial} {
	return 0
    }

    # now see if there are any local changes not checked in to the index
    set cmd "|git diff-files"
    if {$vfilelimit($curview) ne {}} {
	set cmd [concat $cmd -- $vfilelimit($curview)]
    }
    set fd [open $cmd r]
    fconfigure $fd -blocking 0
    set i [reg_instance $fd]
    filerun $fd [list readdifffiles $fd $serial $i]

    if {$isdiff && ![commitinview $nullid2 $curview]} {
	# add the line for the changes in the index to the graph
	set hl [mc "Local changes checked in to index but not committed"]
	set commitinfo($nullid2) [list  $hl {} {} {} {} "    $hl\n"]
	set commitdata($nullid2) "\n    $hl\n"
	if {[commitinview $nullid $curview]} {
	    removefakerow $nullid
	}
	insertfakerow $nullid2 $viewmainheadid($curview)
    } elseif {!$isdiff && [commitinview $nullid2 $curview]} {
	if {[commitinview $nullid $curview]} {
	    removefakerow $nullid
	}
	removefakerow $nullid2
    }
    return 0
}

proc readdifffiles {fd serial inst} {
    global viewmainheadid nullid nullid2 curview
    global commitinfo commitdata lserial

    set isdiff 1
    if {[gets $fd line] < 0} {
	if {![eof $fd]} {
	    return 1
	}
	set isdiff 0
    }
    # we only need to see one line and we don't really care what it says...
    stop_instance $inst

    if {$serial != $lserial} {
	return 0
    }

    if {$isdiff && ![commitinview $nullid $curview]} {
	# add the line for the local diff to the graph
	set hl [mc "Local uncommitted changes, not checked in to index"]
	set commitinfo($nullid) [list  $hl {} {} {} {} "    $hl\n"]
	set commitdata($nullid) "\n    $hl\n"
	if {[commitinview $nullid2 $curview]} {
	    set p $nullid2
	} else {
	    set p $viewmainheadid($curview)
	}
	insertfakerow $nullid $p
    } elseif {!$isdiff && [commitinview $nullid $curview]} {
	removefakerow $nullid
    }
    return 0
}

proc nextuse {id row} {
    global curview children

    if {[info exists children($curview,$id)]} {
	foreach kid $children($curview,$id) {
	    if {![commitinview $kid $curview]} {
		return -1
	    }
	    if {[rowofcommit $kid] > $row} {
		return [rowofcommit $kid]
	    }
	}
    }
    if {[commitinview $id $curview]} {
	return [rowofcommit $id]
    }
    return -1
}

proc prevuse {id row} {
    global curview children

    set ret -1
    if {[info exists children($curview,$id)]} {
	foreach kid $children($curview,$id) {
	    if {![commitinview $kid $curview]} break
	    if {[rowofcommit $kid] < $row} {
		set ret [rowofcommit $kid]
	    }
	}
    }
    return $ret
}

proc make_idlist {row} {
    global displayorder parentlist uparrowlen downarrowlen mingaplen
    global commitidx curview children

    set r [expr {$row - $mingaplen - $downarrowlen - 1}]
    if {$r < 0} {
	set r 0
    }
    set ra [expr {$row - $downarrowlen}]
    if {$ra < 0} {
	set ra 0
    }
    set rb [expr {$row + $uparrowlen}]
    if {$rb > $commitidx($curview)} {
	set rb $commitidx($curview)
    }
    make_disporder $r [expr {$rb + 1}]
    set ids {}
    for {} {$r < $ra} {incr r} {
	set nextid [lindex $displayorder [expr {$r + 1}]]
	foreach p [lindex $parentlist $r] {
	    if {$p eq $nextid} continue
	    set rn [nextuse $p $r]
	    if {$rn >= $row &&
		$rn <= $r + $downarrowlen + $mingaplen + $uparrowlen} {
		lappend ids [list [ordertoken $p] $p]
	    }
	}
    }
    for {} {$r < $row} {incr r} {
	set nextid [lindex $displayorder [expr {$r + 1}]]
	foreach p [lindex $parentlist $r] {
	    if {$p eq $nextid} continue
	    set rn [nextuse $p $r]
	    if {$rn < 0 || $rn >= $row} {
		lappend ids [list [ordertoken $p] $p]
	    }
	}
    }
    set id [lindex $displayorder $row]
    lappend ids [list [ordertoken $id] $id]
    while {$r < $rb} {
	foreach p [lindex $parentlist $r] {
	    set firstkid [lindex $children($curview,$p) 0]
	    if {[rowofcommit $firstkid] < $row} {
		lappend ids [list [ordertoken $p] $p]
	    }
	}
	incr r
	set id [lindex $displayorder $r]
	if {$id ne {}} {
	    set firstkid [lindex $children($curview,$id) 0]
	    if {$firstkid ne {} && [rowofcommit $firstkid] < $row} {
		lappend ids [list [ordertoken $id] $id]
	    }
	}
    }
    set idlist {}
    foreach idx [lsort -unique $ids] {
	lappend idlist [lindex $idx 1]
    }
    return $idlist
}

proc rowsequal {a b} {
    while {[set i [lsearch -exact $a {}]] >= 0} {
	set a [lreplace $a $i $i]
    }
    while {[set i [lsearch -exact $b {}]] >= 0} {
	set b [lreplace $b $i $i]
    }
    return [expr {$a eq $b}]
}

proc makeupline {id row rend col} {
    global rowidlist uparrowlen downarrowlen mingaplen

    for {set r $rend} {1} {set r $rstart} {
	set rstart [prevuse $id $r]
	if {$rstart < 0} return
	if {$rstart < $row} break
    }
    if {$rstart + $uparrowlen + $mingaplen + $downarrowlen < $rend} {
	set rstart [expr {$rend - $uparrowlen - 1}]
    }
    for {set r $rstart} {[incr r] <= $row} {} {
	set idlist [lindex $rowidlist $r]
	if {$idlist ne {} && [lsearch -exact $idlist $id] < 0} {
	    set col [idcol $idlist $id $col]
	    lset rowidlist $r [linsert $idlist $col $id]
	    changedrow $r
	}
    }
}

proc layoutrows {row endrow} {
    global rowidlist rowisopt rowfinal displayorder
    global uparrowlen downarrowlen maxwidth mingaplen
    global children parentlist
    global commitidx viewcomplete curview

    make_disporder [expr {$row - 1}] [expr {$endrow + $uparrowlen}]
    set idlist {}
    if {$row > 0} {
	set rm1 [expr {$row - 1}]
	foreach id [lindex $rowidlist $rm1] {
	    if {$id ne {}} {
		lappend idlist $id
	    }
	}
	set final [lindex $rowfinal $rm1]
    }
    for {} {$row < $endrow} {incr row} {
	set rm1 [expr {$row - 1}]
	if {$rm1 < 0 || $idlist eq {}} {
	    set idlist [make_idlist $row]
	    set final 1
	} else {
	    set id [lindex $displayorder $rm1]
	    set col [lsearch -exact $idlist $id]
	    set idlist [lreplace $idlist $col $col]
	    foreach p [lindex $parentlist $rm1] {
		if {[lsearch -exact $idlist $p] < 0} {
		    set col [idcol $idlist $p $col]
		    set idlist [linsert $idlist $col $p]
		    # if not the first child, we have to insert a line going up
		    if {$id ne [lindex $children($curview,$p) 0]} {
			makeupline $p $rm1 $row $col
		    }
		}
	    }
	    set id [lindex $displayorder $row]
	    if {$row > $downarrowlen} {
		set termrow [expr {$row - $downarrowlen - 1}]
		foreach p [lindex $parentlist $termrow] {
		    set i [lsearch -exact $idlist $p]
		    if {$i < 0} continue
		    set nr [nextuse $p $termrow]
		    if {$nr < 0 || $nr >= $row + $mingaplen + $uparrowlen} {
			set idlist [lreplace $idlist $i $i]
		    }
		}
	    }
	    set col [lsearch -exact $idlist $id]
	    if {$col < 0} {
		set col [idcol $idlist $id]
		set idlist [linsert $idlist $col $id]
		if {$children($curview,$id) ne {}} {
		    makeupline $id $rm1 $row $col
		}
	    }
	    set r [expr {$row + $uparrowlen - 1}]
	    if {$r < $commitidx($curview)} {
		set x $col
		foreach p [lindex $parentlist $r] {
		    if {[lsearch -exact $idlist $p] >= 0} continue
		    set fk [lindex $children($curview,$p) 0]
		    if {[rowofcommit $fk] < $row} {
			set x [idcol $idlist $p $x]
			set idlist [linsert $idlist $x $p]
		    }
		}
		if {[incr r] < $commitidx($curview)} {
		    set p [lindex $displayorder $r]
		    if {[lsearch -exact $idlist $p] < 0} {
			set fk [lindex $children($curview,$p) 0]
			if {$fk ne {} && [rowofcommit $fk] < $row} {
			    set x [idcol $idlist $p $x]
			    set idlist [linsert $idlist $x $p]
			}
		    }
		}
	    }
	}
	if {$final && !$viewcomplete($curview) &&
	    $row + $uparrowlen + $mingaplen + $downarrowlen
		>= $commitidx($curview)} {
	    set final 0
	}
	set l [llength $rowidlist]
	if {$row == $l} {
	    lappend rowidlist $idlist
	    lappend rowisopt 0
	    lappend rowfinal $final
	} elseif {$row < $l} {
	    if {![rowsequal $idlist [lindex $rowidlist $row]]} {
		lset rowidlist $row $idlist
		changedrow $row
	    }
	    lset rowfinal $row $final
	} else {
	    set pad [ntimes [expr {$row - $l}] {}]
	    set rowidlist [concat $rowidlist $pad]
	    lappend rowidlist $idlist
	    set rowfinal [concat $rowfinal $pad]
	    lappend rowfinal $final
	    set rowisopt [concat $rowisopt [ntimes [expr {$row - $l + 1}] 0]]
	}
    }
    return $row
}

proc changedrow {row} {
    global displayorder iddrawn rowisopt need_redisplay

    set l [llength $rowisopt]
    if {$row < $l} {
	lset rowisopt $row 0
	if {$row + 1 < $l} {
	    lset rowisopt [expr {$row + 1}] 0
	    if {$row + 2 < $l} {
		lset rowisopt [expr {$row + 2}] 0
	    }
	}
    }
    set id [lindex $displayorder $row]
    if {[info exists iddrawn($id)]} {
	set need_redisplay 1
    }
}

proc insert_pad {row col npad} {
    global rowidlist

    set pad [ntimes $npad {}]
    set idlist [lindex $rowidlist $row]
    set bef [lrange $idlist 0 [expr {$col - 1}]]
    set aft [lrange $idlist $col end]
    set i [lsearch -exact $aft {}]
    if {$i > 0} {
	set aft [lreplace $aft $i $i]
    }
    lset rowidlist $row [concat $bef $pad $aft]
    changedrow $row
}

proc optimize_rows {row col endrow} {
    global rowidlist rowisopt displayorder curview children

    if {$row < 1} {
	set row 1
    }
    for {} {$row < $endrow} {incr row; set col 0} {
	if {[lindex $rowisopt $row]} continue
	set haspad 0
	set y0 [expr {$row - 1}]
	set ym [expr {$row - 2}]
	set idlist [lindex $rowidlist $row]
	set previdlist [lindex $rowidlist $y0]
	if {$idlist eq {} || $previdlist eq {}} continue
	if {$ym >= 0} {
	    set pprevidlist [lindex $rowidlist $ym]
	    if {$pprevidlist eq {}} continue
	} else {
	    set pprevidlist {}
	}
	set x0 -1
	set xm -1
	for {} {$col < [llength $idlist]} {incr col} {
	    set id [lindex $idlist $col]
	    if {[lindex $previdlist $col] eq $id} continue
	    if {$id eq {}} {
		set haspad 1
		continue
	    }
	    set x0 [lsearch -exact $previdlist $id]
	    if {$x0 < 0} continue
	    set z [expr {$x0 - $col}]
	    set isarrow 0
	    set z0 {}
	    if {$ym >= 0} {
		set xm [lsearch -exact $pprevidlist $id]
		if {$xm >= 0} {
		    set z0 [expr {$xm - $x0}]
		}
	    }
	    if {$z0 eq {}} {
		# if row y0 is the first child of $id then it's not an arrow
		if {[lindex $children($curview,$id) 0] ne
		    [lindex $displayorder $y0]} {
		    set isarrow 1
		}
	    }
	    if {!$isarrow && $id ne [lindex $displayorder $row] &&
		[lsearch -exact [lindex $rowidlist [expr {$row+1}]] $id] < 0} {
		set isarrow 1
	    }
	    # Looking at lines from this row to the previous row,
	    # make them go straight up if they end in an arrow on
	    # the previous row; otherwise make them go straight up
	    # or at 45 degrees.
	    if {$z < -1 || ($z < 0 && $isarrow)} {
		# Line currently goes left too much;
		# insert pads in the previous row, then optimize it
		set npad [expr {-1 - $z + $isarrow}]
		insert_pad $y0 $x0 $npad
		if {$y0 > 0} {
		    optimize_rows $y0 $x0 $row
		}
		set previdlist [lindex $rowidlist $y0]
		set x0 [lsearch -exact $previdlist $id]
		set z [expr {$x0 - $col}]
		if {$z0 ne {}} {
		    set pprevidlist [lindex $rowidlist $ym]
		    set xm [lsearch -exact $pprevidlist $id]
		    set z0 [expr {$xm - $x0}]
		}
	    } elseif {$z > 1 || ($z > 0 && $isarrow)} {
		# Line currently goes right too much;
		# insert pads in this line
		set npad [expr {$z - 1 + $isarrow}]
		insert_pad $row $col $npad
		set idlist [lindex $rowidlist $row]
		incr col $npad
		set z [expr {$x0 - $col}]
		set haspad 1
	    }
	    if {$z0 eq {} && !$isarrow && $ym >= 0} {
		# this line links to its first child on row $row-2
		set id [lindex $displayorder $ym]
		set xc [lsearch -exact $pprevidlist $id]
		if {$xc >= 0} {
		    set z0 [expr {$xc - $x0}]
		}
	    }
	    # avoid lines jigging left then immediately right
	    if {$z0 ne {} && $z < 0 && $z0 > 0} {
		insert_pad $y0 $x0 1
		incr x0
		optimize_rows $y0 $x0 $row
		set previdlist [lindex $rowidlist $y0]
	    }
	}
	if {!$haspad} {
	    # Find the first column that doesn't have a line going right
	    for {set col [llength $idlist]} {[incr col -1] >= 0} {} {
		set id [lindex $idlist $col]
		if {$id eq {}} break
		set x0 [lsearch -exact $previdlist $id]
		if {$x0 < 0} {
		    # check if this is the link to the first child
		    set kid [lindex $displayorder $y0]
		    if {[lindex $children($curview,$id) 0] eq $kid} {
			# it is, work out offset to child
			set x0 [lsearch -exact $previdlist $kid]
		    }
		}
		if {$x0 <= $col} break
	    }
	    # Insert a pad at that column as long as it has a line and
	    # isn't the last column
	    if {$x0 >= 0 && [incr col] < [llength $idlist]} {
		set idlist [linsert $idlist $col {}]
		lset rowidlist $row $idlist
		changedrow $row
	    }
	}
    }
}

proc xc {row col} {
    global canvx0 linespc
    return [expr {$canvx0 + $col * $linespc}]
}

proc yc {row} {
    global canvy0 linespc
    return [expr {$canvy0 + $row * $linespc}]
}

proc linewidth {id} {
    global thickerline lthickness

    set wid $lthickness
    if {[info exists thickerline] && $id eq $thickerline} {
	set wid [expr {2 * $lthickness}]
    }
    return $wid
}

proc rowranges {id} {
    global curview children uparrowlen downarrowlen
    global rowidlist

    set kids $children($curview,$id)
    if {$kids eq {}} {
	return {}
    }
    set ret {}
    lappend kids $id
    foreach child $kids {
	if {![commitinview $child $curview]} break
	set row [rowofcommit $child]
	if {![info exists prev]} {
	    lappend ret [expr {$row + 1}]
	} else {
	    if {$row <= $prevrow} {
		puts "oops children of [shortids $id] out of order [shortids $child] $row <= [shortids $prev] $prevrow"
	    }
	    # see if the line extends the whole way from prevrow to row
	    if {$row > $prevrow + $uparrowlen + $downarrowlen &&
		[lsearch -exact [lindex $rowidlist \
			    [expr {int(($row + $prevrow) / 2)}]] $id] < 0} {
		# it doesn't, see where it ends
		set r [expr {$prevrow + $downarrowlen}]
		if {[lsearch -exact [lindex $rowidlist $r] $id] < 0} {
		    while {[incr r -1] > $prevrow &&
			   [lsearch -exact [lindex $rowidlist $r] $id] < 0} {}
		} else {
		    while {[incr r] <= $row &&
			   [lsearch -exact [lindex $rowidlist $r] $id] >= 0} {}
		    incr r -1
		}
		lappend ret $r
		# see where it starts up again
		set r [expr {$row - $uparrowlen}]
		if {[lsearch -exact [lindex $rowidlist $r] $id] < 0} {
		    while {[incr r] < $row &&
			   [lsearch -exact [lindex $rowidlist $r] $id] < 0} {}
		} else {
		    while {[incr r -1] >= $prevrow &&
			   [lsearch -exact [lindex $rowidlist $r] $id] >= 0} {}
		    incr r
		}
		lappend ret $r
	    }
	}
	if {$child eq $id} {
	    lappend ret $row
	}
	set prev $child
	set prevrow $row
    }
    return $ret
}

proc drawlineseg {id row endrow arrowlow} {
    global rowidlist displayorder iddrawn linesegs
    global canv colormap linespc curview maxlinelen parentlist

    set cols [list [lsearch -exact [lindex $rowidlist $row] $id]]
    set le [expr {$row + 1}]
    set arrowhigh 1
    while {1} {
	set c [lsearch -exact [lindex $rowidlist $le] $id]
	if {$c < 0} {
	    incr le -1
	    break
	}
	lappend cols $c
	set x [lindex $displayorder $le]
	if {$x eq $id} {
	    set arrowhigh 0
	    break
	}
	if {[info exists iddrawn($x)] || $le == $endrow} {
	    set c [lsearch -exact [lindex $rowidlist [expr {$le+1}]] $id]
	    if {$c >= 0} {
		lappend cols $c
		set arrowhigh 0
	    }
	    break
	}
	incr le
    }
    if {$le <= $row} {
	return $row
    }

    set lines {}
    set i 0
    set joinhigh 0
    if {[info exists linesegs($id)]} {
	set lines $linesegs($id)
	foreach li $lines {
	    set r0 [lindex $li 0]
	    if {$r0 > $row} {
		if {$r0 == $le && [lindex $li 1] - $row <= $maxlinelen} {
		    set joinhigh 1
		}
		break
	    }
	    incr i
	}
    }
    set joinlow 0
    if {$i > 0} {
	set li [lindex $lines [expr {$i-1}]]
	set r1 [lindex $li 1]
	if {$r1 == $row && $le - [lindex $li 0] <= $maxlinelen} {
	    set joinlow 1
	}
    }

    set x [lindex $cols [expr {$le - $row}]]
    set xp [lindex $cols [expr {$le - 1 - $row}]]
    set dir [expr {$xp - $x}]
    if {$joinhigh} {
	set ith [lindex $lines $i 2]
	set coords [$canv coords $ith]
	set ah [$canv itemcget $ith -arrow]
	set arrowhigh [expr {$ah eq "first" || $ah eq "both"}]
	set x2 [lindex $cols [expr {$le + 1 - $row}]]
	if {$x2 ne {} && $x - $x2 == $dir} {
	    set coords [lrange $coords 0 end-2]
	}
    } else {
	set coords [list [xc $le $x] [yc $le]]
    }
    if {$joinlow} {
	set itl [lindex $lines [expr {$i-1}] 2]
	set al [$canv itemcget $itl -arrow]
	set arrowlow [expr {$al eq "last" || $al eq "both"}]
    } elseif {$arrowlow} {
	if {[lsearch -exact [lindex $rowidlist [expr {$row-1}]] $id] >= 0 ||
	    [lsearch -exact [lindex $parentlist [expr {$row-1}]] $id] >= 0} {
	    set arrowlow 0
	}
    }
    set arrow [lindex {none first last both} [expr {$arrowhigh + 2*$arrowlow}]]
    for {set y $le} {[incr y -1] > $row} {} {
	set x $xp
	set xp [lindex $cols [expr {$y - 1 - $row}]]
	set ndir [expr {$xp - $x}]
	if {$dir != $ndir || $xp < 0} {
	    lappend coords [xc $y $x] [yc $y]
	}
	set dir $ndir
    }
    if {!$joinlow} {
	if {$xp < 0} {
	    # join parent line to first child
	    set ch [lindex $displayorder $row]
	    set xc [lsearch -exact [lindex $rowidlist $row] $ch]
	    if {$xc < 0} {
		puts "oops: drawlineseg: child $ch not on row $row"
	    } elseif {$xc != $x} {
		if {($arrowhigh && $le == $row + 1) || $dir == 0} {
		    set d [expr {int(0.5 * $linespc)}]
		    set x1 [xc $row $x]
		    if {$xc < $x} {
			set x2 [expr {$x1 - $d}]
		    } else {
			set x2 [expr {$x1 + $d}]
		    }
		    set y2 [yc $row]
		    set y1 [expr {$y2 + $d}]
		    lappend coords $x1 $y1 $x2 $y2
		} elseif {$xc < $x - 1} {
		    lappend coords [xc $row [expr {$x-1}]] [yc $row]
		} elseif {$xc > $x + 1} {
		    lappend coords [xc $row [expr {$x+1}]] [yc $row]
		}
		set x $xc
	    }
	    lappend coords [xc $row $x] [yc $row]
	} else {
	    set xn [xc $row $xp]
	    set yn [yc $row]
	    lappend coords $xn $yn
	}
	if {!$joinhigh} {
	    assigncolor $id
	    set t [$canv create line $coords -width [linewidth $id] \
		       -fill $colormap($id) -tags lines.$id -arrow $arrow]
	    $canv lower $t
	    bindline $t $id
	    set lines [linsert $lines $i [list $row $le $t]]
	} else {
	    $canv coords $ith $coords
	    if {$arrow ne $ah} {
		$canv itemconf $ith -arrow $arrow
	    }
	    lset lines $i 0 $row
	}
    } else {
	set xo [lsearch -exact [lindex $rowidlist [expr {$row - 1}]] $id]
	set ndir [expr {$xo - $xp}]
	set clow [$canv coords $itl]
	if {$dir == $ndir} {
	    set clow [lrange $clow 2 end]
	}
	set coords [concat $coords $clow]
	if {!$joinhigh} {
	    lset lines [expr {$i-1}] 1 $le
	} else {
	    # coalesce two pieces
	    $canv delete $ith
	    set b [lindex $lines [expr {$i-1}] 0]
	    set e [lindex $lines $i 1]
	    set lines [lreplace $lines [expr {$i-1}] $i [list $b $e $itl]]
	}
	$canv coords $itl $coords
	if {$arrow ne $al} {
	    $canv itemconf $itl -arrow $arrow
	}
    }

    set linesegs($id) $lines
    return $le
}

proc drawparentlinks {id row} {
    global rowidlist canv colormap curview parentlist
    global idpos linespc

    set rowids [lindex $rowidlist $row]
    set col [lsearch -exact $rowids $id]
    if {$col < 0} return
    set olds [lindex $parentlist $row]
    set row2 [expr {$row + 1}]
    set x [xc $row $col]
    set y [yc $row]
    set y2 [yc $row2]
    set d [expr {int(0.5 * $linespc)}]
    set ymid [expr {$y + $d}]
    set ids [lindex $rowidlist $row2]
    # rmx = right-most X coord used
    set rmx 0
    foreach p $olds {
	set i [lsearch -exact $ids $p]
	if {$i < 0} {
	    puts "oops, parent $p of $id not in list"
	    continue
	}
	set x2 [xc $row2 $i]
	if {$x2 > $rmx} {
	    set rmx $x2
	}
	set j [lsearch -exact $rowids $p]
	if {$j < 0} {
	    # drawlineseg will do this one for us
	    continue
	}
	assigncolor $p
	# should handle duplicated parents here...
	set coords [list $x $y]
	if {$i != $col} {
	    # if attaching to a vertical segment, draw a smaller
	    # slant for visual distinctness
	    if {$i == $j} {
		if {$i < $col} {
		    lappend coords [expr {$x2 + $d}] $y $x2 $ymid
		} else {
		    lappend coords [expr {$x2 - $d}] $y $x2 $ymid
		}
	    } elseif {$i < $col && $i < $j} {
		# segment slants towards us already
		lappend coords [xc $row $j] $y
	    } else {
		if {$i < $col - 1} {
		    lappend coords [expr {$x2 + $linespc}] $y
		} elseif {$i > $col + 1} {
		    lappend coords [expr {$x2 - $linespc}] $y
		}
		lappend coords $x2 $y2
	    }
	} else {
	    lappend coords $x2 $y2
	}
	set t [$canv create line $coords -width [linewidth $p] \
		   -fill $colormap($p) -tags lines.$p]
	$canv lower $t
	bindline $t $p
    }
    if {$rmx > [lindex $idpos($id) 1]} {
	lset idpos($id) 1 $rmx
	redrawtags $id
    }
}

proc drawlines {id} {
    global canv

    $canv itemconf lines.$id -width [linewidth $id]
}

proc drawcmittext {id row col} {
    global linespc canv canv2 canv3 fgcolor curview
    global cmitlisted commitinfo rowidlist parentlist
    global rowtextx idpos idtags idheads idotherrefs
    global linehtag linentag linedtag selectedline
    global canvxmax boldids boldnameids fgcolor
    global mainheadid nullid nullid2 circleitem circlecolors ctxbut

    # listed is 0 for boundary, 1 for normal, 2 for negative, 3 for left, 4 for right
    set listed $cmitlisted($curview,$id)
    if {$id eq $nullid} {
	set ofill red
    } elseif {$id eq $nullid2} {
	set ofill green
    } elseif {$id eq $mainheadid} {
	set ofill yellow
    } else {
	set ofill [lindex $circlecolors $listed]
    }
    set x [xc $row $col]
    set y [yc $row]
    set orad [expr {$linespc / 3}]
    if {$listed <= 2} {
	set t [$canv create oval [expr {$x - $orad}] [expr {$y - $orad}] \
		   [expr {$x + $orad - 1}] [expr {$y + $orad - 1}] \
		   -fill $ofill -outline $fgcolor -width 1 -tags circle]
    } elseif {$listed == 3} {
	# triangle pointing left for left-side commits
	set t [$canv create polygon \
		   [expr {$x - $orad}] $y \
		   [expr {$x + $orad - 1}] [expr {$y - $orad}] \
		   [expr {$x + $orad - 1}] [expr {$y + $orad - 1}] \
		   -fill $ofill -outline $fgcolor -width 1 -tags circle]
    } else {
	# triangle pointing right for right-side commits
	set t [$canv create polygon \
		   [expr {$x + $orad - 1}] $y \
		   [expr {$x - $orad}] [expr {$y - $orad}] \
		   [expr {$x - $orad}] [expr {$y + $orad - 1}] \
		   -fill $ofill -outline $fgcolor -width 1 -tags circle]
    }
    set circleitem($row) $t
    $canv raise $t
    $canv bind $t <1> {selcanvline {} %x %y}
    set rmx [llength [lindex $rowidlist $row]]
    set olds [lindex $parentlist $row]
    if {$olds ne {}} {
	set nextids [lindex $rowidlist [expr {$row + 1}]]
	foreach p $olds {
	    set i [lsearch -exact $nextids $p]
	    if {$i > $rmx} {
		set rmx $i
	    }
	}
    }
    set xt [xc $row $rmx]
    set rowtextx($row) $xt
    set idpos($id) [list $x $xt $y]
    if {[info exists idtags($id)] || [info exists idheads($id)]
	|| [info exists idotherrefs($id)]} {
	set xt [drawtags $id $x $xt $y]
    }
    set headline [lindex $commitinfo($id) 0]
    set name [lindex $commitinfo($id) 1]
    set date [lindex $commitinfo($id) 2]
    set date [formatdate $date]
    set font mainfont
    set nfont mainfont
    set isbold [ishighlighted $id]
    if {$isbold > 0} {
	lappend boldids $id
	set font mainfontbold
	if {$isbold > 1} {
	    lappend boldnameids $id
	    set nfont mainfontbold
	}
    }
    set linehtag($id) [$canv create text $xt $y -anchor w -fill $fgcolor \
			   -text $headline -font $font -tags text]
    $canv bind $linehtag($id) $ctxbut "rowmenu %X %Y $id"
    set linentag($id) [$canv2 create text 3 $y -anchor w -fill $fgcolor \
			   -text $name -font $nfont -tags text]
    set linedtag($id) [$canv3 create text 3 $y -anchor w -fill $fgcolor \
			   -text $date -font mainfont -tags text]
    if {$selectedline == $row} {
	make_secsel $id
    }
    set xr [expr {$xt + [font measure $font $headline]}]
    if {$xr > $canvxmax} {
	set canvxmax $xr
	setcanvscroll
    }
}

proc drawcmitrow {row} {
    global displayorder rowidlist nrows_drawn
    global iddrawn markingmatches
    global commitinfo numcommits
    global filehighlight fhighlights findpattern nhighlights
    global hlview vhighlights
    global highlight_related rhighlights

    if {$row >= $numcommits} return

    set id [lindex $displayorder $row]
    if {[info exists hlview] && ![info exists vhighlights($id)]} {
	askvhighlight $row $id
    }
    if {[info exists filehighlight] && ![info exists fhighlights($id)]} {
	askfilehighlight $row $id
    }
    if {$findpattern ne {} && ![info exists nhighlights($id)]} {
	askfindhighlight $row $id
    }
    if {$highlight_related ne [mc "None"] && ![info exists rhighlights($id)]} {
	askrelhighlight $row $id
    }
    if {![info exists iddrawn($id)]} {
	set col [lsearch -exact [lindex $rowidlist $row] $id]
	if {$col < 0} {
	    puts "oops, row $row id $id not in list"
	    return
	}
	if {![info exists commitinfo($id)]} {
	    getcommit $id
	}
	assigncolor $id
	drawcmittext $id $row $col
	set iddrawn($id) 1
	incr nrows_drawn
    }
    if {$markingmatches} {
	markrowmatches $row $id
    }
}

proc drawcommits {row {endrow {}}} {
    global numcommits iddrawn displayorder curview need_redisplay
    global parentlist rowidlist rowfinal uparrowlen downarrowlen nrows_drawn

    if {$row < 0} {
	set row 0
    }
    if {$endrow eq {}} {
	set endrow $row
    }
    if {$endrow >= $numcommits} {
	set endrow [expr {$numcommits - 1}]
    }

    set rl1 [expr {$row - $downarrowlen - 3}]
    if {$rl1 < 0} {
	set rl1 0
    }
    set ro1 [expr {$row - 3}]
    if {$ro1 < 0} {
	set ro1 0
    }
    set r2 [expr {$endrow + $uparrowlen + 3}]
    if {$r2 > $numcommits} {
	set r2 $numcommits
    }
    for {set r $rl1} {$r < $r2} {incr r} {
	if {[lindex $rowidlist $r] ne {} && [lindex $rowfinal $r]} {
	    if {$rl1 < $r} {
		layoutrows $rl1 $r
	    }
	    set rl1 [expr {$r + 1}]
	}
    }
    if {$rl1 < $r} {
	layoutrows $rl1 $r
    }
    optimize_rows $ro1 0 $r2
    if {$need_redisplay || $nrows_drawn > 2000} {
	clear_display
	drawvisible
    }

    # make the lines join to already-drawn rows either side
    set r [expr {$row - 1}]
    if {$r < 0 || ![info exists iddrawn([lindex $displayorder $r])]} {
	set r $row
    }
    set er [expr {$endrow + 1}]
    if {$er >= $numcommits ||
	![info exists iddrawn([lindex $displayorder $er])]} {
	set er $endrow
    }
    for {} {$r <= $er} {incr r} {
	set id [lindex $displayorder $r]
	set wasdrawn [info exists iddrawn($id)]
	drawcmitrow $r
	if {$r == $er} break
	set nextid [lindex $displayorder [expr {$r + 1}]]
	if {$wasdrawn && [info exists iddrawn($nextid)]} continue
	drawparentlinks $id $r

	set rowids [lindex $rowidlist $r]
	foreach lid $rowids {
	    if {$lid eq {}} continue
	    if {[info exists lineend($lid)] && $lineend($lid) > $r} continue
	    if {$lid eq $id} {
		# see if this is the first child of any of its parents
		foreach p [lindex $parentlist $r] {
		    if {[lsearch -exact $rowids $p] < 0} {
			# make this line extend up to the child
			set lineend($p) [drawlineseg $p $r $er 0]
		    }
		}
	    } else {
		set lineend($lid) [drawlineseg $lid $r $er 1]
	    }
	}
    }
}

proc undolayout {row} {
    global uparrowlen mingaplen downarrowlen
    global rowidlist rowisopt rowfinal need_redisplay

    set r [expr {$row - ($uparrowlen + $mingaplen + $downarrowlen)}]
    if {$r < 0} {
	set r 0
    }
    if {[llength $rowidlist] > $r} {
	incr r -1
	set rowidlist [lrange $rowidlist 0 $r]
	set rowfinal [lrange $rowfinal 0 $r]
	set rowisopt [lrange $rowisopt 0 $r]
	set need_redisplay 1
	run drawvisible
    }
}

proc drawvisible {} {
    global canv linespc curview vrowmod selectedline targetrow targetid
    global need_redisplay cscroll numcommits

    set fs [$canv yview]
    set ymax [lindex [$canv cget -scrollregion] 3]
    if {$ymax eq {} || $ymax == 0 || $numcommits == 0} return
    set f0 [lindex $fs 0]
    set f1 [lindex $fs 1]
    set y0 [expr {int($f0 * $ymax)}]
    set y1 [expr {int($f1 * $ymax)}]

    if {[info exists targetid]} {
	if {[commitinview $targetid $curview]} {
	    set r [rowofcommit $targetid]
	    if {$r != $targetrow} {
		# Fix up the scrollregion and change the scrolling position
		# now that our target row has moved.
		set diff [expr {($r - $targetrow) * $linespc}]
		set targetrow $r
		setcanvscroll
		set ymax [lindex [$canv cget -scrollregion] 3]
		incr y0 $diff
		incr y1 $diff
		set f0 [expr {$y0 / $ymax}]
		set f1 [expr {$y1 / $ymax}]
		allcanvs yview moveto $f0
		$cscroll set $f0 $f1
		set need_redisplay 1
	    }
	} else {
	    unset targetid
	}
    }

    set row [expr {int(($y0 - 3) / $linespc) - 1}]
    set endrow [expr {int(($y1 - 3) / $linespc) + 1}]
    if {$endrow >= $vrowmod($curview)} {
	update_arcrows $curview
    }
    if {$selectedline ne {} &&
	$row <= $selectedline && $selectedline <= $endrow} {
	set targetrow $selectedline
    } elseif {[info exists targetid]} {
	set targetrow [expr {int(($row + $endrow) / 2)}]
    }
    if {[info exists targetrow]} {
	if {$targetrow >= $numcommits} {
	    set targetrow [expr {$numcommits - 1}]
	}
	set targetid [commitonrow $targetrow]
    }
    drawcommits $row $endrow
}

proc clear_display {} {
    global iddrawn linesegs need_redisplay nrows_drawn
    global vhighlights fhighlights nhighlights rhighlights
    global linehtag linentag linedtag boldids boldnameids

    allcanvs delete all
    catch {unset iddrawn}
    catch {unset linesegs}
    catch {unset linehtag}
    catch {unset linentag}
    catch {unset linedtag}
    set boldids {}
    set boldnameids {}
    catch {unset vhighlights}
    catch {unset fhighlights}
    catch {unset nhighlights}
    catch {unset rhighlights}
    set need_redisplay 0
    set nrows_drawn 0
}

proc findcrossings {id} {
    global rowidlist parentlist numcommits displayorder

    set cross {}
    set ccross {}
    foreach {s e} [rowranges $id] {
	if {$e >= $numcommits} {
	    set e [expr {$numcommits - 1}]
	}
	if {$e <= $s} continue
	for {set row $e} {[incr row -1] >= $s} {} {
	    set x [lsearch -exact [lindex $rowidlist $row] $id]
	    if {$x < 0} break
	    set olds [lindex $parentlist $row]
	    set kid [lindex $displayorder $row]
	    set kidx [lsearch -exact [lindex $rowidlist $row] $kid]
	    if {$kidx < 0} continue
	    set nextrow [lindex $rowidlist [expr {$row + 1}]]
	    foreach p $olds {
		set px [lsearch -exact $nextrow $p]
		if {$px < 0} continue
		if {($kidx < $x && $x < $px) || ($px < $x && $x < $kidx)} {
		    if {[lsearch -exact $ccross $p] >= 0} continue
		    if {$x == $px + ($kidx < $px? -1: 1)} {
			lappend ccross $p
		    } elseif {[lsearch -exact $cross $p] < 0} {
			lappend cross $p
		    }
		}
	    }
	}
    }
    return [concat $ccross {{}} $cross]
}

proc assigncolor {id} {
    global colormap colors nextcolor
    global parents children children curview

    if {[info exists colormap($id)]} return
    set ncolors [llength $colors]
    if {[info exists children($curview,$id)]} {
	set kids $children($curview,$id)
    } else {
	set kids {}
    }
    if {[llength $kids] == 1} {
	set child [lindex $kids 0]
	if {[info exists colormap($child)]
	    && [llength $parents($curview,$child)] == 1} {
	    set colormap($id) $colormap($child)
	    return
	}
    }
    set badcolors {}
    set origbad {}
    foreach x [findcrossings $id] {
	if {$x eq {}} {
	    # delimiter between corner crossings and other crossings
	    if {[llength $badcolors] >= $ncolors - 1} break
	    set origbad $badcolors
	}
	if {[info exists colormap($x)]
	    && [lsearch -exact $badcolors $colormap($x)] < 0} {
	    lappend badcolors $colormap($x)
	}
    }
    if {[llength $badcolors] >= $ncolors} {
	set badcolors $origbad
    }
    set origbad $badcolors
    if {[llength $badcolors] < $ncolors - 1} {
	foreach child $kids {
	    if {[info exists colormap($child)]
		&& [lsearch -exact $badcolors $colormap($child)] < 0} {
		lappend badcolors $colormap($child)
	    }
	    foreach p $parents($curview,$child) {
		if {[info exists colormap($p)]
		    && [lsearch -exact $badcolors $colormap($p)] < 0} {
		    lappend badcolors $colormap($p)
		}
	    }
	}
	if {[llength $badcolors] >= $ncolors} {
	    set badcolors $origbad
	}
    }
    for {set i 0} {$i <= $ncolors} {incr i} {
	set c [lindex $colors $nextcolor]
	if {[incr nextcolor] >= $ncolors} {
	    set nextcolor 0
	}
	if {[lsearch -exact $badcolors $c]} break
    }
    set colormap($id) $c
}

proc bindline {t id} {
    global canv

    $canv bind $t <Enter> "lineenter %x %y $id"
    $canv bind $t <Motion> "linemotion %x %y $id"
    $canv bind $t <Leave> "lineleave $id"
    $canv bind $t <Button-1> "lineclick %x %y $id 1"
}

proc drawtags {id x xt y1} {
    global idtags idheads idotherrefs mainhead
    global linespc lthickness
    global canv rowtextx curview fgcolor bgcolor ctxbut

    set marks {}
    set ntags 0
    set nheads 0
    if {[info exists idtags($id)]} {
	set marks $idtags($id)
	set ntags [llength $marks]
    }
    if {[info exists idheads($id)]} {
	set marks [concat $marks $idheads($id)]
	set nheads [llength $idheads($id)]
    }
    if {[info exists idotherrefs($id)]} {
	set marks [concat $marks $idotherrefs($id)]
    }
    if {$marks eq {}} {
	return $xt
    }

    set delta [expr {int(0.5 * ($linespc - $lthickness))}]
    set yt [expr {$y1 - 0.5 * $linespc}]
    set yb [expr {$yt + $linespc - 1}]
    set xvals {}
    set wvals {}
    set i -1
    foreach tag $marks {
	incr i
	if {$i >= $ntags && $i < $ntags + $nheads && $tag eq $mainhead} {
	    set wid [font measure mainfontbold $tag]
	} else {
	    set wid [font measure mainfont $tag]
	}
	lappend xvals $xt
	lappend wvals $wid
	set xt [expr {$xt + $delta + $wid + $lthickness + $linespc}]
    }
    set t [$canv create line $x $y1 [lindex $xvals end] $y1 \
	       -width $lthickness -fill black -tags tag.$id]
    $canv lower $t
    foreach tag $marks x $xvals wid $wvals {
	set xl [expr {$x + $delta}]
	set xr [expr {$x + $delta + $wid + $lthickness}]
	set font mainfont
	if {[incr ntags -1] >= 0} {
	    # draw a tag
	    set t [$canv create polygon $x [expr {$yt + $delta}] $xl $yt \
		       $xr $yt $xr $yb $xl $yb $x [expr {$yb - $delta}] \
		       -width 1 -outline black -fill yellow -tags tag.$id]
	    $canv bind $t <1> [list showtag $tag 1]
	    set rowtextx([rowofcommit $id]) [expr {$xr + $linespc}]
	} else {
	    # draw a head or other ref
	    if {[incr nheads -1] >= 0} {
		set col green
		if {$tag eq $mainhead} {
		    set font mainfontbold
		}
	    } else {
		set col "#ddddff"
	    }
	    set xl [expr {$xl - $delta/2}]
	    $canv create polygon $x $yt $xr $yt $xr $yb $x $yb \
		-width 1 -outline black -fill $col -tags tag.$id
	    if {[regexp {^(remotes/.*/|remotes/)} $tag match remoteprefix]} {
	        set rwid [font measure mainfont $remoteprefix]
		set xi [expr {$x + 1}]
		set yti [expr {$yt + 1}]
		set xri [expr {$x + $rwid}]
		$canv create polygon $xi $yti $xri $yti $xri $yb $xi $yb \
			-width 0 -fill "#ffddaa" -tags tag.$id
	    }
	}
	set t [$canv create text $xl $y1 -anchor w -text $tag -fill $fgcolor \
		   -font $font -tags [list tag.$id text]]
	if {$ntags >= 0} {
	    $canv bind $t <1> [list showtag $tag 1]
	} elseif {$nheads >= 0} {
	    $canv bind $t $ctxbut [list headmenu %X %Y $id $tag]
	}
    }
    return $xt
}

proc xcoord {i level ln} {
    global canvx0 xspc1 xspc2

    set x [expr {$canvx0 + $i * $xspc1($ln)}]
    if {$i > 0 && $i == $level} {
	set x [expr {$x + 0.5 * ($xspc2 - $xspc1($ln))}]
    } elseif {$i > $level} {
	set x [expr {$x + $xspc2 - $xspc1($ln)}]
    }
    return $x
}

proc show_status {msg} {
    global canv fgcolor

    clear_display
    $canv create text 3 3 -anchor nw -text $msg -font mainfont \
	-tags text -fill $fgcolor
}

# Don't change the text pane cursor if it is currently the hand cursor,
# showing that we are over a sha1 ID link.
proc settextcursor {c} {
    global ctext curtextcursor

    if {[$ctext cget -cursor] == $curtextcursor} {
	$ctext config -cursor $c
    }
    set curtextcursor $c
}

proc nowbusy {what {name {}}} {
    global isbusy busyname statusw

    if {[array names isbusy] eq {}} {
	. config -cursor watch
	settextcursor watch
    }
    set isbusy($what) 1
    set busyname($what) $name
    if {$name ne {}} {
	$statusw conf -text $name
    }
}

proc notbusy {what} {
    global isbusy maincursor textcursor busyname statusw

    catch {
	unset isbusy($what)
	if {$busyname($what) ne {} &&
	    [$statusw cget -text] eq $busyname($what)} {
	    $statusw conf -text {}
	}
    }
    if {[array names isbusy] eq {}} {
	. config -cursor $maincursor
	settextcursor $textcursor
    }
}

proc findmatches {f} {
    global findtype findstring
    if {$findtype == [mc "Regexp"]} {
	set matches [regexp -indices -all -inline $findstring $f]
    } else {
	set fs $findstring
	if {$findtype == [mc "IgnCase"]} {
	    set f [string tolower $f]
	    set fs [string tolower $fs]
	}
	set matches {}
	set i 0
	set l [string length $fs]
	while {[set j [string first $fs $f $i]] >= 0} {
	    lappend matches [list $j [expr {$j+$l-1}]]
	    set i [expr {$j + $l}]
	}
    }
    return $matches
}

proc dofind {{dirn 1} {wrap 1}} {
    global findstring findstartline findcurline selectedline numcommits
    global gdttype filehighlight fh_serial find_dirn findallowwrap

    if {[info exists find_dirn]} {
	if {$find_dirn == $dirn} return
	stopfinding
    }
    focus .
    if {$findstring eq {} || $numcommits == 0} return
    if {$selectedline eq {}} {
	set findstartline [lindex [visiblerows] [expr {$dirn < 0}]]
    } else {
	set findstartline $selectedline
    }
    set findcurline $findstartline
    nowbusy finding [mc "Searching"]
    if {$gdttype ne [mc "containing:"] && ![info exists filehighlight]} {
	after cancel do_file_hl $fh_serial
	do_file_hl $fh_serial
    }
    set find_dirn $dirn
    set findallowwrap $wrap
    run findmore
}

proc stopfinding {} {
    global find_dirn findcurline fprogcoord

    if {[info exists find_dirn]} {
	unset find_dirn
	unset findcurline
	notbusy finding
	set fprogcoord 0
	adjustprogress
    }
    stopblaming
}

proc findmore {} {
    global commitdata commitinfo numcommits findpattern findloc
    global findstartline findcurline findallowwrap
    global find_dirn gdttype fhighlights fprogcoord
    global curview varcorder vrownum varccommits vrowmod

    if {![info exists find_dirn]} {
	return 0
    }
    set fldtypes [list [mc "Headline"] [mc "Author"] [mc "Date"] [mc "Committer"] [mc "CDate"] [mc "Comments"]]
    set l $findcurline
    set moretodo 0
    if {$find_dirn > 0} {
	incr l
	if {$l >= $numcommits} {
	    set l 0
	}
	if {$l <= $findstartline} {
	    set lim [expr {$findstartline + 1}]
	} else {
	    set lim $numcommits
	    set moretodo $findallowwrap
	}
    } else {
	if {$l == 0} {
	    set l $numcommits
	}
	incr l -1
	if {$l >= $findstartline} {
	    set lim [expr {$findstartline - 1}]
	} else {
	    set lim -1
	    set moretodo $findallowwrap
	}
    }
    set n [expr {($lim - $l) * $find_dirn}]
    if {$n > 500} {
	set n 500
	set moretodo 1
    }
    if {$l + ($find_dirn > 0? $n: 1) > $vrowmod($curview)} {
	update_arcrows $curview
    }
    set found 0
    set domore 1
    set ai [bsearch $vrownum($curview) $l]
    set a [lindex $varcorder($curview) $ai]
    set arow [lindex $vrownum($curview) $ai]
    set ids [lindex $varccommits($curview,$a)]
    set arowend [expr {$arow + [llength $ids]}]
    if {$gdttype eq [mc "containing:"]} {
	for {} {$n > 0} {incr n -1; incr l $find_dirn} {
	    if {$l < $arow || $l >= $arowend} {
		incr ai $find_dirn
		set a [lindex $varcorder($curview) $ai]
		set arow [lindex $vrownum($curview) $ai]
		set ids [lindex $varccommits($curview,$a)]
		set arowend [expr {$arow + [llength $ids]}]
	    }
	    set id [lindex $ids [expr {$l - $arow}]]
	    # shouldn't happen unless git log doesn't give all the commits...
	    if {![info exists commitdata($id)] ||
		![doesmatch $commitdata($id)]} {
		continue
	    }
	    if {![info exists commitinfo($id)]} {
		getcommit $id
	    }
	    set info $commitinfo($id)
	    foreach f $info ty $fldtypes {
		if {($findloc eq [mc "All fields"] || $findloc eq $ty) &&
		    [doesmatch $f]} {
		    set found 1
		    break
		}
	    }
	    if {$found} break
	}
    } else {
	for {} {$n > 0} {incr n -1; incr l $find_dirn} {
	    if {$l < $arow || $l >= $arowend} {
		incr ai $find_dirn
		set a [lindex $varcorder($curview) $ai]
		set arow [lindex $vrownum($curview) $ai]
		set ids [lindex $varccommits($curview,$a)]
		set arowend [expr {$arow + [llength $ids]}]
	    }
	    set id [lindex $ids [expr {$l - $arow}]]
	    if {![info exists fhighlights($id)]} {
		# this sets fhighlights($id) to -1
		askfilehighlight $l $id
	    }
	    if {$fhighlights($id) > 0} {
		set found $domore
		break
	    }
	    if {$fhighlights($id) < 0} {
		if {$domore} {
		    set domore 0
		    set findcurline [expr {$l - $find_dirn}]
		}
	    }
	}
    }
    if {$found || ($domore && !$moretodo)} {
	unset findcurline
	unset find_dirn
	notbusy finding
	set fprogcoord 0
	adjustprogress
	if {$found} {
	    findselectline $l
	} else {
	    bell
	}
	return 0
    }
    if {!$domore} {
	flushhighlights
    } else {
	set findcurline [expr {$l - $find_dirn}]
    }
    set n [expr {($findcurline - $findstartline) * $find_dirn - 1}]
    if {$n < 0} {
	incr n $numcommits
    }
    set fprogcoord [expr {$n * 1.0 / $numcommits}]
    adjustprogress
    return $domore
}

proc findselectline {l} {
    global findloc commentend ctext findcurline markingmatches gdttype

    set markingmatches [expr {$gdttype eq [mc "containing:"]}]
    set findcurline $l
    selectline $l 1
    if {$markingmatches &&
	($findloc eq [mc "All fields"] || $findloc eq [mc "Comments"])} {
	# highlight the matches in the comments
	set f [$ctext get 1.0 $commentend]
	set matches [findmatches $f]
	foreach match $matches {
	    set start [lindex $match 0]
	    set end [expr {[lindex $match 1] + 1}]
	    $ctext tag add found "1.0 + $start c" "1.0 + $end c"
	}
    }
    drawvisible
}

# mark the bits of a headline or author that match a find string
proc markmatches {canv l str tag matches font row} {
    global selectedline

    set bbox [$canv bbox $tag]
    set x0 [lindex $bbox 0]
    set y0 [lindex $bbox 1]
    set y1 [lindex $bbox 3]
    foreach match $matches {
	set start [lindex $match 0]
	set end [lindex $match 1]
	if {$start > $end} continue
	set xoff [font measure $font [string range $str 0 [expr {$start-1}]]]
	set xlen [font measure $font [string range $str 0 [expr {$end}]]]
	set t [$canv create rect [expr {$x0+$xoff}] $y0 \
		   [expr {$x0+$xlen+2}] $y1 \
		   -outline {} -tags [list match$l matches] -fill yellow]
	$canv lower $t
	if {$row == $selectedline} {
	    $canv raise $t secsel
	}
    }
}

proc unmarkmatches {} {
    global markingmatches

    allcanvs delete matches
    set markingmatches 0
    stopfinding
}

proc selcanvline {w x y} {
    global canv canvy0 ctext linespc
    global rowtextx
    set ymax [lindex [$canv cget -scrollregion] 3]
    if {$ymax == {}} return
    set yfrac [lindex [$canv yview] 0]
    set y [expr {$y + $yfrac * $ymax}]
    set l [expr {int(($y - $canvy0) / $linespc + 0.5)}]
    if {$l < 0} {
	set l 0
    }
    if {$w eq $canv} {
	set xmax [lindex [$canv cget -scrollregion] 2]
	set xleft [expr {[lindex [$canv xview] 0] * $xmax}]
	if {![info exists rowtextx($l)] || $xleft + $x < $rowtextx($l)} return
    }
    unmarkmatches
    selectline $l 1
}

proc commit_descriptor {p} {
    global commitinfo
    if {![info exists commitinfo($p)]} {
	getcommit $p
    }
    set l "..."
    if {[llength $commitinfo($p)] > 1} {
	set l [lindex $commitinfo($p) 0]
    }
    return "$p ($l)\n"
}

# append some text to the ctext widget, and make any SHA1 ID
# that we know about be a clickable link.
proc appendwithlinks {text tags} {
    global ctext linknum curview

    set start [$ctext index "end - 1c"]
    $ctext insert end $text $tags
    set links [regexp -indices -all -inline {\m[0-9a-f]{6,40}\M} $text]
    foreach l $links {
	set s [lindex $l 0]
	set e [lindex $l 1]
	set linkid [string range $text $s $e]
	incr e
	$ctext tag delete link$linknum
	$ctext tag add link$linknum "$start + $s c" "$start + $e c"
	setlink $linkid link$linknum
	incr linknum
    }
}

proc setlink {id lk} {
    global curview ctext pendinglinks

    set known 0
    if {[string length $id] < 40} {
	set matches [longid $id]
	if {[llength $matches] > 0} {
	    if {[llength $matches] > 1} return
	    set known 1
	    set id [lindex $matches 0]
	}
    } else {
	set known [commitinview $id $curview]
    }
    if {$known} {
	$ctext tag conf $lk -foreground blue -underline 1
	$ctext tag bind $lk <1> [list selbyid $id]
	$ctext tag bind $lk <Enter> {linkcursor %W 1}
	$ctext tag bind $lk <Leave> {linkcursor %W -1}
    } else {
	lappend pendinglinks($id) $lk
	interestedin $id {makelink %P}
    }
}

proc makelink {id} {
    global pendinglinks

    if {![info exists pendinglinks($id)]} return
    foreach lk $pendinglinks($id) {
	setlink $id $lk
    }
    unset pendinglinks($id)
}

proc linkcursor {w inc} {
    global linkentercount curtextcursor

    if {[incr linkentercount $inc] > 0} {
	$w configure -cursor hand2
    } else {
	$w configure -cursor $curtextcursor
	if {$linkentercount < 0} {
	    set linkentercount 0
	}
    }
}

proc viewnextline {dir} {
    global canv linespc

    $canv delete hover
    set ymax [lindex [$canv cget -scrollregion] 3]
    set wnow [$canv yview]
    set wtop [expr {[lindex $wnow 0] * $ymax}]
    set newtop [expr {$wtop + $dir * $linespc}]
    if {$newtop < 0} {
	set newtop 0
    } elseif {$newtop > $ymax} {
	set newtop $ymax
    }
    allcanvs yview moveto [expr {$newtop * 1.0 / $ymax}]
}

# add a list of tag or branch names at position pos
# returns the number of names inserted
proc appendrefs {pos ids var} {
    global ctext linknum curview $var maxrefs

    if {[catch {$ctext index $pos}]} {
	return 0
    }
    $ctext conf -state normal
    $ctext delete $pos "$pos lineend"
    set tags {}
    foreach id $ids {
	foreach tag [set $var\($id\)] {
	    lappend tags [list $tag $id]
	}
    }
    if {[llength $tags] > $maxrefs} {
	$ctext insert $pos "many ([llength $tags])"
    } else {
	set tags [lsort -index 0 -decreasing $tags]
	set sep {}
	foreach ti $tags {
	    set id [lindex $ti 1]
	    set lk link$linknum
	    incr linknum
	    $ctext tag delete $lk
	    $ctext insert $pos $sep
	    $ctext insert $pos [lindex $ti 0] $lk
	    setlink $id $lk
	    set sep ", "
	}
    }
    $ctext conf -state disabled
    return [llength $tags]
}

# called when we have finished computing the nearby tags
proc dispneartags {delay} {
    global selectedline currentid showneartags tagphase

    if {$selectedline eq {} || !$showneartags} return
    after cancel dispnexttag
    if {$delay} {
	after 200 dispnexttag
	set tagphase -1
    } else {
	after idle dispnexttag
	set tagphase 0
    }
}

proc dispnexttag {} {
    global selectedline currentid showneartags tagphase ctext

    if {$selectedline eq {} || !$showneartags} return
    switch -- $tagphase {
	0 {
	    set dtags [desctags $currentid]
	    if {$dtags ne {}} {
		appendrefs precedes $dtags idtags
	    }
	}
	1 {
	    set atags [anctags $currentid]
	    if {$atags ne {}} {
		appendrefs follows $atags idtags
	    }
	}
	2 {
	    set dheads [descheads $currentid]
	    if {$dheads ne {}} {
		if {[appendrefs branch $dheads idheads] > 1
		    && [$ctext get "branch -3c"] eq "h"} {
		    # turn "Branch" into "Branches"
		    $ctext conf -state normal
		    $ctext insert "branch -2c" "es"
		    $ctext conf -state disabled
		}
	    }
	}
    }
    if {[incr tagphase] <= 2} {
	after idle dispnexttag
    }
}

proc make_secsel {id} {
    global linehtag linentag linedtag canv canv2 canv3

    if {![info exists linehtag($id)]} return
    $canv delete secsel
    set t [eval $canv create rect [$canv bbox $linehtag($id)] -outline {{}} \
	       -tags secsel -fill [$canv cget -selectbackground]]
    $canv lower $t
    $canv2 delete secsel
    set t [eval $canv2 create rect [$canv2 bbox $linentag($id)] -outline {{}} \
	       -tags secsel -fill [$canv2 cget -selectbackground]]
    $canv2 lower $t
    $canv3 delete secsel
    set t [eval $canv3 create rect [$canv3 bbox $linedtag($id)] -outline {{}} \
	       -tags secsel -fill [$canv3 cget -selectbackground]]
    $canv3 lower $t
}

proc selectline {l isnew {desired_loc {}}} {
    global canv ctext commitinfo selectedline
    global canvy0 linespc parents children curview
    global currentid sha1entry
    global commentend idtags linknum
    global mergemax numcommits pending_select
    global cmitmode showneartags allcommits
    global targetrow targetid lastscrollrows
    global autoselect jump_to_here

    catch {unset pending_select}
    $canv delete hover
    normalline
    unsel_reflist
    stopfinding
    if {$l < 0 || $l >= $numcommits} return
    set id [commitonrow $l]
    set targetid $id
    set targetrow $l
    set selectedline $l
    set currentid $id
    if {$lastscrollrows < $numcommits} {
	setcanvscroll
    }

    set y [expr {$canvy0 + $l * $linespc}]
    set ymax [lindex [$canv cget -scrollregion] 3]
    set ytop [expr {$y - $linespc - 1}]
    set ybot [expr {$y + $linespc + 1}]
    set wnow [$canv yview]
    set wtop [expr {[lindex $wnow 0] * $ymax}]
    set wbot [expr {[lindex $wnow 1] * $ymax}]
    set wh [expr {$wbot - $wtop}]
    set newtop $wtop
    if {$ytop < $wtop} {
	if {$ybot < $wtop} {
	    set newtop [expr {$y - $wh / 2.0}]
	} else {
	    set newtop $ytop
	    if {$newtop > $wtop - $linespc} {
		set newtop [expr {$wtop - $linespc}]
	    }
	}
    } elseif {$ybot > $wbot} {
	if {$ytop > $wbot} {
	    set newtop [expr {$y - $wh / 2.0}]
	} else {
	    set newtop [expr {$ybot - $wh}]
	    if {$newtop < $wtop + $linespc} {
		set newtop [expr {$wtop + $linespc}]
	    }
	}
    }
    if {$newtop != $wtop} {
	if {$newtop < 0} {
	    set newtop 0
	}
	allcanvs yview moveto [expr {$newtop * 1.0 / $ymax}]
	drawvisible
    }

    make_secsel $id

    if {$isnew} {
	addtohistory [list selbyid $id]
    }

    $sha1entry delete 0 end
    $sha1entry insert 0 $id
    if {$autoselect} {
	$sha1entry selection from 0
	$sha1entry selection to end
    }
    rhighlight_sel $id

    $ctext conf -state normal
    clear_ctext
    set linknum 0
    if {![info exists commitinfo($id)]} {
	getcommit $id
    }
    set info $commitinfo($id)
    set date [formatdate [lindex $info 2]]
    $ctext insert end "[mc "Author"]: [lindex $info 1]  $date\n"
    set date [formatdate [lindex $info 4]]
    $ctext insert end "[mc "Committer"]: [lindex $info 3]  $date\n"
    if {[info exists idtags($id)]} {
	$ctext insert end [mc "Tags:"]
	foreach tag $idtags($id) {
	    $ctext insert end " $tag"
	}
	$ctext insert end "\n"
    }

    set headers {}
    set olds $parents($curview,$id)
    if {[llength $olds] > 1} {
	set np 0
	foreach p $olds {
	    if {$np >= $mergemax} {
		set tag mmax
	    } else {
		set tag m$np
	    }
	    $ctext insert end "[mc "Parent"]: " $tag
	    appendwithlinks [commit_descriptor $p] {}
	    incr np
	}
    } else {
	foreach p $olds {
	    append headers "[mc "Parent"]: [commit_descriptor $p]"
	}
    }

    foreach c $children($curview,$id) {
	append headers "[mc "Child"]:  [commit_descriptor $c]"
    }

    # make anything that looks like a SHA1 ID be a clickable link
    appendwithlinks $headers {}
    if {$showneartags} {
	if {![info exists allcommits]} {
	    getallcommits
	}
	$ctext insert end "[mc "Branch"]: "
	$ctext mark set branch "end -1c"
	$ctext mark gravity branch left
	$ctext insert end "\n[mc "Follows"]: "
	$ctext mark set follows "end -1c"
	$ctext mark gravity follows left
	$ctext insert end "\n[mc "Precedes"]: "
	$ctext mark set precedes "end -1c"
	$ctext mark gravity precedes left
	$ctext insert end "\n"
	dispneartags 1
    }
    $ctext insert end "\n"
    set comment [lindex $info 5]
    if {[string first "\r" $comment] >= 0} {
	set comment [string map {"\r" "\n    "} $comment]
    }
    appendwithlinks $comment {comment}

    $ctext tag remove found 1.0 end
    $ctext conf -state disabled
    set commentend [$ctext index "end - 1c"]

    set jump_to_here $desired_loc
    init_flist [mc "Comments"]
    if {$cmitmode eq "tree"} {
	gettree $id
    } elseif {[llength $olds] <= 1} {
	startdiff $id
    } else {
	mergediff $id
    }
}

proc selfirstline {} {
    unmarkmatches
    selectline 0 1
}

proc sellastline {} {
    global numcommits
    unmarkmatches
    set l [expr {$numcommits - 1}]
    selectline $l 1
}

proc selnextline {dir} {
    global selectedline
    focus .
    if {$selectedline eq {}} return
    set l [expr {$selectedline + $dir}]
    unmarkmatches
    selectline $l 1
}

proc selnextpage {dir} {
    global canv linespc selectedline numcommits

    set lpp [expr {([winfo height $canv] - 2) / $linespc}]
    if {$lpp < 1} {
	set lpp 1
    }
    allcanvs yview scroll [expr {$dir * $lpp}] units
    drawvisible
    if {$selectedline eq {}} return
    set l [expr {$selectedline + $dir * $lpp}]
    if {$l < 0} {
	set l 0
    } elseif {$l >= $numcommits} {
        set l [expr $numcommits - 1]
    }
    unmarkmatches
    selectline $l 1
}

proc unselectline {} {
    global selectedline currentid

    set selectedline {}
    catch {unset currentid}
    allcanvs delete secsel
    rhighlight_none
}

proc reselectline {} {
    global selectedline

    if {$selectedline ne {}} {
	selectline $selectedline 0
    }
}

proc addtohistory {cmd} {
    global history historyindex curview

    set elt [list $curview $cmd]
    if {$historyindex > 0
	&& [lindex $history [expr {$historyindex - 1}]] == $elt} {
	return
    }

    if {$historyindex < [llength $history]} {
	set history [lreplace $history $historyindex end $elt]
    } else {
	lappend history $elt
    }
    incr historyindex
    if {$historyindex > 1} {
	.tf.bar.leftbut conf -state normal
    } else {
	.tf.bar.leftbut conf -state disabled
    }
    .tf.bar.rightbut conf -state disabled
}

proc godo {elt} {
    global curview

    set view [lindex $elt 0]
    set cmd [lindex $elt 1]
    if {$curview != $view} {
	showview $view
    }
    eval $cmd
}

proc goback {} {
    global history historyindex
    focus .

    if {$historyindex > 1} {
	incr historyindex -1
	godo [lindex $history [expr {$historyindex - 1}]]
	.tf.bar.rightbut conf -state normal
    }
    if {$historyindex <= 1} {
	.tf.bar.leftbut conf -state disabled
    }
}

proc goforw {} {
    global history historyindex
    focus .

    if {$historyindex < [llength $history]} {
	set cmd [lindex $history $historyindex]
	incr historyindex
	godo $cmd
	.tf.bar.leftbut conf -state normal
    }
    if {$historyindex >= [llength $history]} {
	.tf.bar.rightbut conf -state disabled
    }
}

proc gettree {id} {
    global treefilelist treeidlist diffids diffmergeid treepending
    global nullid nullid2

    set diffids $id
    catch {unset diffmergeid}
    if {![info exists treefilelist($id)]} {
	if {![info exists treepending]} {
	    if {$id eq $nullid} {
		set cmd [list | git ls-files]
	    } elseif {$id eq $nullid2} {
		set cmd [list | git ls-files --stage -t]
	    } else {
		set cmd [list | git ls-tree -r $id]
	    }
	    if {[catch {set gtf [open $cmd r]}]} {
		return
	    }
	    set treepending $id
	    set treefilelist($id) {}
	    set treeidlist($id) {}
	    fconfigure $gtf -blocking 0 -encoding binary
	    filerun $gtf [list gettreeline $gtf $id]
	}
    } else {
	setfilelist $id
    }
}

proc gettreeline {gtf id} {
    global treefilelist treeidlist treepending cmitmode diffids nullid nullid2

    set nl 0
    while {[incr nl] <= 1000 && [gets $gtf line] >= 0} {
	if {$diffids eq $nullid} {
	    set fname $line
	} else {
	    set i [string first "\t" $line]
	    if {$i < 0} continue
	    set fname [string range $line [expr {$i+1}] end]
	    set line [string range $line 0 [expr {$i-1}]]
	    if {$diffids ne $nullid2 && [lindex $line 1] ne "blob"} continue
	    set sha1 [lindex $line 2]
	    lappend treeidlist($id) $sha1
	}
	if {[string index $fname 0] eq "\""} {
	    set fname [lindex $fname 0]
	}
	set fname [encoding convertfrom $fname]
	lappend treefilelist($id) $fname
    }
    if {![eof $gtf]} {
	return [expr {$nl >= 1000? 2: 1}]
    }
    close $gtf
    unset treepending
    if {$cmitmode ne "tree"} {
	if {![info exists diffmergeid]} {
	    gettreediffs $diffids
	}
    } elseif {$id ne $diffids} {
	gettree $diffids
    } else {
	setfilelist $id
    }
    return 0
}

proc showfile {f} {
    global treefilelist treeidlist diffids nullid nullid2
    global ctext_file_names ctext_file_lines
    global ctext commentend

    set i [lsearch -exact $treefilelist($diffids) $f]
    if {$i < 0} {
	puts "oops, $f not in list for id $diffids"
	return
    }
    if {$diffids eq $nullid} {
	if {[catch {set bf [open $f r]} err]} {
	    puts "oops, can't read $f: $err"
	    return
	}
    } else {
	set blob [lindex $treeidlist($diffids) $i]
	if {[catch {set bf [open [concat | git cat-file blob $blob] r]} err]} {
	    puts "oops, error reading blob $blob: $err"
	    return
	}
    }
    fconfigure $bf -blocking 0 -encoding [get_path_encoding $f]
    filerun $bf [list getblobline $bf $diffids]
    $ctext config -state normal
    clear_ctext $commentend
    lappend ctext_file_names $f
    lappend ctext_file_lines [lindex [split $commentend "."] 0]
    $ctext insert end "\n"
    $ctext insert end "$f\n" filesep
    $ctext config -state disabled
    $ctext yview $commentend
    settabs 0
}

proc getblobline {bf id} {
    global diffids cmitmode ctext

    if {$id ne $diffids || $cmitmode ne "tree"} {
	catch {close $bf}
	return 0
    }
    $ctext config -state normal
    set nl 0
    while {[incr nl] <= 1000 && [gets $bf line] >= 0} {
	$ctext insert end "$line\n"
    }
    if {[eof $bf]} {
	global jump_to_here ctext_file_names commentend

	# delete last newline
	$ctext delete "end - 2c" "end - 1c"
	close $bf
	if {$jump_to_here ne {} &&
	    [lindex $jump_to_here 0] eq [lindex $ctext_file_names 0]} {
	    set lnum [expr {[lindex $jump_to_here 1] +
			    [lindex [split $commentend .] 0]}]
	    mark_ctext_line $lnum
	}
	return 0
    }
    $ctext config -state disabled
    return [expr {$nl >= 1000? 2: 1}]
}

proc mark_ctext_line {lnum} {
    global ctext markbgcolor

    $ctext tag delete omark
    $ctext tag add omark $lnum.0 "$lnum.0 + 1 line"
    $ctext tag conf omark -background $markbgcolor
    $ctext see $lnum.0
}

proc mergediff {id} {
    global diffmergeid
    global diffids treediffs
    global parents curview

    set diffmergeid $id
    set diffids $id
    set treediffs($id) {}
    set np [llength $parents($curview,$id)]
    settabs $np
    getblobdiffs $id
}

proc startdiff {ids} {
    global treediffs diffids treepending diffmergeid nullid nullid2

    settabs 1
    set diffids $ids
    catch {unset diffmergeid}
    if {![info exists treediffs($ids)] ||
	[lsearch -exact $ids $nullid] >= 0 ||
	[lsearch -exact $ids $nullid2] >= 0} {
	if {![info exists treepending]} {
	    gettreediffs $ids
	}
    } else {
	addtocflist $ids
    }
}

proc path_filter {filter name} {
    foreach p $filter {
	set l [string length $p]
	if {[string index $p end] eq "/"} {
	    if {[string compare -length $l $p $name] == 0} {
		return 1
	    }
	} else {
	    if {[string compare -length $l $p $name] == 0 &&
		([string length $name] == $l ||
		 [string index $name $l] eq "/")} {
		return 1
	    }
	}
    }
    return 0
}

proc addtocflist {ids} {
    global treediffs

    add_flist $treediffs($ids)
    getblobdiffs $ids
}

proc diffcmd {ids flags} {
    global nullid nullid2

    set i [lsearch -exact $ids $nullid]
    set j [lsearch -exact $ids $nullid2]
    if {$i >= 0} {
	if {[llength $ids] > 1 && $j < 0} {
	    # comparing working directory with some specific revision
	    set cmd [concat | git diff-index $flags]
	    if {$i == 0} {
		lappend cmd -R [lindex $ids 1]
	    } else {
		lappend cmd [lindex $ids 0]
	    }
	} else {
	    # comparing working directory with index
	    set cmd [concat | git diff-files $flags]
	    if {$j == 1} {
		lappend cmd -R
	    }
	}
    } elseif {$j >= 0} {
	set cmd [concat | git diff-index --cached $flags]
	if {[llength $ids] > 1} {
	    # comparing index with specific revision
	    if {$i == 0} {
		lappend cmd -R [lindex $ids 1]
	    } else {
		lappend cmd [lindex $ids 0]
	    }
	} else {
	    # comparing index with HEAD
	    lappend cmd HEAD
	}
    } else {
	set cmd [concat | git diff-tree -r $flags $ids]
    }
    return $cmd
}

proc gettreediffs {ids} {
    global treediff treepending

    if {[catch {set gdtf [open [diffcmd $ids {--no-commit-id}] r]}]} return

    set treepending $ids
    set treediff {}
    fconfigure $gdtf -blocking 0 -encoding binary
    filerun $gdtf [list gettreediffline $gdtf $ids]
}

proc gettreediffline {gdtf ids} {
    global treediff treediffs treepending diffids diffmergeid
    global cmitmode vfilelimit curview limitdiffs perfile_attrs

    set nr 0
    set sublist {}
    set max 1000
    if {$perfile_attrs} {
	# cache_gitattr is slow, and even slower on win32 where we
	# have to invoke it for only about 30 paths at a time
	set max 500
	if {[tk windowingsystem] == "win32"} {
	    set max 120
	}
    }
    while {[incr nr] <= $max && [gets $gdtf line] >= 0} {
	set i [string first "\t" $line]
	if {$i >= 0} {
	    set file [string range $line [expr {$i+1}] end]
	    if {[string index $file 0] eq "\""} {
		set file [lindex $file 0]
	    }
	    set file [encoding convertfrom $file]
	    if {$file ne [lindex $treediff end]} {
		lappend treediff $file
		lappend sublist $file
	    }
	}
    }
    if {$perfile_attrs} {
	cache_gitattr encoding $sublist
    }
    if {![eof $gdtf]} {
	return [expr {$nr >= $max? 2: 1}]
    }
    close $gdtf
    if {$limitdiffs && $vfilelimit($curview) ne {}} {
	set flist {}
	foreach f $treediff {
	    if {[path_filter $vfilelimit($curview) $f]} {
		lappend flist $f
	    }
	}
	set treediffs($ids) $flist
    } else {
	set treediffs($ids) $treediff
    }
    unset treepending
    if {$cmitmode eq "tree" && [llength $diffids] == 1} {
	gettree $diffids
    } elseif {$ids != $diffids} {
	if {![info exists diffmergeid]} {
	    gettreediffs $diffids
	}
    } else {
	addtocflist $ids
    }
    return 0
}

# empty string or positive integer
proc diffcontextvalidate {v} {
    return [regexp {^(|[1-9][0-9]*)$} $v]
}

proc diffcontextchange {n1 n2 op} {
    global diffcontextstring diffcontext

    if {[string is integer -strict $diffcontextstring]} {
	if {$diffcontextstring > 0} {
	    set diffcontext $diffcontextstring
	    reselectline
	}
    }
}

proc changeignorespace {} {
    reselectline
}

proc getblobdiffs {ids} {
    global blobdifffd diffids env
    global diffinhdr treediffs
    global diffcontext
    global ignorespace
    global limitdiffs vfilelimit curview
    global diffencoding targetline diffnparents

    set cmd [diffcmd $ids "-p -C --cc --no-commit-id -U$diffcontext"]
    if {$ignorespace} {
	append cmd " -w"
    }
    if {$limitdiffs && $vfilelimit($curview) ne {}} {
	set cmd [concat $cmd -- $vfilelimit($curview)]
    }
    if {[catch {set bdf [open $cmd r]} err]} {
	error_popup [mc "Error getting diffs: %s" $err]
	return
    }
    set targetline {}
    set diffnparents 0
    set diffinhdr 0
    set diffencoding [get_path_encoding {}]
    fconfigure $bdf -blocking 0 -encoding binary
    set blobdifffd($ids) $bdf
    filerun $bdf [list getblobdiffline $bdf $diffids]
}

proc setinlist {var i val} {
    global $var

    while {[llength [set $var]] < $i} {
	lappend $var {}
    }
    if {[llength [set $var]] == $i} {
	lappend $var $val
    } else {
	lset $var $i $val
    }
}

proc makediffhdr {fname ids} {
    global ctext curdiffstart treediffs diffencoding
    global ctext_file_names jump_to_here targetline diffline

    set fname [encoding convertfrom $fname]
    set diffencoding [get_path_encoding $fname]
    set i [lsearch -exact $treediffs($ids) $fname]
    if {$i >= 0} {
	setinlist difffilestart $i $curdiffstart
    }
    lset ctext_file_names end $fname
    set l [expr {(78 - [string length $fname]) / 2}]
    set pad [string range "----------------------------------------" 1 $l]
    $ctext insert $curdiffstart "$pad $fname $pad" filesep
    set targetline {}
    if {$jump_to_here ne {} && [lindex $jump_to_here 0] eq $fname} {
	set targetline [lindex $jump_to_here 1]
    }
    set diffline 0
}

proc getblobdiffline {bdf ids} {
    global diffids blobdifffd ctext curdiffstart
    global diffnexthead diffnextnote difffilestart
    global ctext_file_names ctext_file_lines
    global diffinhdr treediffs mergemax diffnparents
    global diffencoding jump_to_here targetline diffline

    set nr 0
    $ctext conf -state normal
    while {[incr nr] <= 1000 && [gets $bdf line] >= 0} {
	if {$ids != $diffids || $bdf != $blobdifffd($ids)} {
	    close $bdf
	    return 0
	}
	if {![string compare -length 5 "diff " $line]} {
	    if {![regexp {^diff (--cc|--git) } $line m type]} {
		set line [encoding convertfrom $line]
		$ctext insert end "$line\n" hunksep
		continue
	    }
	    # start of a new file
	    set diffinhdr 1
	    $ctext insert end "\n"
	    set curdiffstart [$ctext index "end - 1c"]
	    lappend ctext_file_names ""
	    lappend ctext_file_lines [lindex [split $curdiffstart "."] 0]
	    $ctext insert end "\n" filesep

	    if {$type eq "--cc"} {
		# start of a new file in a merge diff
		set fname [string range $line 10 end]
		if {[lsearch -exact $treediffs($ids) $fname] < 0} {
		    lappend treediffs($ids) $fname
		    add_flist [list $fname]
		}

	    } else {
		set line [string range $line 11 end]
		# If the name hasn't changed the length will be odd,
		# the middle char will be a space, and the two bits either
		# side will be a/name and b/name, or "a/name" and "b/name".
		# If the name has changed we'll get "rename from" and
		# "rename to" or "copy from" and "copy to" lines following
		# this, and we'll use them to get the filenames.
		# This complexity is necessary because spaces in the
		# filename(s) don't get escaped.
		set l [string length $line]
		set i [expr {$l / 2}]
		if {!(($l & 1) && [string index $line $i] eq " " &&
		      [string range $line 2 [expr {$i - 1}]] eq \
			  [string range $line [expr {$i + 3}] end])} {
		    continue
		}
		# unescape if quoted and chop off the a/ from the front
		if {[string index $line 0] eq "\""} {
		    set fname [string range [lindex $line 0] 2 end]
		} else {
		    set fname [string range $line 2 [expr {$i - 1}]]
		}
	    }
	    makediffhdr $fname $ids

	} elseif {![string compare -length 16 "* Unmerged path " $line]} {
	    set fname [encoding convertfrom [string range $line 16 end]]
	    $ctext insert end "\n"
	    set curdiffstart [$ctext index "end - 1c"]
	    lappend ctext_file_names $fname
	    lappend ctext_file_lines [lindex [split $curdiffstart "."] 0]
	    $ctext insert end "$line\n" filesep
	    set i [lsearch -exact $treediffs($ids) $fname]
	    if {$i >= 0} {
		setinlist difffilestart $i $curdiffstart
	    }

	} elseif {![string compare -length 2 "@@" $line]} {
	    regexp {^@@+} $line ats
	    set line [encoding convertfrom $diffencoding $line]
	    $ctext insert end "$line\n" hunksep
	    if {[regexp { \+(\d+),\d+ @@} $line m nl]} {
		set diffline $nl
	    }
	    set diffnparents [expr {[string length $ats] - 1}]
	    set diffinhdr 0

	} elseif {$diffinhdr} {
	    if {![string compare -length 12 "rename from " $line]} {
		set fname [string range $line [expr 6 + [string first " from " $line] ] end]
		if {[string index $fname 0] eq "\""} {
		    set fname [lindex $fname 0]
		}
		set fname [encoding convertfrom $fname]
		set i [lsearch -exact $treediffs($ids) $fname]
		if {$i >= 0} {
		    setinlist difffilestart $i $curdiffstart
		}
	    } elseif {![string compare -length 10 $line "rename to "] ||
		      ![string compare -length 8 $line "copy to "]} {
		set fname [string range $line [expr 4 + [string first " to " $line] ] end]
		if {[string index $fname 0] eq "\""} {
		    set fname [lindex $fname 0]
		}
		makediffhdr $fname $ids
	    } elseif {[string compare -length 3 $line "---"] == 0} {
		# do nothing
		continue
	    } elseif {[string compare -length 3 $line "+++"] == 0} {
		set diffinhdr 0
		continue
	    }
	    $ctext insert end "$line\n" filesep

	} else {
	    set line [encoding convertfrom $diffencoding $line]
	    # parse the prefix - one ' ', '-' or '+' for each parent
	    set prefix [string range $line 0 [expr {$diffnparents - 1}]]
	    set tag [expr {$diffnparents > 1? "m": "d"}]
	    if {[string trim $prefix " -+"] eq {}} {
		# prefix only has " ", "-" and "+" in it: normal diff line
		set num [string first "-" $prefix]
		if {$num >= 0} {
		    # removed line, first parent with line is $num
		    if {$num >= $mergemax} {
			set num "max"
		    }
		    $ctext insert end "$line\n" $tag$num
		} else {
		    set tags {}
		    if {[string first "+" $prefix] >= 0} {
			# added line
			lappend tags ${tag}result
			if {$diffnparents > 1} {
			    set num [string first " " $prefix]
			    if {$num >= 0} {
				if {$num >= $mergemax} {
				    set num "max"
				}
				lappend tags m$num
			    }
			}
		    }
		    if {$targetline ne {}} {
			if {$diffline == $targetline} {
			    set seehere [$ctext index "end - 1 chars"]
			    set targetline {}
			} else {
			    incr diffline
			}
		    }
		    $ctext insert end "$line\n" $tags
		}
	    } else {
		# "\ No newline at end of file",
		# or something else we don't recognize
		$ctext insert end "$line\n" hunksep
	    }
	}
    }
    if {[info exists seehere]} {
	mark_ctext_line [lindex [split $seehere .] 0]
    }
    $ctext conf -state disabled
    if {[eof $bdf]} {
	close $bdf
	return 0
    }
    return [expr {$nr >= 1000? 2: 1}]
}

proc changediffdisp {} {
    global ctext diffelide

    $ctext tag conf d0 -elide [lindex $diffelide 0]
    $ctext tag conf dresult -elide [lindex $diffelide 1]
}

proc highlightfile {loc cline} {
    global ctext cflist cflist_top

    $ctext yview $loc
    $cflist tag remove highlight $cflist_top.0 "$cflist_top.0 lineend"
    $cflist tag add highlight $cline.0 "$cline.0 lineend"
    $cflist see $cline.0
    set cflist_top $cline
}

proc prevfile {} {
    global difffilestart ctext cmitmode

    if {$cmitmode eq "tree"} return
    set prev 0.0
    set prevline 1
    set here [$ctext index @0,0]
    foreach loc $difffilestart {
	if {[$ctext compare $loc >= $here]} {
	    highlightfile $prev $prevline
	    return
	}
	set prev $loc
	incr prevline
    }
    highlightfile $prev $prevline
}

proc nextfile {} {
    global difffilestart ctext cmitmode

    if {$cmitmode eq "tree"} return
    set here [$ctext index @0,0]
    set line 1
    foreach loc $difffilestart {
	incr line
	if {[$ctext compare $loc > $here]} {
	    highlightfile $loc $line
	    return
	}
    }
}

proc clear_ctext {{first 1.0}} {
    global ctext smarktop smarkbot
    global ctext_file_names ctext_file_lines
    global pendinglinks

    set l [lindex [split $first .] 0]
    if {![info exists smarktop] || [$ctext compare $first < $smarktop.0]} {
	set smarktop $l
    }
    if {![info exists smarkbot] || [$ctext compare $first < $smarkbot.0]} {
	set smarkbot $l
    }
    $ctext delete $first end
    if {$first eq "1.0"} {
	catch {unset pendinglinks}
    }
    set ctext_file_names {}
    set ctext_file_lines {}
}

proc settabs {{firstab {}}} {
    global firsttabstop tabstop ctext have_tk85

    if {$firstab ne {} && $have_tk85} {
	set firsttabstop $firstab
    }
    set w [font measure textfont "0"]
    if {$firsttabstop != 0} {
	$ctext conf -tabs [list [expr {($firsttabstop + $tabstop) * $w}] \
			       [expr {($firsttabstop + 2 * $tabstop) * $w}]]
    } elseif {$have_tk85 || $tabstop != 8} {
	$ctext conf -tabs [expr {$tabstop * $w}]
    } else {
	$ctext conf -tabs {}
    }
}

proc incrsearch {name ix op} {
    global ctext searchstring searchdirn

    $ctext tag remove found 1.0 end
    if {[catch {$ctext index anchor}]} {
	# no anchor set, use start of selection, or of visible area
	set sel [$ctext tag ranges sel]
	if {$sel ne {}} {
	    $ctext mark set anchor [lindex $sel 0]
	} elseif {$searchdirn eq "-forwards"} {
	    $ctext mark set anchor @0,0
	} else {
	    $ctext mark set anchor @0,[winfo height $ctext]
	}
    }
    if {$searchstring ne {}} {
	set here [$ctext search $searchdirn -- $searchstring anchor]
	if {$here ne {}} {
	    $ctext see $here
	}
	searchmarkvisible 1
    }
}

proc dosearch {} {
    global sstring ctext searchstring searchdirn

    focus $sstring
    $sstring icursor end
    set searchdirn -forwards
    if {$searchstring ne {}} {
	set sel [$ctext tag ranges sel]
	if {$sel ne {}} {
	    set start "[lindex $sel 0] + 1c"
	} elseif {[catch {set start [$ctext index anchor]}]} {
	    set start "@0,0"
	}
	set match [$ctext search -count mlen -- $searchstring $start]
	$ctext tag remove sel 1.0 end
	if {$match eq {}} {
	    bell
	    return
	}
	$ctext see $match
	set mend "$match + $mlen c"
	$ctext tag add sel $match $mend
	$ctext mark unset anchor
    }
}

proc dosearchback {} {
    global sstring ctext searchstring searchdirn

    focus $sstring
    $sstring icursor end
    set searchdirn -backwards
    if {$searchstring ne {}} {
	set sel [$ctext tag ranges sel]
	if {$sel ne {}} {
	    set start [lindex $sel 0]
	} elseif {[catch {set start [$ctext index anchor]}]} {
	    set start @0,[winfo height $ctext]
	}
	set match [$ctext search -backwards -count ml -- $searchstring $start]
	$ctext tag remove sel 1.0 end
	if {$match eq {}} {
	    bell
	    return
	}
	$ctext see $match
	set mend "$match + $ml c"
	$ctext tag add sel $match $mend
	$ctext mark unset anchor
    }
}

proc searchmark {first last} {
    global ctext searchstring

    set mend $first.0
    while {1} {
	set match [$ctext search -count mlen -- $searchstring $mend $last.end]
	if {$match eq {}} break
	set mend "$match + $mlen c"
	$ctext tag add found $match $mend
    }
}

proc searchmarkvisible {doall} {
    global ctext smarktop smarkbot

    set topline [lindex [split [$ctext index @0,0] .] 0]
    set botline [lindex [split [$ctext index @0,[winfo height $ctext]] .] 0]
    if {$doall || $botline < $smarktop || $topline > $smarkbot} {
	# no overlap with previous
	searchmark $topline $botline
	set smarktop $topline
	set smarkbot $botline
    } else {
	if {$topline < $smarktop} {
	    searchmark $topline [expr {$smarktop-1}]
	    set smarktop $topline
	}
	if {$botline > $smarkbot} {
	    searchmark [expr {$smarkbot+1}] $botline
	    set smarkbot $botline
	}
    }
}

proc scrolltext {f0 f1} {
    global searchstring

    .bleft.bottom.sb set $f0 $f1
    if {$searchstring ne {}} {
	searchmarkvisible 0
    }
}

proc setcoords {} {
    global linespc charspc canvx0 canvy0
    global xspc1 xspc2 lthickness

    set linespc [font metrics mainfont -linespace]
    set charspc [font measure mainfont "m"]
    set canvy0 [expr {int(3 + 0.5 * $linespc)}]
    set canvx0 [expr {int(3 + 0.5 * $linespc)}]
    set lthickness [expr {int($linespc / 9) + 1}]
    set xspc1(0) $linespc
    set xspc2 $linespc
}

proc redisplay {} {
    global canv
    global selectedline

    set ymax [lindex [$canv cget -scrollregion] 3]
    if {$ymax eq {} || $ymax == 0} return
    set span [$canv yview]
    clear_display
    setcanvscroll
    allcanvs yview moveto [lindex $span 0]
    drawvisible
    if {$selectedline ne {}} {
	selectline $selectedline 0
	allcanvs yview moveto [lindex $span 0]
    }
}

proc parsefont {f n} {
    global fontattr

    set fontattr($f,family) [lindex $n 0]
    set s [lindex $n 1]
    if {$s eq {} || $s == 0} {
	set s 10
    } elseif {$s < 0} {
	set s [expr {int(-$s / [winfo fpixels . 1p] + 0.5)}]
    }
    set fontattr($f,size) $s
    set fontattr($f,weight) normal
    set fontattr($f,slant) roman
    foreach style [lrange $n 2 end] {
	switch -- $style {
	    "normal" -
	    "bold"   {set fontattr($f,weight) $style}
	    "roman" -
	    "italic" {set fontattr($f,slant) $style}
	}
    }
}

proc fontflags {f {isbold 0}} {
    global fontattr

    return [list -family $fontattr($f,family) -size $fontattr($f,size) \
		-weight [expr {$isbold? "bold": $fontattr($f,weight)}] \
		-slant $fontattr($f,slant)]
}

proc fontname {f} {
    global fontattr

    set n [list $fontattr($f,family) $fontattr($f,size)]
    if {$fontattr($f,weight) eq "bold"} {
	lappend n "bold"
    }
    if {$fontattr($f,slant) eq "italic"} {
	lappend n "italic"
    }
    return $n
}

proc incrfont {inc} {
    global mainfont textfont ctext canv cflist showrefstop
    global stopped entries fontattr

    unmarkmatches
    set s $fontattr(mainfont,size)
    incr s $inc
    if {$s < 1} {
	set s 1
    }
    set fontattr(mainfont,size) $s
    font config mainfont -size $s
    font config mainfontbold -size $s
    set mainfont [fontname mainfont]
    set s $fontattr(textfont,size)
    incr s $inc
    if {$s < 1} {
	set s 1
    }
    set fontattr(textfont,size) $s
    font config textfont -size $s
    font config textfontbold -size $s
    set textfont [fontname textfont]
    setcoords
    settabs
    redisplay
}

proc clearsha1 {} {
    global sha1entry sha1string
    if {[string length $sha1string] == 40} {
	$sha1entry delete 0 end
    }
}

proc sha1change {n1 n2 op} {
    global sha1string currentid sha1but
    if {$sha1string == {}
	|| ([info exists currentid] && $sha1string == $currentid)} {
	set state disabled
    } else {
	set state normal
    }
    if {[$sha1but cget -state] == $state} return
    if {$state == "normal"} {
	$sha1but conf -state normal -relief raised -text "[mc "Goto:"] "
    } else {
	$sha1but conf -state disabled -relief flat -text "[mc "SHA1 ID:"] "
    }
}

proc gotocommit {} {
    global sha1string tagids headids curview varcid

    if {$sha1string == {}
	|| ([info exists currentid] && $sha1string == $currentid)} return
    if {[info exists tagids($sha1string)]} {
	set id $tagids($sha1string)
    } elseif {[info exists headids($sha1string)]} {
	set id $headids($sha1string)
    } else {
	set id [string tolower $sha1string]
	if {[regexp {^[0-9a-f]{4,39}$} $id]} {
	    set matches [longid $id]
	    if {$matches ne {}} {
		if {[llength $matches] > 1} {
		    error_popup [mc "Short SHA1 id %s is ambiguous" $id]
		    return
		}
		set id [lindex $matches 0]
	    }
	}
    }
    if {[commitinview $id $curview]} {
	selectline [rowofcommit $id] 1
	return
    }
    if {[regexp {^[0-9a-fA-F]{4,}$} $sha1string]} {
	set msg [mc "SHA1 id %s is not known" $sha1string]
    } else {
	set msg [mc "Tag/Head %s is not known" $sha1string]
    }
    error_popup $msg
}

proc lineenter {x y id} {
    global hoverx hovery hoverid hovertimer
    global commitinfo canv

    if {![info exists commitinfo($id)] && ![getcommit $id]} return
    set hoverx $x
    set hovery $y
    set hoverid $id
    if {[info exists hovertimer]} {
	after cancel $hovertimer
    }
    set hovertimer [after 500 linehover]
    $canv delete hover
}

proc linemotion {x y id} {
    global hoverx hovery hoverid hovertimer

    if {[info exists hoverid] && $id == $hoverid} {
	set hoverx $x
	set hovery $y
	if {[info exists hovertimer]} {
	    after cancel $hovertimer
	}
	set hovertimer [after 500 linehover]
    }
}

proc lineleave {id} {
    global hoverid hovertimer canv

    if {[info exists hoverid] && $id == $hoverid} {
	$canv delete hover
	if {[info exists hovertimer]} {
	    after cancel $hovertimer
	    unset hovertimer
	}
	unset hoverid
    }
}

proc linehover {} {
    global hoverx hovery hoverid hovertimer
    global canv linespc lthickness
    global commitinfo

    set text [lindex $commitinfo($hoverid) 0]
    set ymax [lindex [$canv cget -scrollregion] 3]
    if {$ymax == {}} return
    set yfrac [lindex [$canv yview] 0]
    set x [expr {$hoverx + 2 * $linespc}]
    set y [expr {$hovery + $yfrac * $ymax - $linespc / 2}]
    set x0 [expr {$x - 2 * $lthickness}]
    set y0 [expr {$y - 2 * $lthickness}]
    set x1 [expr {$x + [font measure mainfont $text] + 2 * $lthickness}]
    set y1 [expr {$y + $linespc + 2 * $lthickness}]
    set t [$canv create rectangle $x0 $y0 $x1 $y1 \
	       -fill \#ffff80 -outline black -width 1 -tags hover]
    $canv raise $t
    set t [$canv create text $x $y -anchor nw -text $text -tags hover \
	       -font mainfont]
    $canv raise $t
}

proc clickisonarrow {id y} {
    global lthickness

    set ranges [rowranges $id]
    set thresh [expr {2 * $lthickness + 6}]
    set n [expr {[llength $ranges] - 1}]
    for {set i 1} {$i < $n} {incr i} {
	set row [lindex $ranges $i]
	if {abs([yc $row] - $y) < $thresh} {
	    return $i
	}
    }
    return {}
}

proc arrowjump {id n y} {
    global canv

    # 1 <-> 2, 3 <-> 4, etc...
    set n [expr {(($n - 1) ^ 1) + 1}]
    set row [lindex [rowranges $id] $n]
    set yt [yc $row]
    set ymax [lindex [$canv cget -scrollregion] 3]
    if {$ymax eq {} || $ymax <= 0} return
    set view [$canv yview]
    set yspan [expr {[lindex $view 1] - [lindex $view 0]}]
    set yfrac [expr {$yt / $ymax - $yspan / 2}]
    if {$yfrac < 0} {
	set yfrac 0
    }
    allcanvs yview moveto $yfrac
}

proc lineclick {x y id isnew} {
    global ctext commitinfo children canv thickerline curview

    if {![info exists commitinfo($id)] && ![getcommit $id]} return
    unmarkmatches
    unselectline
    normalline
    $canv delete hover
    # draw this line thicker than normal
    set thickerline $id
    drawlines $id
    if {$isnew} {
	set ymax [lindex [$canv cget -scrollregion] 3]
	if {$ymax eq {}} return
	set yfrac [lindex [$canv yview] 0]
	set y [expr {$y + $yfrac * $ymax}]
    }
    set dirn [clickisonarrow $id $y]
    if {$dirn ne {}} {
	arrowjump $id $dirn $y
	return
    }

    if {$isnew} {
	addtohistory [list lineclick $x $y $id 0]
    }
    # fill the details pane with info about this line
    $ctext conf -state normal
    clear_ctext
    settabs 0
    $ctext insert end "[mc "Parent"]:\t"
    $ctext insert end $id link0
    setlink $id link0
    set info $commitinfo($id)
    $ctext insert end "\n\t[lindex $info 0]\n"
    $ctext insert end "\t[mc "Author"]:\t[lindex $info 1]\n"
    set date [formatdate [lindex $info 2]]
    $ctext insert end "\t[mc "Date"]:\t$date\n"
    set kids $children($curview,$id)
    if {$kids ne {}} {
	$ctext insert end "\n[mc "Children"]:"
	set i 0
	foreach child $kids {
	    incr i
	    if {![info exists commitinfo($child)] && ![getcommit $child]} continue
	    set info $commitinfo($child)
	    $ctext insert end "\n\t"
	    $ctext insert end $child link$i
	    setlink $child link$i
	    $ctext insert end "\n\t[lindex $info 0]"
	    $ctext insert end "\n\t[mc "Author"]:\t[lindex $info 1]"
	    set date [formatdate [lindex $info 2]]
	    $ctext insert end "\n\t[mc "Date"]:\t$date\n"
	}
    }
    $ctext conf -state disabled
    init_flist {}
}

proc normalline {} {
    global thickerline
    if {[info exists thickerline]} {
	set id $thickerline
	unset thickerline
	drawlines $id
    }
}

proc selbyid {id} {
    global curview
    if {[commitinview $id $curview]} {
	selectline [rowofcommit $id] 1
    }
}

proc mstime {} {
    global startmstime
    if {![info exists startmstime]} {
	set startmstime [clock clicks -milliseconds]
    }
    return [format "%.3f" [expr {([clock click -milliseconds] - $startmstime) / 1000.0}]]
}

proc rowmenu {x y id} {
    global rowctxmenu selectedline rowmenuid curview
    global nullid nullid2 fakerowmenu mainhead

    stopfinding
    set rowmenuid $id
    if {$selectedline eq {} || [rowofcommit $id] eq $selectedline} {
	set state disabled
    } else {
	set state normal
    }
    if {$id ne $nullid && $id ne $nullid2} {
	set menu $rowctxmenu
	if {$mainhead ne {}} {
	    $menu entryconfigure 7 -label [mc "Reset %s branch to here" $mainhead] -state normal
	} else {
	    $menu entryconfigure 7 -label [mc "Detached head: can't reset" $mainhead] -state disabled
	}
    } else {
	set menu $fakerowmenu
    }
    $menu entryconfigure [mca "Diff this -> selected"] -state $state
    $menu entryconfigure [mca "Diff selected -> this"] -state $state
    $menu entryconfigure [mca "Make patch"] -state $state
    tk_popup $menu $x $y
}

proc diffvssel {dirn} {
    global rowmenuid selectedline

    if {$selectedline eq {}} return
    if {$dirn} {
	set oldid [commitonrow $selectedline]
	set newid $rowmenuid
    } else {
	set oldid $rowmenuid
	set newid [commitonrow $selectedline]
    }
    addtohistory [list doseldiff $oldid $newid]
    doseldiff $oldid $newid
}

proc doseldiff {oldid newid} {
    global ctext
    global commitinfo

    $ctext conf -state normal
    clear_ctext
    init_flist [mc "Top"]
    $ctext insert end "[mc "From"] "
    $ctext insert end $oldid link0
    setlink $oldid link0
    $ctext insert end "\n     "
    $ctext insert end [lindex $commitinfo($oldid) 0]
    $ctext insert end "\n\n[mc "To"]   "
    $ctext insert end $newid link1
    setlink $newid link1
    $ctext insert end "\n     "
    $ctext insert end [lindex $commitinfo($newid) 0]
    $ctext insert end "\n"
    $ctext conf -state disabled
    $ctext tag remove found 1.0 end
    startdiff [list $oldid $newid]
}

proc mkpatch {} {
    global rowmenuid currentid commitinfo patchtop patchnum

    if {![info exists currentid]} return
    set oldid $currentid
    set oldhead [lindex $commitinfo($oldid) 0]
    set newid $rowmenuid
    set newhead [lindex $commitinfo($newid) 0]
    set top .patch
    set patchtop $top
    catch {destroy $top}
    toplevel $top
    make_transient $top .
    label $top.title -text [mc "Generate patch"]
    grid $top.title - -pady 10
    label $top.from -text [mc "From:"]
    entry $top.fromsha1 -width 40 -relief flat
    $top.fromsha1 insert 0 $oldid
    $top.fromsha1 conf -state readonly
    grid $top.from $top.fromsha1 -sticky w
    entry $top.fromhead -width 60 -relief flat
    $top.fromhead insert 0 $oldhead
    $top.fromhead conf -state readonly
    grid x $top.fromhead -sticky w
    label $top.to -text [mc "To:"]
    entry $top.tosha1 -width 40 -relief flat
    $top.tosha1 insert 0 $newid
    $top.tosha1 conf -state readonly
    grid $top.to $top.tosha1 -sticky w
    entry $top.tohead -width 60 -relief flat
    $top.tohead insert 0 $newhead
    $top.tohead conf -state readonly
    grid x $top.tohead -sticky w
    button $top.rev -text [mc "Reverse"] -command mkpatchrev -padx 5
    grid $top.rev x -pady 10
    label $top.flab -text [mc "Output file:"]
    entry $top.fname -width 60
    $top.fname insert 0 [file normalize "patch$patchnum.patch"]
    incr patchnum
    grid $top.flab $top.fname -sticky w
    frame $top.buts
    button $top.buts.gen -text [mc "Generate"] -command mkpatchgo
    button $top.buts.can -text [mc "Cancel"] -command mkpatchcan
    bind $top <Key-Return> mkpatchgo
    bind $top <Key-Escape> mkpatchcan
    grid $top.buts.gen $top.buts.can
    grid columnconfigure $top.buts 0 -weight 1 -uniform a
    grid columnconfigure $top.buts 1 -weight 1 -uniform a
    grid $top.buts - -pady 10 -sticky ew
    focus $top.fname
}

proc mkpatchrev {} {
    global patchtop

    set oldid [$patchtop.fromsha1 get]
    set oldhead [$patchtop.fromhead get]
    set newid [$patchtop.tosha1 get]
    set newhead [$patchtop.tohead get]
    foreach e [list fromsha1 fromhead tosha1 tohead] \
	    v [list $newid $newhead $oldid $oldhead] {
	$patchtop.$e conf -state normal
	$patchtop.$e delete 0 end
	$patchtop.$e insert 0 $v
	$patchtop.$e conf -state readonly
    }
}

proc mkpatchgo {} {
    global patchtop nullid nullid2

    set oldid [$patchtop.fromsha1 get]
    set newid [$patchtop.tosha1 get]
    set fname [$patchtop.fname get]
    set cmd [diffcmd [list $oldid $newid] -p]
    # trim off the initial "|"
    set cmd [lrange $cmd 1 end]
    lappend cmd >$fname &
    if {[catch {eval exec $cmd} err]} {
	error_popup "[mc "Error creating patch:"] $err" $patchtop
    }
    catch {destroy $patchtop}
    unset patchtop
}

proc mkpatchcan {} {
    global patchtop

    catch {destroy $patchtop}
    unset patchtop
}

proc mktag {} {
    global rowmenuid mktagtop commitinfo

    set top .maketag
    set mktagtop $top
    catch {destroy $top}
    toplevel $top
    make_transient $top .
    label $top.title -text [mc "Create tag"]
    grid $top.title - -pady 10
    label $top.id -text [mc "ID:"]
    entry $top.sha1 -width 40 -relief flat
    $top.sha1 insert 0 $rowmenuid
    $top.sha1 conf -state readonly
    grid $top.id $top.sha1 -sticky w
    entry $top.head -width 60 -relief flat
    $top.head insert 0 [lindex $commitinfo($rowmenuid) 0]
    $top.head conf -state readonly
    grid x $top.head -sticky w
    label $top.tlab -text [mc "Tag name:"]
    entry $top.tag -width 60
    grid $top.tlab $top.tag -sticky w
    frame $top.buts
    button $top.buts.gen -text [mc "Create"] -command mktaggo
    button $top.buts.can -text [mc "Cancel"] -command mktagcan
    bind $top <Key-Return> mktaggo
    bind $top <Key-Escape> mktagcan
    grid $top.buts.gen $top.buts.can
    grid columnconfigure $top.buts 0 -weight 1 -uniform a
    grid columnconfigure $top.buts 1 -weight 1 -uniform a
    grid $top.buts - -pady 10 -sticky ew
    focus $top.tag
}

proc domktag {} {
    global mktagtop env tagids idtags

    set id [$mktagtop.sha1 get]
    set tag [$mktagtop.tag get]
    if {$tag == {}} {
	error_popup [mc "No tag name specified"] $mktagtop
	return 0
    }
    if {[info exists tagids($tag)]} {
	error_popup [mc "Tag \"%s\" already exists" $tag] $mktagtop
	return 0
    }
    if {[catch {
	exec git tag $tag $id
    } err]} {
	error_popup "[mc "Error creating tag:"] $err" $mktagtop
	return 0
    }

    set tagids($tag) $id
    lappend idtags($id) $tag
    redrawtags $id
    addedtag $id
    dispneartags 0
    run refill_reflist
    return 1
}

proc redrawtags {id} {
    global canv linehtag idpos currentid curview cmitlisted
    global canvxmax iddrawn circleitem mainheadid circlecolors

    if {![commitinview $id $curview]} return
    if {![info exists iddrawn($id)]} return
    set row [rowofcommit $id]
    if {$id eq $mainheadid} {
	set ofill yellow
    } else {
	set ofill [lindex $circlecolors $cmitlisted($curview,$id)]
    }
    $canv itemconf $circleitem($row) -fill $ofill
    $canv delete tag.$id
    set xt [eval drawtags $id $idpos($id)]
    $canv coords $linehtag($id) $xt [lindex $idpos($id) 2]
    set text [$canv itemcget $linehtag($id) -text]
    set font [$canv itemcget $linehtag($id) -font]
    set xr [expr {$xt + [font measure $font $text]}]
    if {$xr > $canvxmax} {
	set canvxmax $xr
	setcanvscroll
    }
    if {[info exists currentid] && $currentid == $id} {
	make_secsel $id
    }
}

proc mktagcan {} {
    global mktagtop

    catch {destroy $mktagtop}
    unset mktagtop
}

proc mktaggo {} {
    if {![domktag]} return
    mktagcan
}

proc writecommit {} {
    global rowmenuid wrcomtop commitinfo wrcomcmd

    set top .writecommit
    set wrcomtop $top
    catch {destroy $top}
    toplevel $top
    make_transient $top .
    label $top.title -text [mc "Write commit to file"]
    grid $top.title - -pady 10
    label $top.id -text [mc "ID:"]
    entry $top.sha1 -width 40 -relief flat
    $top.sha1 insert 0 $rowmenuid
    $top.sha1 conf -state readonly
    grid $top.id $top.sha1 -sticky w
    entry $top.head -width 60 -relief flat
    $top.head insert 0 [lindex $commitinfo($rowmenuid) 0]
    $top.head conf -state readonly
    grid x $top.head -sticky w
    label $top.clab -text [mc "Command:"]
    entry $top.cmd -width 60 -textvariable wrcomcmd
    grid $top.clab $top.cmd -sticky w -pady 10
    label $top.flab -text [mc "Output file:"]
    entry $top.fname -width 60
    $top.fname insert 0 [file normalize "commit-[string range $rowmenuid 0 6]"]
    grid $top.flab $top.fname -sticky w
    frame $top.buts
    button $top.buts.gen -text [mc "Write"] -command wrcomgo
    button $top.buts.can -text [mc "Cancel"] -command wrcomcan
    bind $top <Key-Return> wrcomgo
    bind $top <Key-Escape> wrcomcan
    grid $top.buts.gen $top.buts.can
    grid columnconfigure $top.buts 0 -weight 1 -uniform a
    grid columnconfigure $top.buts 1 -weight 1 -uniform a
    grid $top.buts - -pady 10 -sticky ew
    focus $top.fname
}

proc wrcomgo {} {
    global wrcomtop

    set id [$wrcomtop.sha1 get]
    set cmd "echo $id | [$wrcomtop.cmd get]"
    set fname [$wrcomtop.fname get]
    if {[catch {exec sh -c $cmd >$fname &} err]} {
	error_popup "[mc "Error writing commit:"] $err" $wrcomtop
    }
    catch {destroy $wrcomtop}
    unset wrcomtop
}

proc wrcomcan {} {
    global wrcomtop

    catch {destroy $wrcomtop}
    unset wrcomtop
}

proc mkbranch {} {
    global rowmenuid mkbrtop

    set top .makebranch
    catch {destroy $top}
    toplevel $top
    make_transient $top .
    label $top.title -text [mc "Create new branch"]
    grid $top.title - -pady 10
    label $top.id -text [mc "ID:"]
    entry $top.sha1 -width 40 -relief flat
    $top.sha1 insert 0 $rowmenuid
    $top.sha1 conf -state readonly
    grid $top.id $top.sha1 -sticky w
    label $top.nlab -text [mc "Name:"]
    entry $top.name -width 40
    grid $top.nlab $top.name -sticky w
    frame $top.buts
    button $top.buts.go -text [mc "Create"] -command [list mkbrgo $top]
    button $top.buts.can -text [mc "Cancel"] -command "catch {destroy $top}"
    bind $top <Key-Return> [list mkbrgo $top]
    bind $top <Key-Escape> "catch {destroy $top}"
    grid $top.buts.go $top.buts.can
    grid columnconfigure $top.buts 0 -weight 1 -uniform a
    grid columnconfigure $top.buts 1 -weight 1 -uniform a
    grid $top.buts - -pady 10 -sticky ew
    focus $top.name
}

proc mkbrgo {top} {
    global headids idheads

    set name [$top.name get]
    set id [$top.sha1 get]
    set cmdargs {}
    set old_id {}
    if {$name eq {}} {
	error_popup [mc "Please specify a name for the new branch"] $top
	return
    }
    if {[info exists headids($name)]} {
	if {![confirm_popup [mc \
		"Branch '%s' already exists. Overwrite?" $name] $top]} {
	    return
	}
	set old_id $headids($name)
	lappend cmdargs -f
    }
    catch {destroy $top}
    lappend cmdargs $name $id
    nowbusy newbranch
    update
    if {[catch {
	eval exec git branch $cmdargs
    } err]} {
	notbusy newbranch
	error_popup $err
    } else {
	notbusy newbranch
	if {$old_id ne {}} {
	    movehead $id $name
	    movedhead $id $name
	    redrawtags $old_id
	    redrawtags $id
	} else {
	    set headids($name) $id
	    lappend idheads($id) $name
	    addedhead $id $name
	    redrawtags $id
	}
	dispneartags 0
	run refill_reflist
    }
}

proc exec_citool {tool_args {baseid {}}} {
    global commitinfo env

    set save_env [array get env GIT_AUTHOR_*]

    if {$baseid ne {}} {
	if {![info exists commitinfo($baseid)]} {
	    getcommit $baseid
	}
	set author [lindex $commitinfo($baseid) 1]
	set date [lindex $commitinfo($baseid) 2]
	if {[regexp {^\s*(\S.*\S|\S)\s*<(.*)>\s*$} \
	            $author author name email]
	    && $date ne {}} {
	    set env(GIT_AUTHOR_NAME) $name
	    set env(GIT_AUTHOR_EMAIL) $email
	    set env(GIT_AUTHOR_DATE) $date
	}
    }

    eval exec git citool $tool_args &

    array unset env GIT_AUTHOR_*
    array set env $save_env
}

proc cherrypick {} {
    global rowmenuid curview
    global mainhead mainheadid

    set oldhead [exec git rev-parse HEAD]
    set dheads [descheads $rowmenuid]
    if {$dheads ne {} && [lsearch -exact $dheads $oldhead] >= 0} {
	set ok [confirm_popup [mc "Commit %s is already\
		included in branch %s -- really re-apply it?" \
				   [string range $rowmenuid 0 7] $mainhead]]
	if {!$ok} return
    }
    nowbusy cherrypick [mc "Cherry-picking"]
    update
    # Unfortunately git-cherry-pick writes stuff to stderr even when
    # no error occurs, and exec takes that as an indication of error...
    if {[catch {exec sh -c "git cherry-pick -r $rowmenuid 2>&1"} err]} {
	notbusy cherrypick
	if {[regexp -line \
		 {Entry '(.*)' (would be overwritten by merge|not uptodate)} \
		 $err msg fname]} {
	    error_popup [mc "Cherry-pick failed because of local changes\
			to file '%s'.\nPlease commit, reset or stash\
			your changes and try again." $fname]
	} elseif {[regexp -line \
		       {^(CONFLICT \(.*\):|Automatic cherry-pick failed)} \
		       $err]} {
	    if {[confirm_popup [mc "Cherry-pick failed because of merge\
			conflict.\nDo you wish to run git citool to\
			resolve it?"]]} {
		# Force citool to read MERGE_MSG
		file delete [file join [gitdir] "GITGUI_MSG"]
		exec_citool {} $rowmenuid
	    }
	} else {
	    error_popup $err
	}
	run updatecommits
	return
    }
    set newhead [exec git rev-parse HEAD]
    if {$newhead eq $oldhead} {
	notbusy cherrypick
	error_popup [mc "No changes committed"]
	return
    }
    addnewchild $newhead $oldhead
    if {[commitinview $oldhead $curview]} {
	# XXX this isn't right if we have a path limit...
	insertrow $newhead $oldhead $curview
	if {$mainhead ne {}} {
	    movehead $newhead $mainhead
	    movedhead $newhead $mainhead
	}
	set mainheadid $newhead
	redrawtags $oldhead
	redrawtags $newhead
	selbyid $newhead
    }
    notbusy cherrypick
}

proc resethead {} {
    global mainhead rowmenuid confirm_ok resettype

    set confirm_ok 0
    set w ".confirmreset"
    toplevel $w
    make_transient $w .
    wm title $w [mc "Confirm reset"]
    message $w.m -text \
	[mc "Reset branch %s to %s?" $mainhead [string range $rowmenuid 0 7]] \
	-justify center -aspect 1000
    pack $w.m -side top -fill x -padx 20 -pady 20
    frame $w.f -relief sunken -border 2
    message $w.f.rt -text [mc "Reset type:"] -aspect 1000
    grid $w.f.rt -sticky w
    set resettype mixed
    radiobutton $w.f.soft -value soft -variable resettype -justify left \
	-text [mc "Soft: Leave working tree and index untouched"]
    grid $w.f.soft -sticky w
    radiobutton $w.f.mixed -value mixed -variable resettype -justify left \
	-text [mc "Mixed: Leave working tree untouched, reset index"]
    grid $w.f.mixed -sticky w
    radiobutton $w.f.hard -value hard -variable resettype -justify left \
	-text [mc "Hard: Reset working tree and index\n(discard ALL local changes)"]
    grid $w.f.hard -sticky w
    pack $w.f -side top -fill x
    button $w.ok -text [mc OK] -command "set confirm_ok 1; destroy $w"
    pack $w.ok -side left -fill x -padx 20 -pady 20
    button $w.cancel -text [mc Cancel] -command "destroy $w"
    bind $w <Key-Escape> [list destroy $w]
    pack $w.cancel -side right -fill x -padx 20 -pady 20
    bind $w <Visibility> "grab $w; focus $w"
    tkwait window $w
    if {!$confirm_ok} return
    if {[catch {set fd [open \
	    [list | git reset --$resettype $rowmenuid 2>@1] r]} err]} {
	error_popup $err
    } else {
	dohidelocalchanges
	filerun $fd [list readresetstat $fd]
	nowbusy reset [mc "Resetting"]
	selbyid $rowmenuid
    }
}

proc readresetstat {fd} {
    global mainhead mainheadid showlocalchanges rprogcoord

    if {[gets $fd line] >= 0} {
	if {[regexp {([0-9]+)% \(([0-9]+)/([0-9]+)\)} $line match p m n]} {
	    set rprogcoord [expr {1.0 * $m / $n}]
	    adjustprogress
	}
	return 1
    }
    set rprogcoord 0
    adjustprogress
    notbusy reset
    if {[catch {close $fd} err]} {
	error_popup $err
    }
    set oldhead $mainheadid
    set newhead [exec git rev-parse HEAD]
    if {$newhead ne $oldhead} {
	movehead $newhead $mainhead
	movedhead $newhead $mainhead
	set mainheadid $newhead
	redrawtags $oldhead
	redrawtags $newhead
    }
    if {$showlocalchanges} {
	doshowlocalchanges
    }
    return 0
}

# context menu for a head
proc headmenu {x y id head} {
    global headmenuid headmenuhead headctxmenu mainhead

    stopfinding
    set headmenuid $id
    set headmenuhead $head
    set state normal
    if {$head eq $mainhead} {
	set state disabled
    }
    $headctxmenu entryconfigure 0 -state $state
    $headctxmenu entryconfigure 1 -state $state
    tk_popup $headctxmenu $x $y
}

proc cobranch {} {
    global headmenuid headmenuhead headids
    global showlocalchanges

    # check the tree is clean first??
    nowbusy checkout [mc "Checking out"]
    update
    dohidelocalchanges
    if {[catch {
	set fd [open [list | git checkout $headmenuhead 2>@1] r]
    } err]} {
	notbusy checkout
	error_popup $err
	if {$showlocalchanges} {
	    dodiffindex
	}
    } else {
	filerun $fd [list readcheckoutstat $fd $headmenuhead $headmenuid]
    }
}

proc readcheckoutstat {fd newhead newheadid} {
    global mainhead mainheadid headids showlocalchanges progresscoords
    global viewmainheadid curview

    if {[gets $fd line] >= 0} {
	if {[regexp {([0-9]+)% \(([0-9]+)/([0-9]+)\)} $line match p m n]} {
	    set progresscoords [list 0 [expr {1.0 * $m / $n}]]
	    adjustprogress
	}
	return 1
    }
    set progresscoords {0 0}
    adjustprogress
    notbusy checkout
    if {[catch {close $fd} err]} {
	error_popup $err
    }
    set oldmainid $mainheadid
    set mainhead $newhead
    set mainheadid $newheadid
    set viewmainheadid($curview) $newheadid
    redrawtags $oldmainid
    redrawtags $newheadid
    selbyid $newheadid
    if {$showlocalchanges} {
	dodiffindex
    }
}

proc rmbranch {} {
    global headmenuid headmenuhead mainhead
    global idheads

    set head $headmenuhead
    set id $headmenuid
    # this check shouldn't be needed any more...
    if {$head eq $mainhead} {
	error_popup [mc "Cannot delete the currently checked-out branch"]
	return
    }
    set dheads [descheads $id]
    if {[llength $dheads] == 1 && $idheads($dheads) eq $head} {
	# the stuff on this branch isn't on any other branch
	if {![confirm_popup [mc "The commits on branch %s aren't on any other\
			branch.\nReally delete branch %s?" $head $head]]} return
    }
    nowbusy rmbranch
    update
    if {[catch {exec git branch -D $head} err]} {
	notbusy rmbranch
	error_popup $err
	return
    }
    removehead $id $head
    removedhead $id $head
    redrawtags $id
    notbusy rmbranch
    dispneartags 0
    run refill_reflist
}

# Display a list of tags and heads
proc showrefs {} {
    global showrefstop bgcolor fgcolor selectbgcolor
    global bglist fglist reflistfilter reflist maincursor

    set top .showrefs
    set showrefstop $top
    if {[winfo exists $top]} {
	raise $top
	refill_reflist
	return
    }
    toplevel $top
    wm title $top [mc "Tags and heads: %s" [file tail [pwd]]]
    make_transient $top .
    text $top.list -background $bgcolor -foreground $fgcolor \
	-selectbackground $selectbgcolor -font mainfont \
	-xscrollcommand "$top.xsb set" -yscrollcommand "$top.ysb set" \
	-width 30 -height 20 -cursor $maincursor \
	-spacing1 1 -spacing3 1 -state disabled
    $top.list tag configure highlight -background $selectbgcolor
    lappend bglist $top.list
    lappend fglist $top.list
    scrollbar $top.ysb -command "$top.list yview" -orient vertical
    scrollbar $top.xsb -command "$top.list xview" -orient horizontal
    grid $top.list $top.ysb -sticky nsew
    grid $top.xsb x -sticky ew
    frame $top.f
    label $top.f.l -text "[mc "Filter"]: "
    entry $top.f.e -width 20 -textvariable reflistfilter
    set reflistfilter "*"
    trace add variable reflistfilter write reflistfilter_change
    pack $top.f.e -side right -fill x -expand 1
    pack $top.f.l -side left
    grid $top.f - -sticky ew -pady 2
    button $top.close -command [list destroy $top] -text [mc "Close"]
    bind $top <Key-Escape> [list destroy $top]
    grid $top.close -
    grid columnconfigure $top 0 -weight 1
    grid rowconfigure $top 0 -weight 1
    bind $top.list <1> {break}
    bind $top.list <B1-Motion> {break}
    bind $top.list <ButtonRelease-1> {sel_reflist %W %x %y; break}
    set reflist {}
    refill_reflist
}

proc sel_reflist {w x y} {
    global showrefstop reflist headids tagids otherrefids

    if {![winfo exists $showrefstop]} return
    set l [lindex [split [$w index "@$x,$y"] "."] 0]
    set ref [lindex $reflist [expr {$l-1}]]
    set n [lindex $ref 0]
    switch -- [lindex $ref 1] {
	"H" {selbyid $headids($n)}
	"T" {selbyid $tagids($n)}
	"o" {selbyid $otherrefids($n)}
    }
    $showrefstop.list tag add highlight $l.0 "$l.0 lineend"
}

proc unsel_reflist {} {
    global showrefstop

    if {![info exists showrefstop] || ![winfo exists $showrefstop]} return
    $showrefstop.list tag remove highlight 0.0 end
}

proc reflistfilter_change {n1 n2 op} {
    global reflistfilter

    after cancel refill_reflist
    after 200 refill_reflist
}

proc refill_reflist {} {
    global reflist reflistfilter showrefstop headids tagids otherrefids
    global curview

    if {![info exists showrefstop] || ![winfo exists $showrefstop]} return
    set refs {}
    foreach n [array names headids] {
	if {[string match $reflistfilter $n]} {
	    if {[commitinview $headids($n) $curview]} {
		lappend refs [list $n H]
	    } else {
		interestedin $headids($n) {run refill_reflist}
	    }
	}
    }
    foreach n [array names tagids] {
	if {[string match $reflistfilter $n]} {
	    if {[commitinview $tagids($n) $curview]} {
		lappend refs [list $n T]
	    } else {
		interestedin $tagids($n) {run refill_reflist}
	    }
	}
    }
    foreach n [array names otherrefids] {
	if {[string match $reflistfilter $n]} {
	    if {[commitinview $otherrefids($n) $curview]} {
		lappend refs [list $n o]
	    } else {
		interestedin $otherrefids($n) {run refill_reflist}
	    }
	}
    }
    set refs [lsort -index 0 $refs]
    if {$refs eq $reflist} return

    # Update the contents of $showrefstop.list according to the
    # differences between $reflist (old) and $refs (new)
    $showrefstop.list conf -state normal
    $showrefstop.list insert end "\n"
    set i 0
    set j 0
    while {$i < [llength $reflist] || $j < [llength $refs]} {
	if {$i < [llength $reflist]} {
	    if {$j < [llength $refs]} {
		set cmp [string compare [lindex $reflist $i 0] \
			     [lindex $refs $j 0]]
		if {$cmp == 0} {
		    set cmp [string compare [lindex $reflist $i 1] \
				 [lindex $refs $j 1]]
		}
	    } else {
		set cmp -1
	    }
	} else {
	    set cmp 1
	}
	switch -- $cmp {
	    -1 {
		$showrefstop.list delete "[expr {$j+1}].0" "[expr {$j+2}].0"
		incr i
	    }
	    0 {
		incr i
		incr j
	    }
	    1 {
		set l [expr {$j + 1}]
		$showrefstop.list image create $l.0 -align baseline \
		    -image reficon-[lindex $refs $j 1] -padx 2
		$showrefstop.list insert $l.1 "[lindex $refs $j 0]\n"
		incr j
	    }
	}
    }
    set reflist $refs
    # delete last newline
    $showrefstop.list delete end-2c end-1c
    $showrefstop.list conf -state disabled
}

# Stuff for finding nearby tags
proc getallcommits {} {
    global allcommits nextarc seeds allccache allcwait cachedarcs allcupdate
    global idheads idtags idotherrefs allparents tagobjid

    if {![info exists allcommits]} {
	set nextarc 0
	set allcommits 0
	set seeds {}
	set allcwait 0
	set cachedarcs 0
	set allccache [file join [gitdir] "gitk.cache"]
	if {![catch {
	    set f [open $allccache r]
	    set allcwait 1
	    getcache $f
	}]} return
    }

    if {$allcwait} {
	return
    }
    set cmd [list | git rev-list --parents]
    set allcupdate [expr {$seeds ne {}}]
    if {!$allcupdate} {
	set ids "--all"
    } else {
	set refs [concat [array names idheads] [array names idtags] \
		      [array names idotherrefs]]
	set ids {}
	set tagobjs {}
	foreach name [array names tagobjid] {
	    lappend tagobjs $tagobjid($name)
	}
	foreach id [lsort -unique $refs] {
	    if {![info exists allparents($id)] &&
		[lsearch -exact $tagobjs $id] < 0} {
		lappend ids $id
	    }
	}
	if {$ids ne {}} {
	    foreach id $seeds {
		lappend ids "^$id"
	    }
	}
    }
    if {$ids ne {}} {
	set fd [open [concat $cmd $ids] r]
	fconfigure $fd -blocking 0
	incr allcommits
	nowbusy allcommits
	filerun $fd [list getallclines $fd]
    } else {
	dispneartags 0
    }
}

# Since most commits have 1 parent and 1 child, we group strings of
# such commits into "arcs" joining branch/merge points (BMPs), which
# are commits that either don't have 1 parent or don't have 1 child.
#
# arcnos(id) - incoming arcs for BMP, arc we're on for other nodes
# arcout(id) - outgoing arcs for BMP
# arcids(a) - list of IDs on arc including end but not start
# arcstart(a) - BMP ID at start of arc
# arcend(a) - BMP ID at end of arc
# growing(a) - arc a is still growing
# arctags(a) - IDs out of arcids (excluding end) that have tags
# archeads(a) - IDs out of arcids (excluding end) that have heads
# The start of an arc is at the descendent end, so "incoming" means
# coming from descendents, and "outgoing" means going towards ancestors.

proc getallclines {fd} {
    global allparents allchildren idtags idheads nextarc
    global arcnos arcids arctags arcout arcend arcstart archeads growing
    global seeds allcommits cachedarcs allcupdate
    
    set nid 0
    while {[incr nid] <= 1000 && [gets $fd line] >= 0} {
	set id [lindex $line 0]
	if {[info exists allparents($id)]} {
	    # seen it already
	    continue
	}
	set cachedarcs 0
	set olds [lrange $line 1 end]
	set allparents($id) $olds
	if {![info exists allchildren($id)]} {
	    set allchildren($id) {}
	    set arcnos($id) {}
	    lappend seeds $id
	} else {
	    set a $arcnos($id)
	    if {[llength $olds] == 1 && [llength $a] == 1} {
		lappend arcids($a) $id
		if {[info exists idtags($id)]} {
		    lappend arctags($a) $id
		}
		if {[info exists idheads($id)]} {
		    lappend archeads($a) $id
		}
		if {[info exists allparents($olds)]} {
		    # seen parent already
		    if {![info exists arcout($olds)]} {
			splitarc $olds
		    }
		    lappend arcids($a) $olds
		    set arcend($a) $olds
		    unset growing($a)
		}
		lappend allchildren($olds) $id
		lappend arcnos($olds) $a
		continue
	    }
	}
	foreach a $arcnos($id) {
	    lappend arcids($a) $id
	    set arcend($a) $id
	    unset growing($a)
	}

	set ao {}
	foreach p $olds {
	    lappend allchildren($p) $id
	    set a [incr nextarc]
	    set arcstart($a) $id
	    set archeads($a) {}
	    set arctags($a) {}
	    set archeads($a) {}
	    set arcids($a) {}
	    lappend ao $a
	    set growing($a) 1
	    if {[info exists allparents($p)]} {
		# seen it already, may need to make a new branch
		if {![info exists arcout($p)]} {
		    splitarc $p
		}
		lappend arcids($a) $p
		set arcend($a) $p
		unset growing($a)
	    }
	    lappend arcnos($p) $a
	}
	set arcout($id) $ao
    }
    if {$nid > 0} {
	global cached_dheads cached_dtags cached_atags
	catch {unset cached_dheads}
	catch {unset cached_dtags}
	catch {unset cached_atags}
    }
    if {![eof $fd]} {
	return [expr {$nid >= 1000? 2: 1}]
    }
    set cacheok 1
    if {[catch {
	fconfigure $fd -blocking 1
	close $fd
    } err]} {
	# got an error reading the list of commits
	# if we were updating, try rereading the whole thing again
	if {$allcupdate} {
	    incr allcommits -1
	    dropcache $err
	    return
	}
	error_popup "[mc "Error reading commit topology information;\
		branch and preceding/following tag information\
	        will be incomplete."]\n($err)"
	set cacheok 0
    }
    if {[incr allcommits -1] == 0} {
	notbusy allcommits
	if {$cacheok} {
	    run savecache
	}
    }
    dispneartags 0
    return 0
}

proc recalcarc {a} {
    global arctags archeads arcids idtags idheads

    set at {}
    set ah {}
    foreach id [lrange $arcids($a) 0 end-1] {
	if {[info exists idtags($id)]} {
	    lappend at $id
	}
	if {[info exists idheads($id)]} {
	    lappend ah $id
	}
    }
    set arctags($a) $at
    set archeads($a) $ah
}

proc splitarc {p} {
    global arcnos arcids nextarc arctags archeads idtags idheads
    global arcstart arcend arcout allparents growing

    set a $arcnos($p)
    if {[llength $a] != 1} {
	puts "oops splitarc called but [llength $a] arcs already"
	return
    }
    set a [lindex $a 0]
    set i [lsearch -exact $arcids($a) $p]
    if {$i < 0} {
	puts "oops splitarc $p not in arc $a"
	return
    }
    set na [incr nextarc]
    if {[info exists arcend($a)]} {
	set arcend($na) $arcend($a)
    } else {
	set l [lindex $allparents([lindex $arcids($a) end]) 0]
	set j [lsearch -exact $arcnos($l) $a]
	set arcnos($l) [lreplace $arcnos($l) $j $j $na]
    }
    set tail [lrange $arcids($a) [expr {$i+1}] end]
    set arcids($a) [lrange $arcids($a) 0 $i]
    set arcend($a) $p
    set arcstart($na) $p
    set arcout($p) $na
    set arcids($na) $tail
    if {[info exists growing($a)]} {
	set growing($na) 1
	unset growing($a)
    }

    foreach id $tail {
	if {[llength $arcnos($id)] == 1} {
	    set arcnos($id) $na
	} else {
	    set j [lsearch -exact $arcnos($id) $a]
	    set arcnos($id) [lreplace $arcnos($id) $j $j $na]
	}
    }

    # reconstruct tags and heads lists
    if {$arctags($a) ne {} || $archeads($a) ne {}} {
	recalcarc $a
	recalcarc $na
    } else {
	set arctags($na) {}
	set archeads($na) {}
    }
}

# Update things for a new commit added that is a child of one
# existing commit.  Used when cherry-picking.
proc addnewchild {id p} {
    global allparents allchildren idtags nextarc
    global arcnos arcids arctags arcout arcend arcstart archeads growing
    global seeds allcommits

    if {![info exists allcommits] || ![info exists arcnos($p)]} return
    set allparents($id) [list $p]
    set allchildren($id) {}
    set arcnos($id) {}
    lappend seeds $id
    lappend allchildren($p) $id
    set a [incr nextarc]
    set arcstart($a) $id
    set archeads($a) {}
    set arctags($a) {}
    set arcids($a) [list $p]
    set arcend($a) $p
    if {![info exists arcout($p)]} {
	splitarc $p
    }
    lappend arcnos($p) $a
    set arcout($id) [list $a]
}

# This implements a cache for the topology information.
# The cache saves, for each arc, the start and end of the arc,
# the ids on the arc, and the outgoing arcs from the end.
proc readcache {f} {
    global arcnos arcids arcout arcstart arcend arctags archeads nextarc
    global idtags idheads allparents cachedarcs possible_seeds seeds growing
    global allcwait

    set a $nextarc
    set lim $cachedarcs
    if {$lim - $a > 500} {
	set lim [expr {$a + 500}]
    }
    if {[catch {
	if {$a == $lim} {
	    # finish reading the cache and setting up arctags, etc.
	    set line [gets $f]
	    if {$line ne "1"} {error "bad final version"}
	    close $f
	    foreach id [array names idtags] {
		if {[info exists arcnos($id)] && [llength $arcnos($id)] == 1 &&
		    [llength $allparents($id)] == 1} {
		    set a [lindex $arcnos($id) 0]
		    if {$arctags($a) eq {}} {
			recalcarc $a
		    }
		}
	    }
	    foreach id [array names idheads] {
		if {[info exists arcnos($id)] && [llength $arcnos($id)] == 1 &&
		    [llength $allparents($id)] == 1} {
		    set a [lindex $arcnos($id) 0]
		    if {$archeads($a) eq {}} {
			recalcarc $a
		    }
		}
	    }
	    foreach id [lsort -unique $possible_seeds] {
		if {$arcnos($id) eq {}} {
		    lappend seeds $id
		}
	    }
	    set allcwait 0
	} else {
	    while {[incr a] <= $lim} {
		set line [gets $f]
		if {[llength $line] != 3} {error "bad line"}
		set s [lindex $line 0]
		set arcstart($a) $s
		lappend arcout($s) $a
		if {![info exists arcnos($s)]} {
		    lappend possible_seeds $s
		    set arcnos($s) {}
		}
		set e [lindex $line 1]
		if {$e eq {}} {
		    set growing($a) 1
		} else {
		    set arcend($a) $e
		    if {![info exists arcout($e)]} {
			set arcout($e) {}
		    }
		}
		set arcids($a) [lindex $line 2]
		foreach id $arcids($a) {
		    lappend allparents($s) $id
		    set s $id
		    lappend arcnos($id) $a
		}
		if {![info exists allparents($s)]} {
		    set allparents($s) {}
		}
		set arctags($a) {}
		set archeads($a) {}
	    }
	    set nextarc [expr {$a - 1}]
	}
    } err]} {
	dropcache $err
	return 0
    }
    if {!$allcwait} {
	getallcommits
    }
    return $allcwait
}

proc getcache {f} {
    global nextarc cachedarcs possible_seeds

    if {[catch {
	set line [gets $f]
	if {[llength $line] != 2 || [lindex $line 0] ne "1"} {error "bad version"}
	# make sure it's an integer
	set cachedarcs [expr {int([lindex $line 1])}]
	if {$cachedarcs < 0} {error "bad number of arcs"}
	set nextarc 0
	set possible_seeds {}
	run readcache $f
    } err]} {
	dropcache $err
    }
    return 0
}

proc dropcache {err} {
    global allcwait nextarc cachedarcs seeds

    #puts "dropping cache ($err)"
    foreach v {arcnos arcout arcids arcstart arcend growing \
		   arctags archeads allparents allchildren} {
	global $v
	catch {unset $v}
    }
    set allcwait 0
    set nextarc 0
    set cachedarcs 0
    set seeds {}
    getallcommits
}

proc writecache {f} {
    global cachearc cachedarcs allccache
    global arcstart arcend arcnos arcids arcout

    set a $cachearc
    set lim $cachedarcs
    if {$lim - $a > 1000} {
	set lim [expr {$a + 1000}]
    }
    if {[catch {
	while {[incr a] <= $lim} {
	    if {[info exists arcend($a)]} {
		puts $f [list $arcstart($a) $arcend($a) $arcids($a)]
	    } else {
		puts $f [list $arcstart($a) {} $arcids($a)]
	    }
	}
    } err]} {
	catch {close $f}
	catch {file delete $allccache}
	#puts "writing cache failed ($err)"
	return 0
    }
    set cachearc [expr {$a - 1}]
    if {$a > $cachedarcs} {
	puts $f "1"
	close $f
	return 0
    }
    return 1
}

proc savecache {} {
    global nextarc cachedarcs cachearc allccache

    if {$nextarc == $cachedarcs} return
    set cachearc 0
    set cachedarcs $nextarc
    catch {
	set f [open $allccache w]
	puts $f [list 1 $cachedarcs]
	run writecache $f
    }
}

# Returns 1 if a is an ancestor of b, -1 if b is an ancestor of a,
# or 0 if neither is true.
proc anc_or_desc {a b} {
    global arcout arcstart arcend arcnos cached_isanc

    if {$arcnos($a) eq $arcnos($b)} {
	# Both are on the same arc(s); either both are the same BMP,
	# or if one is not a BMP, the other is also not a BMP or is
	# the BMP at end of the arc (and it only has 1 incoming arc).
	# Or both can be BMPs with no incoming arcs.
	if {$a eq $b || $arcnos($a) eq {}} {
	    return 0
	}
	# assert {[llength $arcnos($a)] == 1}
	set arc [lindex $arcnos($a) 0]
	set i [lsearch -exact $arcids($arc) $a]
	set j [lsearch -exact $arcids($arc) $b]
	if {$i < 0 || $i > $j} {
	    return 1
	} else {
	    return -1
	}
    }

    if {![info exists arcout($a)]} {
	set arc [lindex $arcnos($a) 0]
	if {[info exists arcend($arc)]} {
	    set aend $arcend($arc)
	} else {
	    set aend {}
	}
	set a $arcstart($arc)
    } else {
	set aend $a
    }
    if {![info exists arcout($b)]} {
	set arc [lindex $arcnos($b) 0]
	if {[info exists arcend($arc)]} {
	    set bend $arcend($arc)
	} else {
	    set bend {}
	}
	set b $arcstart($arc)
    } else {
	set bend $b
    }
    if {$a eq $bend} {
	return 1
    }
    if {$b eq $aend} {
	return -1
    }
    if {[info exists cached_isanc($a,$bend)]} {
	if {$cached_isanc($a,$bend)} {
	    return 1
	}
    }
    if {[info exists cached_isanc($b,$aend)]} {
	if {$cached_isanc($b,$aend)} {
	    return -1
	}
	if {[info exists cached_isanc($a,$bend)]} {
	    return 0
	}
    }

    set todo [list $a $b]
    set anc($a) a
    set anc($b) b
    for {set i 0} {$i < [llength $todo]} {incr i} {
	set x [lindex $todo $i]
	if {$anc($x) eq {}} {
	    continue
	}
	foreach arc $arcnos($x) {
	    set xd $arcstart($arc)
	    if {$xd eq $bend} {
		set cached_isanc($a,$bend) 1
		set cached_isanc($b,$aend) 0
		return 1
	    } elseif {$xd eq $aend} {
		set cached_isanc($b,$aend) 1
		set cached_isanc($a,$bend) 0
		return -1
	    }
	    if {![info exists anc($xd)]} {
		set anc($xd) $anc($x)
		lappend todo $xd
	    } elseif {$anc($xd) ne $anc($x)} {
		set anc($xd) {}
	    }
	}
    }
    set cached_isanc($a,$bend) 0
    set cached_isanc($b,$aend) 0
    return 0
}

# This identifies whether $desc has an ancestor that is
# a growing tip of the graph and which is not an ancestor of $anc
# and returns 0 if so and 1 if not.
# If we subsequently discover a tag on such a growing tip, and that
# turns out to be a descendent of $anc (which it could, since we
# don't necessarily see children before parents), then $desc
# isn't a good choice to display as a descendent tag of
# $anc (since it is the descendent of another tag which is
# a descendent of $anc).  Similarly, $anc isn't a good choice to
# display as a ancestor tag of $desc.
#
proc is_certain {desc anc} {
    global arcnos arcout arcstart arcend growing problems

    set certain {}
    if {[llength $arcnos($anc)] == 1} {
	# tags on the same arc are certain
	if {$arcnos($desc) eq $arcnos($anc)} {
	    return 1
	}
	if {![info exists arcout($anc)]} {
	    # if $anc is partway along an arc, use the start of the arc instead
	    set a [lindex $arcnos($anc) 0]
	    set anc $arcstart($a)
	}
    }
    if {[llength $arcnos($desc)] > 1 || [info exists arcout($desc)]} {
	set x $desc
    } else {
	set a [lindex $arcnos($desc) 0]
	set x $arcend($a)
    }
    if {$x == $anc} {
	return 1
    }
    set anclist [list $x]
    set dl($x) 1
    set nnh 1
    set ngrowanc 0
    for {set i 0} {$i < [llength $anclist] && ($nnh > 0 || $ngrowanc > 0)} {incr i} {
	set x [lindex $anclist $i]
	if {$dl($x)} {
	    incr nnh -1
	}
	set done($x) 1
	foreach a $arcout($x) {
	    if {[info exists growing($a)]} {
		if {![info exists growanc($x)] && $dl($x)} {
		    set growanc($x) 1
		    incr ngrowanc
		}
	    } else {
		set y $arcend($a)
		if {[info exists dl($y)]} {
		    if {$dl($y)} {
			if {!$dl($x)} {
			    set dl($y) 0
			    if {![info exists done($y)]} {
				incr nnh -1
			    }
			    if {[info exists growanc($x)]} {
				incr ngrowanc -1
			    }
			    set xl [list $y]
			    for {set k 0} {$k < [llength $xl]} {incr k} {
				set z [lindex $xl $k]
				foreach c $arcout($z) {
				    if {[info exists arcend($c)]} {
					set v $arcend($c)
					if {[info exists dl($v)] && $dl($v)} {
					    set dl($v) 0
					    if {![info exists done($v)]} {
						incr nnh -1
					    }
					    if {[info exists growanc($v)]} {
						incr ngrowanc -1
					    }
					    lappend xl $v
					}
				    }
				}
			    }
			}
		    }
		} elseif {$y eq $anc || !$dl($x)} {
		    set dl($y) 0
		    lappend anclist $y
		} else {
		    set dl($y) 1
		    lappend anclist $y
		    incr nnh
		}
	    }
	}
    }
    foreach x [array names growanc] {
	if {$dl($x)} {
	    return 0
	}
	return 0
    }
    return 1
}

proc validate_arctags {a} {
    global arctags idtags

    set i -1
    set na $arctags($a)
    foreach id $arctags($a) {
	incr i
	if {![info exists idtags($id)]} {
	    set na [lreplace $na $i $i]
	    incr i -1
	}
    }
    set arctags($a) $na
}

proc validate_archeads {a} {
    global archeads idheads

    set i -1
    set na $archeads($a)
    foreach id $archeads($a) {
	incr i
	if {![info exists idheads($id)]} {
	    set na [lreplace $na $i $i]
	    incr i -1
	}
    }
    set archeads($a) $na
}

# Return the list of IDs that have tags that are descendents of id,
# ignoring IDs that are descendents of IDs already reported.
proc desctags {id} {
    global arcnos arcstart arcids arctags idtags allparents
    global growing cached_dtags

    if {![info exists allparents($id)]} {
	return {}
    }
    set t1 [clock clicks -milliseconds]
    set argid $id
    if {[llength $arcnos($id)] == 1 && [llength $allparents($id)] == 1} {
	# part-way along an arc; check that arc first
	set a [lindex $arcnos($id) 0]
	if {$arctags($a) ne {}} {
	    validate_arctags $a
	    set i [lsearch -exact $arcids($a) $id]
	    set tid {}
	    foreach t $arctags($a) {
		set j [lsearch -exact $arcids($a) $t]
		if {$j >= $i} break
		set tid $t
	    }
	    if {$tid ne {}} {
		return $tid
	    }
	}
	set id $arcstart($a)
	if {[info exists idtags($id)]} {
	    return $id
	}
    }
    if {[info exists cached_dtags($id)]} {
	return $cached_dtags($id)
    }

    set origid $id
    set todo [list $id]
    set queued($id) 1
    set nc 1
    for {set i 0} {$i < [llength $todo] && $nc > 0} {incr i} {
	set id [lindex $todo $i]
	set done($id) 1
	set ta [info exists hastaggedancestor($id)]
	if {!$ta} {
	    incr nc -1
	}
	# ignore tags on starting node
	if {!$ta && $i > 0} {
	    if {[info exists idtags($id)]} {
		set tagloc($id) $id
		set ta 1
	    } elseif {[info exists cached_dtags($id)]} {
		set tagloc($id) $cached_dtags($id)
		set ta 1
	    }
	}
	foreach a $arcnos($id) {
	    set d $arcstart($a)
	    if {!$ta && $arctags($a) ne {}} {
		validate_arctags $a
		if {$arctags($a) ne {}} {
		    lappend tagloc($id) [lindex $arctags($a) end]
		}
	    }
	    if {$ta || $arctags($a) ne {}} {
		set tomark [list $d]
		for {set j 0} {$j < [llength $tomark]} {incr j} {
		    set dd [lindex $tomark $j]
		    if {![info exists hastaggedancestor($dd)]} {
			if {[info exists done($dd)]} {
			    foreach b $arcnos($dd) {
				lappend tomark $arcstart($b)
			    }
			    if {[info exists tagloc($dd)]} {
				unset tagloc($dd)
			    }
			} elseif {[info exists queued($dd)]} {
			    incr nc -1
			}
			set hastaggedancestor($dd) 1
		    }
		}
	    }
	    if {![info exists queued($d)]} {
		lappend todo $d
		set queued($d) 1
		if {![info exists hastaggedancestor($d)]} {
		    incr nc
		}
	    }
	}
    }
    set tags {}
    foreach id [array names tagloc] {
	if {![info exists hastaggedancestor($id)]} {
	    foreach t $tagloc($id) {
		if {[lsearch -exact $tags $t] < 0} {
		    lappend tags $t
		}
	    }
	}
    }
    set t2 [clock clicks -milliseconds]
    set loopix $i

    # remove tags that are descendents of other tags
    for {set i 0} {$i < [llength $tags]} {incr i} {
	set a [lindex $tags $i]
	for {set j 0} {$j < $i} {incr j} {
	    set b [lindex $tags $j]
	    set r [anc_or_desc $a $b]
	    if {$r == 1} {
		set tags [lreplace $tags $j $j]
		incr j -1
		incr i -1
	    } elseif {$r == -1} {
		set tags [lreplace $tags $i $i]
		incr i -1
		break
	    }
	}
    }

    if {[array names growing] ne {}} {
	# graph isn't finished, need to check if any tag could get
	# eclipsed by another tag coming later.  Simply ignore any
	# tags that could later get eclipsed.
	set ctags {}
	foreach t $tags {
	    if {[is_certain $t $origid]} {
		lappend ctags $t
	    }
	}
	if {$tags eq $ctags} {
	    set cached_dtags($origid) $tags
	} else {
	    set tags $ctags
	}
    } else {
	set cached_dtags($origid) $tags
    }
    set t3 [clock clicks -milliseconds]
    if {0 && $t3 - $t1 >= 100} {
	puts "iterating descendents ($loopix/[llength $todo] nodes) took\
    	    [expr {$t2-$t1}]+[expr {$t3-$t2}]ms, $nc candidates left"
    }
    return $tags
}

proc anctags {id} {
    global arcnos arcids arcout arcend arctags idtags allparents
    global growing cached_atags

    if {![info exists allparents($id)]} {
	return {}
    }
    set t1 [clock clicks -milliseconds]
    set argid $id
    if {[llength $arcnos($id)] == 1 && [llength $allparents($id)] == 1} {
	# part-way along an arc; check that arc first
	set a [lindex $arcnos($id) 0]
	if {$arctags($a) ne {}} {
	    validate_arctags $a
	    set i [lsearch -exact $arcids($a) $id]
	    foreach t $arctags($a) {
		set j [lsearch -exact $arcids($a) $t]
		if {$j > $i} {
		    return $t
		}
	    }
	}
	if {![info exists arcend($a)]} {
	    return {}
	}
	set id $arcend($a)
	if {[info exists idtags($id)]} {
	    return $id
	}
    }
    if {[info exists cached_atags($id)]} {
	return $cached_atags($id)
    }

    set origid $id
    set todo [list $id]
    set queued($id) 1
    set taglist {}
    set nc 1
    for {set i 0} {$i < [llength $todo] && $nc > 0} {incr i} {
	set id [lindex $todo $i]
	set done($id) 1
	set td [info exists hastaggeddescendent($id)]
	if {!$td} {
	    incr nc -1
	}
	# ignore tags on starting node
	if {!$td && $i > 0} {
	    if {[info exists idtags($id)]} {
		set tagloc($id) $id
		set td 1
	    } elseif {[info exists cached_atags($id)]} {
		set tagloc($id) $cached_atags($id)
		set td 1
	    }
	}
	foreach a $arcout($id) {
	    if {!$td && $arctags($a) ne {}} {
		validate_arctags $a
		if {$arctags($a) ne {}} {
		    lappend tagloc($id) [lindex $arctags($a) 0]
		}
	    }
	    if {![info exists arcend($a)]} continue
	    set d $arcend($a)
	    if {$td || $arctags($a) ne {}} {
		set tomark [list $d]
		for {set j 0} {$j < [llength $tomark]} {incr j} {
		    set dd [lindex $tomark $j]
		    if {![info exists hastaggeddescendent($dd)]} {
			if {[info exists done($dd)]} {
			    foreach b $arcout($dd) {
				if {[info exists arcend($b)]} {
				    lappend tomark $arcend($b)
				}
			    }
			    if {[info exists tagloc($dd)]} {
				unset tagloc($dd)
			    }
			} elseif {[info exists queued($dd)]} {
			    incr nc -1
			}
			set hastaggeddescendent($dd) 1
		    }
		}
	    }
	    if {![info exists queued($d)]} {
		lappend todo $d
		set queued($d) 1
		if {![info exists hastaggeddescendent($d)]} {
		    incr nc
		}
	    }
	}
    }
    set t2 [clock clicks -milliseconds]
    set loopix $i
    set tags {}
    foreach id [array names tagloc] {
	if {![info exists hastaggeddescendent($id)]} {
	    foreach t $tagloc($id) {
		if {[lsearch -exact $tags $t] < 0} {
		    lappend tags $t
		}
	    }
	}
    }

    # remove tags that are ancestors of other tags
    for {set i 0} {$i < [llength $tags]} {incr i} {
	set a [lindex $tags $i]
	for {set j 0} {$j < $i} {incr j} {
	    set b [lindex $tags $j]
	    set r [anc_or_desc $a $b]
	    if {$r == -1} {
		set tags [lreplace $tags $j $j]
		incr j -1
		incr i -1
	    } elseif {$r == 1} {
		set tags [lreplace $tags $i $i]
		incr i -1
		break
	    }
	}
    }

    if {[array names growing] ne {}} {
	# graph isn't finished, need to check if any tag could get
	# eclipsed by another tag coming later.  Simply ignore any
	# tags that could later get eclipsed.
	set ctags {}
	foreach t $tags {
	    if {[is_certain $origid $t]} {
		lappend ctags $t
	    }
	}
	if {$tags eq $ctags} {
	    set cached_atags($origid) $tags
	} else {
	    set tags $ctags
	}
    } else {
	set cached_atags($origid) $tags
    }
    set t3 [clock clicks -milliseconds]
    if {0 && $t3 - $t1 >= 100} {
	puts "iterating ancestors ($loopix/[llength $todo] nodes) took\
    	    [expr {$t2-$t1}]+[expr {$t3-$t2}]ms, $nc candidates left"
    }
    return $tags
}

# Return the list of IDs that have heads that are descendents of id,
# including id itself if it has a head.
proc descheads {id} {
    global arcnos arcstart arcids archeads idheads cached_dheads
    global allparents

    if {![info exists allparents($id)]} {
	return {}
    }
    set aret {}
    if {[llength $arcnos($id)] == 1 && [llength $allparents($id)] == 1} {
	# part-way along an arc; check it first
	set a [lindex $arcnos($id) 0]
	if {$archeads($a) ne {}} {
	    validate_archeads $a
	    set i [lsearch -exact $arcids($a) $id]
	    foreach t $archeads($a) {
		set j [lsearch -exact $arcids($a) $t]
		if {$j > $i} break
		lappend aret $t
	    }
	}
	set id $arcstart($a)
    }
    set origid $id
    set todo [list $id]
    set seen($id) 1
    set ret {}
    for {set i 0} {$i < [llength $todo]} {incr i} {
	set id [lindex $todo $i]
	if {[info exists cached_dheads($id)]} {
	    set ret [concat $ret $cached_dheads($id)]
	} else {
	    if {[info exists idheads($id)]} {
		lappend ret $id
	    }
	    foreach a $arcnos($id) {
		if {$archeads($a) ne {}} {
		    validate_archeads $a
		    if {$archeads($a) ne {}} {
			set ret [concat $ret $archeads($a)]
		    }
		}
		set d $arcstart($a)
		if {![info exists seen($d)]} {
		    lappend todo $d
		    set seen($d) 1
		}
	    }
	}
    }
    set ret [lsort -unique $ret]
    set cached_dheads($origid) $ret
    return [concat $ret $aret]
}

proc addedtag {id} {
    global arcnos arcout cached_dtags cached_atags

    if {![info exists arcnos($id)]} return
    if {![info exists arcout($id)]} {
	recalcarc [lindex $arcnos($id) 0]
    }
    catch {unset cached_dtags}
    catch {unset cached_atags}
}

proc addedhead {hid head} {
    global arcnos arcout cached_dheads

    if {![info exists arcnos($hid)]} return
    if {![info exists arcout($hid)]} {
	recalcarc [lindex $arcnos($hid) 0]
    }
    catch {unset cached_dheads}
}

proc removedhead {hid head} {
    global cached_dheads

    catch {unset cached_dheads}
}

proc movedhead {hid head} {
    global arcnos arcout cached_dheads

    if {![info exists arcnos($hid)]} return
    if {![info exists arcout($hid)]} {
	recalcarc [lindex $arcnos($hid) 0]
    }
    catch {unset cached_dheads}
}

proc changedrefs {} {
    global cached_dheads cached_dtags cached_atags
    global arctags archeads arcnos arcout idheads idtags

    foreach id [concat [array names idheads] [array names idtags]] {
	if {[info exists arcnos($id)] && ![info exists arcout($id)]} {
	    set a [lindex $arcnos($id) 0]
	    if {![info exists donearc($a)]} {
		recalcarc $a
		set donearc($a) 1
	    }
	}
    }
    catch {unset cached_dtags}
    catch {unset cached_atags}
    catch {unset cached_dheads}
}

proc rereadrefs {} {
    global idtags idheads idotherrefs mainheadid

    set refids [concat [array names idtags] \
		    [array names idheads] [array names idotherrefs]]
    foreach id $refids {
	if {![info exists ref($id)]} {
	    set ref($id) [listrefs $id]
	}
    }
    set oldmainhead $mainheadid
    readrefs
    changedrefs
    set refids [lsort -unique [concat $refids [array names idtags] \
			[array names idheads] [array names idotherrefs]]]
    foreach id $refids {
	set v [listrefs $id]
	if {![info exists ref($id)] || $ref($id) != $v} {
	    redrawtags $id
	}
    }
    if {$oldmainhead ne $mainheadid} {
	redrawtags $oldmainhead
	redrawtags $mainheadid
    }
    run refill_reflist
}

proc listrefs {id} {
    global idtags idheads idotherrefs

    set x {}
    if {[info exists idtags($id)]} {
	set x $idtags($id)
    }
    set y {}
    if {[info exists idheads($id)]} {
	set y $idheads($id)
    }
    set z {}
    if {[info exists idotherrefs($id)]} {
	set z $idotherrefs($id)
    }
    return [list $x $y $z]
}

proc showtag {tag isnew} {
    global ctext tagcontents tagids linknum tagobjid

    if {$isnew} {
	addtohistory [list showtag $tag 0]
    }
    $ctext conf -state normal
    clear_ctext
    settabs 0
    set linknum 0
    if {![info exists tagcontents($tag)]} {
	catch {
	    set tagcontents($tag) [exec git cat-file tag $tagobjid($tag)]
	}
    }
    if {[info exists tagcontents($tag)]} {
	set text $tagcontents($tag)
    } else {
	set text "[mc "Tag"]: $tag\n[mc "Id"]:  $tagids($tag)"
    }
    appendwithlinks $text {}
    $ctext conf -state disabled
    init_flist {}
}

proc doquit {} {
    global stopped
    global gitktmpdir

    set stopped 100
    savestuff .
    destroy .

    if {[info exists gitktmpdir]} {
	catch {file delete -force $gitktmpdir}
    }
}

proc mkfontdisp {font top which} {
    global fontattr fontpref $font

    set fontpref($font) [set $font]
    button $top.${font}but -text $which -font optionfont \
	-command [list choosefont $font $which]
    label $top.$font -relief flat -font $font \
	-text $fontattr($font,family) -justify left
    grid x $top.${font}but $top.$font -sticky w
}

proc choosefont {font which} {
    global fontparam fontlist fonttop fontattr
    global prefstop

    set fontparam(which) $which
    set fontparam(font) $font
    set fontparam(family) [font actual $font -family]
    set fontparam(size) $fontattr($font,size)
    set fontparam(weight) $fontattr($font,weight)
    set fontparam(slant) $fontattr($font,slant)
    set top .gitkfont
    set fonttop $top
    if {![winfo exists $top]} {
	font create sample
	eval font config sample [font actual $font]
	toplevel $top
	make_transient $top $prefstop
	wm title $top [mc "Gitk font chooser"]
	label $top.l -textvariable fontparam(which)
	pack $top.l -side top
	set fontlist [lsort [font families]]
	frame $top.f
	listbox $top.f.fam -listvariable fontlist \
	    -yscrollcommand [list $top.f.sb set]
	bind $top.f.fam <<ListboxSelect>> selfontfam
	scrollbar $top.f.sb -command [list $top.f.fam yview]
	pack $top.f.sb -side right -fill y
	pack $top.f.fam -side left -fill both -expand 1
	pack $top.f -side top -fill both -expand 1
	frame $top.g
	spinbox $top.g.size -from 4 -to 40 -width 4 \
	    -textvariable fontparam(size) \
	    -validatecommand {string is integer -strict %s}
	checkbutton $top.g.bold -padx 5 \
	    -font {{Times New Roman} 12 bold} -text [mc "B"] -indicatoron 0 \
	    -variable fontparam(weight) -onvalue bold -offvalue normal
	checkbutton $top.g.ital -padx 5 \
	    -font {{Times New Roman} 12 italic} -text [mc "I"] -indicatoron 0  \
	    -variable fontparam(slant) -onvalue italic -offvalue roman
	pack $top.g.size $top.g.bold $top.g.ital -side left
	pack $top.g -side top
	canvas $top.c -width 150 -height 50 -border 2 -relief sunk \
	    -background white
	$top.c create text 100 25 -anchor center -text $which -font sample \
	    -fill black -tags text
	bind $top.c <Configure> [list centertext $top.c]
	pack $top.c -side top -fill x
	frame $top.buts
	button $top.buts.ok -text [mc "OK"] -command fontok -default active
	button $top.buts.can -text [mc "Cancel"] -command fontcan -default normal
	bind $top <Key-Return> fontok
	bind $top <Key-Escape> fontcan
	grid $top.buts.ok $top.buts.can
	grid columnconfigure $top.buts 0 -weight 1 -uniform a
	grid columnconfigure $top.buts 1 -weight 1 -uniform a
	pack $top.buts -side bottom -fill x
	trace add variable fontparam write chg_fontparam
    } else {
	raise $top
	$top.c itemconf text -text $which
    }
    set i [lsearch -exact $fontlist $fontparam(family)]
    if {$i >= 0} {
	$top.f.fam selection set $i
	$top.f.fam see $i
    }
}

proc centertext {w} {
    $w coords text [expr {[winfo width $w] / 2}] [expr {[winfo height $w] / 2}]
}

proc fontok {} {
    global fontparam fontpref prefstop

    set f $fontparam(font)
    set fontpref($f) [list $fontparam(family) $fontparam(size)]
    if {$fontparam(weight) eq "bold"} {
	lappend fontpref($f) "bold"
    }
    if {$fontparam(slant) eq "italic"} {
	lappend fontpref($f) "italic"
    }
    set w $prefstop.$f
    $w conf -text $fontparam(family) -font $fontpref($f)
	
    fontcan
}

proc fontcan {} {
    global fonttop fontparam

    if {[info exists fonttop]} {
	catch {destroy $fonttop}
	catch {font delete sample}
	unset fonttop
	unset fontparam
    }
}

proc selfontfam {} {
    global fonttop fontparam

    set i [$fonttop.f.fam curselection]
    if {$i ne {}} {
	set fontparam(family) [$fonttop.f.fam get $i]
    }
}

proc chg_fontparam {v sub op} {
    global fontparam

    font config sample -$sub $fontparam($sub)
}

proc doprefs {} {
    global maxwidth maxgraphpct
    global oldprefs prefstop showneartags showlocalchanges
    global bgcolor fgcolor ctext diffcolors selectbgcolor markbgcolor
    global tabstop limitdiffs autoselect extdifftool perfile_attrs

    set top .gitkprefs
    set prefstop $top
    if {[winfo exists $top]} {
	raise $top
	return
    }
    foreach v {maxwidth maxgraphpct showneartags showlocalchanges \
		   limitdiffs tabstop perfile_attrs} {
	set oldprefs($v) [set $v]
    }
    toplevel $top
    wm title $top [mc "Gitk preferences"]
    make_transient $top .
    label $top.ldisp -text [mc "Commit list display options"]
    grid $top.ldisp - -sticky w -pady 10
    label $top.spacer -text " "
    label $top.maxwidthl -text [mc "Maximum graph width (lines)"] \
	-font optionfont
    spinbox $top.maxwidth -from 0 -to 100 -width 4 -textvariable maxwidth
    grid $top.spacer $top.maxwidthl $top.maxwidth -sticky w
    label $top.maxpctl -text [mc "Maximum graph width (% of pane)"] \
	-font optionfont
    spinbox $top.maxpct -from 1 -to 100 -width 4 -textvariable maxgraphpct
    grid x $top.maxpctl $top.maxpct -sticky w
    checkbutton $top.showlocal -text [mc "Show local changes"] \
	-font optionfont -variable showlocalchanges
    grid x $top.showlocal -sticky w
    checkbutton $top.autoselect -text [mc "Auto-select SHA1"] \
	-font optionfont -variable autoselect
    grid x $top.autoselect -sticky w

    label $top.ddisp -text [mc "Diff display options"]
    grid $top.ddisp - -sticky w -pady 10
    label $top.tabstopl -text [mc "Tab spacing"] -font optionfont
    spinbox $top.tabstop -from 1 -to 20 -width 4 -textvariable tabstop
    grid x $top.tabstopl $top.tabstop -sticky w
    checkbutton $top.ntag -text [mc "Display nearby tags"] \
	-font optionfont -variable showneartags
    grid x $top.ntag -sticky w
    checkbutton $top.ldiff -text [mc "Limit diffs to listed paths"] \
	-font optionfont -variable limitdiffs
    grid x $top.ldiff -sticky w
    checkbutton $top.lattr -text [mc "Support per-file encodings"] \
	-font optionfont -variable perfile_attrs
    grid x $top.lattr -sticky w

    entry $top.extdifft -textvariable extdifftool
    frame $top.extdifff
    label $top.extdifff.l -text [mc "External diff tool" ] -font optionfont \
	-padx 10
    button $top.extdifff.b -text [mc "Choose..."] -font optionfont \
	-command choose_extdiff
    pack $top.extdifff.l $top.extdifff.b -side left
    grid x $top.extdifff $top.extdifft -sticky w

    label $top.cdisp -text [mc "Colors: press to choose"]
    grid $top.cdisp - -sticky w -pady 10
    label $top.bg -padx 40 -relief sunk -background $bgcolor
    button $top.bgbut -text [mc "Background"] -font optionfont \
	-command [list choosecolor bgcolor {} $top.bg [mc "background"] setbg]
    grid x $top.bgbut $top.bg -sticky w
    label $top.fg -padx 40 -relief sunk -background $fgcolor
    button $top.fgbut -text [mc "Foreground"] -font optionfont \
	-command [list choosecolor fgcolor {} $top.fg [mc "foreground"] setfg]
    grid x $top.fgbut $top.fg -sticky w
    label $top.diffold -padx 40 -relief sunk -background [lindex $diffcolors 0]
    button $top.diffoldbut -text [mc "Diff: old lines"] -font optionfont \
	-command [list choosecolor diffcolors 0 $top.diffold [mc "diff old lines"] \
		      [list $ctext tag conf d0 -foreground]]
    grid x $top.diffoldbut $top.diffold -sticky w
    label $top.diffnew -padx 40 -relief sunk -background [lindex $diffcolors 1]
    button $top.diffnewbut -text [mc "Diff: new lines"] -font optionfont \
	-command [list choosecolor diffcolors 1 $top.diffnew [mc "diff new lines"] \
		      [list $ctext tag conf dresult -foreground]]
    grid x $top.diffnewbut $top.diffnew -sticky w
    label $top.hunksep -padx 40 -relief sunk -background [lindex $diffcolors 2]
    button $top.hunksepbut -text [mc "Diff: hunk header"] -font optionfont \
	-command [list choosecolor diffcolors 2 $top.hunksep \
		      [mc "diff hunk header"] \
		      [list $ctext tag conf hunksep -foreground]]
    grid x $top.hunksepbut $top.hunksep -sticky w
    label $top.markbgsep -padx 40 -relief sunk -background $markbgcolor
    button $top.markbgbut -text [mc "Marked line bg"] -font optionfont \
	-command [list choosecolor markbgcolor {} $top.markbgsep \
		      [mc "marked line background"] \
		      [list $ctext tag conf omark -background]]
    grid x $top.markbgbut $top.markbgsep -sticky w
    label $top.selbgsep -padx 40 -relief sunk -background $selectbgcolor
    button $top.selbgbut -text [mc "Select bg"] -font optionfont \
	-command [list choosecolor selectbgcolor {} $top.selbgsep [mc "background"] setselbg]
    grid x $top.selbgbut $top.selbgsep -sticky w

    label $top.cfont -text [mc "Fonts: press to choose"]
    grid $top.cfont - -sticky w -pady 10
    mkfontdisp mainfont $top [mc "Main font"]
    mkfontdisp textfont $top [mc "Diff display font"]
    mkfontdisp uifont $top [mc "User interface font"]

    frame $top.buts
    button $top.buts.ok -text [mc "OK"] -command prefsok -default active
    button $top.buts.can -text [mc "Cancel"] -command prefscan -default normal
    bind $top <Key-Return> prefsok
    bind $top <Key-Escape> prefscan
    grid $top.buts.ok $top.buts.can
    grid columnconfigure $top.buts 0 -weight 1 -uniform a
    grid columnconfigure $top.buts 1 -weight 1 -uniform a
    grid $top.buts - - -pady 10 -sticky ew
    bind $top <Visibility> "focus $top.buts.ok"
}

proc choose_extdiff {} {
    global extdifftool

    set prog [tk_getOpenFile -title "External diff tool" -multiple false]
    if {$prog ne {}} {
	set extdifftool $prog
    }
}

proc choosecolor {v vi w x cmd} {
    global $v

    set c [tk_chooseColor -initialcolor [lindex [set $v] $vi] \
	       -title [mc "Gitk: choose color for %s" $x]]
    if {$c eq {}} return
    $w conf -background $c
    lset $v $vi $c
    eval $cmd $c
}

proc setselbg {c} {
    global bglist cflist
    foreach w $bglist {
	$w configure -selectbackground $c
    }
    $cflist tag configure highlight \
	-background [$cflist cget -selectbackground]
    allcanvs itemconf secsel -fill $c
}

proc setbg {c} {
    global bglist

    foreach w $bglist {
	$w conf -background $c
    }
}

proc setfg {c} {
    global fglist canv

    foreach w $fglist {
	$w conf -foreground $c
    }
    allcanvs itemconf text -fill $c
    $canv itemconf circle -outline $c
}

proc prefscan {} {
    global oldprefs prefstop

    foreach v {maxwidth maxgraphpct showneartags showlocalchanges \
		   limitdiffs tabstop perfile_attrs} {
	global $v
	set $v $oldprefs($v)
    }
    catch {destroy $prefstop}
    unset prefstop
    fontcan
}

proc prefsok {} {
    global maxwidth maxgraphpct
    global oldprefs prefstop showneartags showlocalchanges
    global fontpref mainfont textfont uifont
    global limitdiffs treediffs perfile_attrs

    catch {destroy $prefstop}
    unset prefstop
    fontcan
    set fontchanged 0
    if {$mainfont ne $fontpref(mainfont)} {
	set mainfont $fontpref(mainfont)
	parsefont mainfont $mainfont
	eval font configure mainfont [fontflags mainfont]
	eval font configure mainfontbold [fontflags mainfont 1]
	setcoords
	set fontchanged 1
    }
    if {$textfont ne $fontpref(textfont)} {
	set textfont $fontpref(textfont)
	parsefont textfont $textfont
	eval font configure textfont [fontflags textfont]
	eval font configure textfontbold [fontflags textfont 1]
    }
    if {$uifont ne $fontpref(uifont)} {
	set uifont $fontpref(uifont)
	parsefont uifont $uifont
	eval font configure uifont [fontflags uifont]
    }
    settabs
    if {$showlocalchanges != $oldprefs(showlocalchanges)} {
	if {$showlocalchanges} {
	    doshowlocalchanges
	} else {
	    dohidelocalchanges
	}
    }
    if {$limitdiffs != $oldprefs(limitdiffs) ||
	($perfile_attrs && !$oldprefs(perfile_attrs))} {
	# treediffs elements are limited by path;
	# won't have encodings cached if perfile_attrs was just turned on
	catch {unset treediffs}
    }
    if {$fontchanged || $maxwidth != $oldprefs(maxwidth)
	|| $maxgraphpct != $oldprefs(maxgraphpct)} {
	redisplay
    } elseif {$showneartags != $oldprefs(showneartags) ||
	  $limitdiffs != $oldprefs(limitdiffs)} {
	reselectline
    }
}

proc formatdate {d} {
    global datetimeformat
    if {$d ne {}} {
	set d [clock format $d -format $datetimeformat]
    }
    return $d
}

# This list of encoding names and aliases is distilled from
# http://www.iana.org/assignments/character-sets.
# Not all of them are supported by Tcl.
set encoding_aliases {
    { ANSI_X3.4-1968 iso-ir-6 ANSI_X3.4-1986 ISO_646.irv:1991 ASCII
      ISO646-US US-ASCII us IBM367 cp367 csASCII }
    { ISO-10646-UTF-1 csISO10646UTF1 }
    { ISO_646.basic:1983 ref csISO646basic1983 }
    { INVARIANT csINVARIANT }
    { ISO_646.irv:1983 iso-ir-2 irv csISO2IntlRefVersion }
    { BS_4730 iso-ir-4 ISO646-GB gb uk csISO4UnitedKingdom }
    { NATS-SEFI iso-ir-8-1 csNATSSEFI }
    { NATS-SEFI-ADD iso-ir-8-2 csNATSSEFIADD }
    { NATS-DANO iso-ir-9-1 csNATSDANO }
    { NATS-DANO-ADD iso-ir-9-2 csNATSDANOADD }
    { SEN_850200_B iso-ir-10 FI ISO646-FI ISO646-SE se csISO10Swedish }
    { SEN_850200_C iso-ir-11 ISO646-SE2 se2 csISO11SwedishForNames }
    { KS_C_5601-1987 iso-ir-149 KS_C_5601-1989 KSC_5601 korean csKSC56011987 }
    { ISO-2022-KR csISO2022KR }
    { EUC-KR csEUCKR }
    { ISO-2022-JP csISO2022JP }
    { ISO-2022-JP-2 csISO2022JP2 }
    { JIS_C6220-1969-jp JIS_C6220-1969 iso-ir-13 katakana x0201-7
      csISO13JISC6220jp }
    { JIS_C6220-1969-ro iso-ir-14 jp ISO646-JP csISO14JISC6220ro }
    { IT iso-ir-15 ISO646-IT csISO15Italian }
    { PT iso-ir-16 ISO646-PT csISO16Portuguese }
    { ES iso-ir-17 ISO646-ES csISO17Spanish }
    { greek7-old iso-ir-18 csISO18Greek7Old }
    { latin-greek iso-ir-19 csISO19LatinGreek }
    { DIN_66003 iso-ir-21 de ISO646-DE csISO21German }
    { NF_Z_62-010_(1973) iso-ir-25 ISO646-FR1 csISO25French }
    { Latin-greek-1 iso-ir-27 csISO27LatinGreek1 }
    { ISO_5427 iso-ir-37 csISO5427Cyrillic }
    { JIS_C6226-1978 iso-ir-42 csISO42JISC62261978 }
    { BS_viewdata iso-ir-47 csISO47BSViewdata }
    { INIS iso-ir-49 csISO49INIS }
    { INIS-8 iso-ir-50 csISO50INIS8 }
    { INIS-cyrillic iso-ir-51 csISO51INISCyrillic }
    { ISO_5427:1981 iso-ir-54 ISO5427Cyrillic1981 }
    { ISO_5428:1980 iso-ir-55 csISO5428Greek }
    { GB_1988-80 iso-ir-57 cn ISO646-CN csISO57GB1988 }
    { GB_2312-80 iso-ir-58 chinese csISO58GB231280 }
    { NS_4551-1 iso-ir-60 ISO646-NO no csISO60DanishNorwegian
      csISO60Norwegian1 }
    { NS_4551-2 ISO646-NO2 iso-ir-61 no2 csISO61Norwegian2 }
    { NF_Z_62-010 iso-ir-69 ISO646-FR fr csISO69French }
    { videotex-suppl iso-ir-70 csISO70VideotexSupp1 }
    { PT2 iso-ir-84 ISO646-PT2 csISO84Portuguese2 }
    { ES2 iso-ir-85 ISO646-ES2 csISO85Spanish2 }
    { MSZ_7795.3 iso-ir-86 ISO646-HU hu csISO86Hungarian }
    { JIS_C6226-1983 iso-ir-87 x0208 JIS_X0208-1983 csISO87JISX0208 }
    { greek7 iso-ir-88 csISO88Greek7 }
    { ASMO_449 ISO_9036 arabic7 iso-ir-89 csISO89ASMO449 }
    { iso-ir-90 csISO90 }
    { JIS_C6229-1984-a iso-ir-91 jp-ocr-a csISO91JISC62291984a }
    { JIS_C6229-1984-b iso-ir-92 ISO646-JP-OCR-B jp-ocr-b
      csISO92JISC62991984b }
    { JIS_C6229-1984-b-add iso-ir-93 jp-ocr-b-add csISO93JIS62291984badd }
    { JIS_C6229-1984-hand iso-ir-94 jp-ocr-hand csISO94JIS62291984hand }
    { JIS_C6229-1984-hand-add iso-ir-95 jp-ocr-hand-add
      csISO95JIS62291984handadd }
    { JIS_C6229-1984-kana iso-ir-96 csISO96JISC62291984kana }
    { ISO_2033-1983 iso-ir-98 e13b csISO2033 }
    { ANSI_X3.110-1983 iso-ir-99 CSA_T500-1983 NAPLPS csISO99NAPLPS }
    { ISO_8859-1:1987 iso-ir-100 ISO_8859-1 ISO-8859-1 latin1 l1 IBM819
      CP819 csISOLatin1 }
    { ISO_8859-2:1987 iso-ir-101 ISO_8859-2 ISO-8859-2 latin2 l2 csISOLatin2 }
    { T.61-7bit iso-ir-102 csISO102T617bit }
    { T.61-8bit T.61 iso-ir-103 csISO103T618bit }
    { ISO_8859-3:1988 iso-ir-109 ISO_8859-3 ISO-8859-3 latin3 l3 csISOLatin3 }
    { ISO_8859-4:1988 iso-ir-110 ISO_8859-4 ISO-8859-4 latin4 l4 csISOLatin4 }
    { ECMA-cyrillic iso-ir-111 KOI8-E csISO111ECMACyrillic }
    { CSA_Z243.4-1985-1 iso-ir-121 ISO646-CA csa7-1 ca csISO121Canadian1 }
    { CSA_Z243.4-1985-2 iso-ir-122 ISO646-CA2 csa7-2 csISO122Canadian2 }
    { CSA_Z243.4-1985-gr iso-ir-123 csISO123CSAZ24341985gr }
    { ISO_8859-6:1987 iso-ir-127 ISO_8859-6 ISO-8859-6 ECMA-114 ASMO-708
      arabic csISOLatinArabic }
    { ISO_8859-6-E csISO88596E ISO-8859-6-E }
    { ISO_8859-6-I csISO88596I ISO-8859-6-I }
    { ISO_8859-7:1987 iso-ir-126 ISO_8859-7 ISO-8859-7 ELOT_928 ECMA-118
      greek greek8 csISOLatinGreek }
    { T.101-G2 iso-ir-128 csISO128T101G2 }
    { ISO_8859-8:1988 iso-ir-138 ISO_8859-8 ISO-8859-8 hebrew
      csISOLatinHebrew }
    { ISO_8859-8-E csISO88598E ISO-8859-8-E }
    { ISO_8859-8-I csISO88598I ISO-8859-8-I }
    { CSN_369103 iso-ir-139 csISO139CSN369103 }
    { JUS_I.B1.002 iso-ir-141 ISO646-YU js yu csISO141JUSIB1002 }
    { ISO_6937-2-add iso-ir-142 csISOTextComm }
    { IEC_P27-1 iso-ir-143 csISO143IECP271 }
    { ISO_8859-5:1988 iso-ir-144 ISO_8859-5 ISO-8859-5 cyrillic
      csISOLatinCyrillic }
    { JUS_I.B1.003-serb iso-ir-146 serbian csISO146Serbian }
    { JUS_I.B1.003-mac macedonian iso-ir-147 csISO147Macedonian }
    { ISO_8859-9:1989 iso-ir-148 ISO_8859-9 ISO-8859-9 latin5 l5 csISOLatin5 }
    { greek-ccitt iso-ir-150 csISO150 csISO150GreekCCITT }
    { NC_NC00-10:81 cuba iso-ir-151 ISO646-CU csISO151Cuba }
    { ISO_6937-2-25 iso-ir-152 csISO6937Add }
    { GOST_19768-74 ST_SEV_358-88 iso-ir-153 csISO153GOST1976874 }
    { ISO_8859-supp iso-ir-154 latin1-2-5 csISO8859Supp }
    { ISO_10367-box iso-ir-155 csISO10367Box }
    { ISO-8859-10 iso-ir-157 l6 ISO_8859-10:1992 csISOLatin6 latin6 }
    { latin-lap lap iso-ir-158 csISO158Lap }
    { JIS_X0212-1990 x0212 iso-ir-159 csISO159JISX02121990 }
    { DS_2089 DS2089 ISO646-DK dk csISO646Danish }
    { us-dk csUSDK }
    { dk-us csDKUS }
    { JIS_X0201 X0201 csHalfWidthKatakana }
    { KSC5636 ISO646-KR csKSC5636 }
    { ISO-10646-UCS-2 csUnicode }
    { ISO-10646-UCS-4 csUCS4 }
    { DEC-MCS dec csDECMCS }
    { hp-roman8 roman8 r8 csHPRoman8 }
    { macintosh mac csMacintosh }
    { IBM037 cp037 ebcdic-cp-us ebcdic-cp-ca ebcdic-cp-wt ebcdic-cp-nl
      csIBM037 }
    { IBM038 EBCDIC-INT cp038 csIBM038 }
    { IBM273 CP273 csIBM273 }
    { IBM274 EBCDIC-BE CP274 csIBM274 }
    { IBM275 EBCDIC-BR cp275 csIBM275 }
    { IBM277 EBCDIC-CP-DK EBCDIC-CP-NO csIBM277 }
    { IBM278 CP278 ebcdic-cp-fi ebcdic-cp-se csIBM278 }
    { IBM280 CP280 ebcdic-cp-it csIBM280 }
    { IBM281 EBCDIC-JP-E cp281 csIBM281 }
    { IBM284 CP284 ebcdic-cp-es csIBM284 }
    { IBM285 CP285 ebcdic-cp-gb csIBM285 }
    { IBM290 cp290 EBCDIC-JP-kana csIBM290 }
    { IBM297 cp297 ebcdic-cp-fr csIBM297 }
    { IBM420 cp420 ebcdic-cp-ar1 csIBM420 }
    { IBM423 cp423 ebcdic-cp-gr csIBM423 }
    { IBM424 cp424 ebcdic-cp-he csIBM424 }
    { IBM437 cp437 437 csPC8CodePage437 }
    { IBM500 CP500 ebcdic-cp-be ebcdic-cp-ch csIBM500 }
    { IBM775 cp775 csPC775Baltic }
    { IBM850 cp850 850 csPC850Multilingual }
    { IBM851 cp851 851 csIBM851 }
    { IBM852 cp852 852 csPCp852 }
    { IBM855 cp855 855 csIBM855 }
    { IBM857 cp857 857 csIBM857 }
    { IBM860 cp860 860 csIBM860 }
    { IBM861 cp861 861 cp-is csIBM861 }
    { IBM862 cp862 862 csPC862LatinHebrew }
    { IBM863 cp863 863 csIBM863 }
    { IBM864 cp864 csIBM864 }
    { IBM865 cp865 865 csIBM865 }
    { IBM866 cp866 866 csIBM866 }
    { IBM868 CP868 cp-ar csIBM868 }
    { IBM869 cp869 869 cp-gr csIBM869 }
    { IBM870 CP870 ebcdic-cp-roece ebcdic-cp-yu csIBM870 }
    { IBM871 CP871 ebcdic-cp-is csIBM871 }
    { IBM880 cp880 EBCDIC-Cyrillic csIBM880 }
    { IBM891 cp891 csIBM891 }
    { IBM903 cp903 csIBM903 }
    { IBM904 cp904 904 csIBBM904 }
    { IBM905 CP905 ebcdic-cp-tr csIBM905 }
    { IBM918 CP918 ebcdic-cp-ar2 csIBM918 }
    { IBM1026 CP1026 csIBM1026 }
    { EBCDIC-AT-DE csIBMEBCDICATDE }
    { EBCDIC-AT-DE-A csEBCDICATDEA }
    { EBCDIC-CA-FR csEBCDICCAFR }
    { EBCDIC-DK-NO csEBCDICDKNO }
    { EBCDIC-DK-NO-A csEBCDICDKNOA }
    { EBCDIC-FI-SE csEBCDICFISE }
    { EBCDIC-FI-SE-A csEBCDICFISEA }
    { EBCDIC-FR csEBCDICFR }
    { EBCDIC-IT csEBCDICIT }
    { EBCDIC-PT csEBCDICPT }
    { EBCDIC-ES csEBCDICES }
    { EBCDIC-ES-A csEBCDICESA }
    { EBCDIC-ES-S csEBCDICESS }
    { EBCDIC-UK csEBCDICUK }
    { EBCDIC-US csEBCDICUS }
    { UNKNOWN-8BIT csUnknown8BiT }
    { MNEMONIC csMnemonic }
    { MNEM csMnem }
    { VISCII csVISCII }
    { VIQR csVIQR }
    { KOI8-R csKOI8R }
    { IBM00858 CCSID00858 CP00858 PC-Multilingual-850+euro }
    { IBM00924 CCSID00924 CP00924 ebcdic-Latin9--euro }
    { IBM01140 CCSID01140 CP01140 ebcdic-us-37+euro }
    { IBM01141 CCSID01141 CP01141 ebcdic-de-273+euro }
    { IBM01142 CCSID01142 CP01142 ebcdic-dk-277+euro ebcdic-no-277+euro }
    { IBM01143 CCSID01143 CP01143 ebcdic-fi-278+euro ebcdic-se-278+euro }
    { IBM01144 CCSID01144 CP01144 ebcdic-it-280+euro }
    { IBM01145 CCSID01145 CP01145 ebcdic-es-284+euro }
    { IBM01146 CCSID01146 CP01146 ebcdic-gb-285+euro }
    { IBM01147 CCSID01147 CP01147 ebcdic-fr-297+euro }
    { IBM01148 CCSID01148 CP01148 ebcdic-international-500+euro }
    { IBM01149 CCSID01149 CP01149 ebcdic-is-871+euro }
    { IBM1047 IBM-1047 }
    { PTCP154 csPTCP154 PT154 CP154 Cyrillic-Asian }
    { Amiga-1251 Ami1251 Amiga1251 Ami-1251 }
    { UNICODE-1-1 csUnicode11 }
    { CESU-8 csCESU-8 }
    { BOCU-1 csBOCU-1 }
    { UNICODE-1-1-UTF-7 csUnicode11UTF7 }
    { ISO-8859-14 iso-ir-199 ISO_8859-14:1998 ISO_8859-14 latin8 iso-celtic
      l8 }
    { ISO-8859-15 ISO_8859-15 Latin-9 }
    { ISO-8859-16 iso-ir-226 ISO_8859-16:2001 ISO_8859-16 latin10 l10 }
    { GBK CP936 MS936 windows-936 }
    { JIS_Encoding csJISEncoding }
    { Shift_JIS MS_Kanji csShiftJIS ShiftJIS Shift-JIS }
    { Extended_UNIX_Code_Packed_Format_for_Japanese csEUCPkdFmtJapanese
      EUC-JP }
    { Extended_UNIX_Code_Fixed_Width_for_Japanese csEUCFixWidJapanese }
    { ISO-10646-UCS-Basic csUnicodeASCII }
    { ISO-10646-Unicode-Latin1 csUnicodeLatin1 ISO-10646 }
    { ISO-Unicode-IBM-1261 csUnicodeIBM1261 }
    { ISO-Unicode-IBM-1268 csUnicodeIBM1268 }
    { ISO-Unicode-IBM-1276 csUnicodeIBM1276 }
    { ISO-Unicode-IBM-1264 csUnicodeIBM1264 }
    { ISO-Unicode-IBM-1265 csUnicodeIBM1265 }
    { ISO-8859-1-Windows-3.0-Latin-1 csWindows30Latin1 }
    { ISO-8859-1-Windows-3.1-Latin-1 csWindows31Latin1 }
    { ISO-8859-2-Windows-Latin-2 csWindows31Latin2 }
    { ISO-8859-9-Windows-Latin-5 csWindows31Latin5 }
    { Adobe-Standard-Encoding csAdobeStandardEncoding }
    { Ventura-US csVenturaUS }
    { Ventura-International csVenturaInternational }
    { PC8-Danish-Norwegian csPC8DanishNorwegian }
    { PC8-Turkish csPC8Turkish }
    { IBM-Symbols csIBMSymbols }
    { IBM-Thai csIBMThai }
    { HP-Legal csHPLegal }
    { HP-Pi-font csHPPiFont }
    { HP-Math8 csHPMath8 }
    { Adobe-Symbol-Encoding csHPPSMath }
    { HP-DeskTop csHPDesktop }
    { Ventura-Math csVenturaMath }
    { Microsoft-Publishing csMicrosoftPublishing }
    { Windows-31J csWindows31J }
    { GB2312 csGB2312 }
    { Big5 csBig5 }
}

proc tcl_encoding {enc} {
    global encoding_aliases tcl_encoding_cache
    if {[info exists tcl_encoding_cache($enc)]} {
	return $tcl_encoding_cache($enc)
    }
    set names [encoding names]
    set lcnames [string tolower $names]
    set enc [string tolower $enc]
    set i [lsearch -exact $lcnames $enc]
    if {$i < 0} {
	# look for "isonnn" instead of "iso-nnn" or "iso_nnn"
	if {[regsub {^(iso|cp|ibm|jis)[-_]} $enc {\1} encx]} {
	    set i [lsearch -exact $lcnames $encx]
	}
    }
    if {$i < 0} {
	foreach l $encoding_aliases {
	    set ll [string tolower $l]
	    if {[lsearch -exact $ll $enc] < 0} continue
	    # look through the aliases for one that tcl knows about
	    foreach e $ll {
		set i [lsearch -exact $lcnames $e]
		if {$i < 0} {
		    if {[regsub {^(iso|cp|ibm|jis)[-_]} $e {\1} ex]} {
			set i [lsearch -exact $lcnames $ex]
		    }
		}
		if {$i >= 0} break
	    }
	    break
	}
    }
    set tclenc {}
    if {$i >= 0} {
	set tclenc [lindex $names $i]
    }
    set tcl_encoding_cache($enc) $tclenc
    return $tclenc
}

proc gitattr {path attr default} {
    global path_attr_cache
    if {[info exists path_attr_cache($attr,$path)]} {
	set r $path_attr_cache($attr,$path)
    } else {
	set r "unspecified"
	if {![catch {set line [exec git check-attr $attr -- $path]}]} {
	    regexp "(.*): encoding: (.*)" $line m f r
	}
	set path_attr_cache($attr,$path) $r
    }
    if {$r eq "unspecified"} {
	return $default
    }
    return $r
}

proc cache_gitattr {attr pathlist} {
    global path_attr_cache
    set newlist {}
    foreach path $pathlist {
	if {![info exists path_attr_cache($attr,$path)]} {
	    lappend newlist $path
	}
    }
    set lim 1000
    if {[tk windowingsystem] == "win32"} {
	# windows has a 32k limit on the arguments to a command...
	set lim 30
    }
    while {$newlist ne {}} {
	set head [lrange $newlist 0 [expr {$lim - 1}]]
	set newlist [lrange $newlist $lim end]
	if {![catch {set rlist [eval exec git check-attr $attr -- $head]}]} {
	    foreach row [split $rlist "\n"] {
		if {[regexp "(.*): encoding: (.*)" $row m path value]} {
		    if {[string index $path 0] eq "\""} {
			set path [encoding convertfrom [lindex $path 0]]
		    }
		    set path_attr_cache($attr,$path) $value
		}
	    }
	}
    }
}

proc get_path_encoding {path} {
    global gui_encoding perfile_attrs
    set tcl_enc $gui_encoding
    if {$path ne {} && $perfile_attrs} {
	set enc2 [tcl_encoding [gitattr $path encoding $tcl_enc]]
	if {$enc2 ne {}} {
	    set tcl_enc $enc2
	}
    }
    return $tcl_enc
}

# First check that Tcl/Tk is recent enough
if {[catch {package require Tk 8.4} err]} {
    show_error {} . [mc "Sorry, gitk cannot run with this version of Tcl/Tk.\n\
		     Gitk requires at least Tcl/Tk 8.4."]
    exit 1
}

# defaults...
set wrcomcmd "git diff-tree --stdin -p --pretty"

set gitencoding {}
catch {
    set gitencoding [exec git config --get i18n.commitencoding]
}
catch {
    set gitencoding [exec git config --get i18n.logoutputencoding]
}
if {$gitencoding == ""} {
    set gitencoding "utf-8"
}
set tclencoding [tcl_encoding $gitencoding]
if {$tclencoding == {}} {
    puts stderr "Warning: encoding $gitencoding is not supported by Tcl/Tk"
}

set gui_encoding [encoding system]
catch {
    set enc [exec git config --get gui.encoding]
    if {$enc ne {}} {
	set tclenc [tcl_encoding $enc]
	if {$tclenc ne {}} {
	    set gui_encoding $tclenc
	} else {
	    puts stderr "Warning: encoding $enc is not supported by Tcl/Tk"
	}
    }
}

set mainfont {Helvetica 9}
set textfont {Courier 9}
set uifont {Helvetica 9 bold}
set tabstop 8
set findmergefiles 0
set maxgraphpct 50
set maxwidth 16
set revlistorder 0
set fastdate 0
set uparrowlen 5
set downarrowlen 5
set mingaplen 100
set cmitmode "patch"
set wrapcomment "none"
set showneartags 1
set maxrefs 20
set maxlinelen 200
set showlocalchanges 1
set limitdiffs 1
set datetimeformat "%Y-%m-%d %H:%M:%S"
set autoselect 1
set perfile_attrs 0

set extdifftool "meld"

set colors {green red blue magenta darkgrey brown orange}
set bgcolor white
set fgcolor black
set diffcolors {red "#00a000" blue}
set diffcontext 3
set ignorespace 0
set selectbgcolor gray85
set markbgcolor "#e0e0ff"

set circlecolors {white blue gray blue blue}

# button for popping up context menus
if {[tk windowingsystem] eq "aqua"} {
    set ctxbut <Button-2>
} else {
    set ctxbut <Button-3>
}

## For msgcat loading, first locate the installation location.
if { [info exists ::env(GITK_MSGSDIR)] } {
    ## Msgsdir was manually set in the environment.
    set gitk_msgsdir $::env(GITK_MSGSDIR)
} else {
    ## Let's guess the prefix from argv0.
    set gitk_prefix [file dirname [file dirname [file normalize $argv0]]]
    set gitk_libdir [file join $gitk_prefix share gitk lib]
    set gitk_msgsdir [file join $gitk_libdir msgs]
    unset gitk_prefix
}

## Internationalization (i18n) through msgcat and gettext. See
## http://www.gnu.org/software/gettext/manual/html_node/Tcl.html
package require msgcat
namespace import ::msgcat::mc
## And eventually load the actual message catalog
::msgcat::mcload $gitk_msgsdir

catch {source ~/.gitk}

font create optionfont -family sans-serif -size -12

parsefont mainfont $mainfont
eval font create mainfont [fontflags mainfont]
eval font create mainfontbold [fontflags mainfont 1]

parsefont textfont $textfont
eval font create textfont [fontflags textfont]
eval font create textfontbold [fontflags textfont 1]

parsefont uifont $uifont
eval font create uifont [fontflags uifont]

setoptions

# check that we can find a .git directory somewhere...
if {[catch {set gitdir [gitdir]}]} {
    show_error {} . [mc "Cannot find a git repository here."]
    exit 1
}
if {![file isdirectory $gitdir]} {
    show_error {} . [mc "Cannot find the git directory \"%s\"." $gitdir]
    exit 1
}

set selecthead {}
set selectheadid {}

set revtreeargs {}
set cmdline_files {}
set i 0
set revtreeargscmd {}
foreach arg $argv {
    switch -glob -- $arg {
	"" { }
	"--" {
	    set cmdline_files [lrange $argv [expr {$i + 1}] end]
	    break
	}
	"--select-commit=*" {
	    set selecthead [string range $arg 16 end]
	}
	"--argscmd=*" {
	    set revtreeargscmd [string range $arg 10 end]
	}
	default {
	    lappend revtreeargs $arg
	}
    }
    incr i
}

if {$selecthead eq "HEAD"} {
    set selecthead {}
}

if {$i >= [llength $argv] && $revtreeargs ne {}} {
    # no -- on command line, but some arguments (other than --argscmd)
    if {[catch {
	set f [eval exec git rev-parse --no-revs --no-flags $revtreeargs]
	set cmdline_files [split $f "\n"]
	set n [llength $cmdline_files]
	set revtreeargs [lrange $revtreeargs 0 end-$n]
	# Unfortunately git rev-parse doesn't produce an error when
	# something is both a revision and a filename.  To be consistent
	# with git log and git rev-list, check revtreeargs for filenames.
	foreach arg $revtreeargs {
	    if {[file exists $arg]} {
		show_error {} . [mc "Ambiguous argument '%s': both revision\
				 and filename" $arg]
		exit 1
	    }
	}
    } err]} {
	# unfortunately we get both stdout and stderr in $err,
	# so look for "fatal:".
	set i [string first "fatal:" $err]
	if {$i > 0} {
	    set err [string range $err [expr {$i + 6}] end]
	}
	show_error {} . "[mc "Bad arguments to gitk:"]\n$err"
	exit 1
    }
}

set nullid "0000000000000000000000000000000000000000"
set nullid2 "0000000000000000000000000000000000000001"
set nullfile "/dev/null"

set have_tk85 [expr {[package vcompare $tk_version "8.5"] >= 0}]

set runq {}
set history {}
set historyindex 0
set fh_serial 0
set nhl_names {}
set highlight_paths {}
set findpattern {}
set searchdirn -forwards
set boldids {}
set boldnameids {}
set diffelide {0 0}
set markingmatches 0
set linkentercount 0
set need_redisplay 0
set nrows_drawn 0
set firsttabstop 0

set nextviewnum 1
set curview 0
set selectedview 0
set selectedhlview [mc "None"]
set highlight_related [mc "None"]
set highlight_files {}
set viewfiles(0) {}
set viewperm(0) 0
set viewargs(0) {}
set viewargscmd(0) {}

set selectedline {}
set numcommits 0
set loginstance 0
set cmdlineok 0
set stopped 0
set stuffsaved 0
set patchnum 0
set lserial 0
set isworktree [expr {[exec git rev-parse --is-inside-work-tree] == "true"}]
setcoords
makewindow
# wait for the window to become visible
tkwait visibility .
wm title . "[file tail $argv0]: [file tail [pwd]]"
readrefs

if {$cmdline_files ne {} || $revtreeargs ne {} || $revtreeargscmd ne {}} {
    # create a view for the files/dirs specified on the command line
    set curview 1
    set selectedview 1
    set nextviewnum 2
    set viewname(1) [mc "Command line"]
    set viewfiles(1) $cmdline_files
    set viewargs(1) $revtreeargs
    set viewargscmd(1) $revtreeargscmd
    set viewperm(1) 0
    set vdatemode(1) 0
    addviewmenu 1
    .bar.view entryconf [mca "Edit view..."] -state normal
    .bar.view entryconf [mca "Delete view"] -state normal
}

if {[info exists permviews]} {
    foreach v $permviews {
	set n $nextviewnum
	incr nextviewnum
	set viewname($n) [lindex $v 0]
	set viewfiles($n) [lindex $v 1]
	set viewargs($n) [lindex $v 2]
	set viewargscmd($n) [lindex $v 3]
	set viewperm($n) 1
	addviewmenu $n
    }
}
<<<<<<< HEAD
focus -force .
=======

if {[tk windowingsystem] eq "win32"} {
    focus -force .
}

>>>>>>> 2fb7da97
getcommits {}<|MERGE_RESOLUTION|>--- conflicted
+++ resolved
@@ -10915,13 +10915,9 @@
 	addviewmenu $n
     }
 }
-<<<<<<< HEAD
-focus -force .
-=======
 
 if {[tk windowingsystem] eq "win32"} {
     focus -force .
 }
 
->>>>>>> 2fb7da97
 getcommits {}
#include "cache.h"
#include "refs.h"
#include "object.h"
#include "tag.h"
#include "dir.h"

/* ISSYMREF=01 and ISPACKED=02 are public interfaces */
#define REF_KNOWS_PEELED 04
#define REF_BROKEN 010

struct ref_entry {
	unsigned char flag; /* ISSYMREF? ISPACKED? */
	unsigned char sha1[20];
	unsigned char peeled[20];
	char name[FLEX_ARRAY];
};

struct ref_array {
	int nr, alloc;
	struct ref_entry **refs;
};

static const char *parse_ref_line(char *line, unsigned char *sha1)
{
	/*
	 * 42: the answer to everything.
	 *
	 * In this case, it happens to be the answer to
	 *  40 (length of sha1 hex representation)
	 *  +1 (space in between hex and name)
	 *  +1 (newline at the end of the line)
	 */
	int len = strlen(line) - 42;

	if (len <= 0)
		return NULL;
	if (get_sha1_hex(line, sha1) < 0)
		return NULL;
	if (!isspace(line[40]))
		return NULL;
	line += 41;
	if (isspace(*line))
		return NULL;
	if (line[len] != '\n')
		return NULL;
	line[len] = 0;

	return line;
}

static void add_ref(const char *name, const unsigned char *sha1,
		    int flag, struct ref_array *refs,
		    struct ref_entry **new_entry)
{
	int len;
	struct ref_entry *entry;

	/* Allocate it and add it in.. */
	len = strlen(name) + 1;
	entry = xmalloc(sizeof(struct ref_entry) + len);
	hashcpy(entry->sha1, sha1);
	hashclr(entry->peeled);
	if (check_refname_format(name, REFNAME_ALLOW_ONELEVEL|REFNAME_DOT_COMPONENT))
		die("Reference has invalid format: '%s'", name);
	memcpy(entry->name, name, len);
	entry->flag = flag;
	if (new_entry)
		*new_entry = entry;
	ALLOC_GROW(refs->refs, refs->nr + 1, refs->alloc);
	refs->refs[refs->nr++] = entry;
}

static int ref_entry_cmp(const void *a, const void *b)
{
	struct ref_entry *one = *(struct ref_entry **)a;
	struct ref_entry *two = *(struct ref_entry **)b;
	return strcmp(one->name, two->name);
}

static void sort_ref_array(struct ref_array *array)
{
	int i = 0, j = 1;

	/* Nothing to sort unless there are at least two entries */
	if (array->nr < 2)
		return;

	qsort(array->refs, array->nr, sizeof(*array->refs), ref_entry_cmp);

	/* Remove any duplicates from the ref_array */
	for (; j < array->nr; j++) {
		struct ref_entry *a = array->refs[i];
		struct ref_entry *b = array->refs[j];
		if (!strcmp(a->name, b->name)) {
			if (hashcmp(a->sha1, b->sha1))
				die("Duplicated ref, and SHA1s don't match: %s",
				    a->name);
			warning("Duplicated ref: %s", a->name);
			free(b);
			continue;
		}
		i++;
		array->refs[i] = array->refs[j];
	}
	array->nr = i + 1;
}

static struct ref_entry *search_ref_array(struct ref_array *array, const char *name)
{
	struct ref_entry *e, **r;
	int len;

	if (name == NULL)
		return NULL;

	if (!array->nr)
		return NULL;

	len = strlen(name) + 1;
	e = xmalloc(sizeof(struct ref_entry) + len);
	memcpy(e->name, name, len);

	r = bsearch(&e, array->refs, array->nr, sizeof(*array->refs), ref_entry_cmp);

	free(e);

	if (r == NULL)
		return NULL;

	return *r;
}

/*
 * Future: need to be in "struct repository"
 * when doing a full libification.
 */
static struct cached_refs {
	struct cached_refs *next;
	char did_loose;
	char did_packed;
	struct ref_array loose;
	struct ref_array packed;
	/* The submodule name, or "" for the main repo. */
	char name[FLEX_ARRAY];
} *cached_refs;

static struct ref_entry *current_ref;

static struct ref_array extra_refs;

static void free_ref_array(struct ref_array *array)
{
	int i;
	for (i = 0; i < array->nr; i++)
		free(array->refs[i]);
	free(array->refs);
	array->nr = array->alloc = 0;
	array->refs = NULL;
}

static void clear_cached_refs(struct cached_refs *ca)
{
	if (ca->did_loose)
		free_ref_array(&ca->loose);
	if (ca->did_packed)
		free_ref_array(&ca->packed);
	ca->did_loose = ca->did_packed = 0;
}

static struct cached_refs *create_cached_refs(const char *submodule)
{
	int len;
	struct cached_refs *refs;
	if (!submodule)
		submodule = "";
	len = strlen(submodule) + 1;
	refs = xcalloc(1, sizeof(struct cached_refs) + len);
	memcpy(refs->name, submodule, len);
	return refs;
}

/*
 * Return a pointer to a cached_refs for the specified submodule. For
 * the main repository, use submodule==NULL. The returned structure
 * will be allocated and initialized but not necessarily populated; it
 * should not be freed.
 */
static struct cached_refs *get_cached_refs(const char *submodule)
{
	struct cached_refs *refs = cached_refs;
	if (!submodule)
		submodule = "";
	while (refs) {
		if (!strcmp(submodule, refs->name))
			return refs;
		refs = refs->next;
	}

	refs = create_cached_refs(submodule);
	refs->next = cached_refs;
	cached_refs = refs;
	return refs;
}

static void invalidate_cached_refs(void)
{
	struct cached_refs *refs = cached_refs;
	while (refs) {
		clear_cached_refs(refs);
		refs = refs->next;
	}
}

static void read_packed_refs(FILE *f, struct ref_array *array)
{
	struct ref_entry *last = NULL;
	char refline[PATH_MAX];
	int flag = REF_ISPACKED;

	while (fgets(refline, sizeof(refline), f)) {
		unsigned char sha1[20];
		const char *name;
		static const char header[] = "# pack-refs with:";

		if (!strncmp(refline, header, sizeof(header)-1)) {
			const char *traits = refline + sizeof(header) - 1;
			if (strstr(traits, " peeled "))
				flag |= REF_KNOWS_PEELED;
			/* perhaps other traits later as well */
			continue;
		}

		name = parse_ref_line(refline, sha1);
		if (name) {
			add_ref(name, sha1, flag, array, &last);
			continue;
		}
		if (last &&
		    refline[0] == '^' &&
		    strlen(refline) == 42 &&
		    refline[41] == '\n' &&
		    !get_sha1_hex(refline + 1, sha1))
			hashcpy(last->peeled, sha1);
	}
	sort_ref_array(array);
}

void add_extra_ref(const char *name, const unsigned char *sha1, int flag)
{
	add_ref(name, sha1, flag, &extra_refs, NULL);
}

void clear_extra_refs(void)
{
	free_ref_array(&extra_refs);
}

static struct ref_array *get_packed_refs(const char *submodule)
{
	struct cached_refs *refs = get_cached_refs(submodule);

	if (!refs->did_packed) {
		const char *packed_refs_file;
		FILE *f;

		if (submodule)
			packed_refs_file = git_path_submodule(submodule, "packed-refs");
		else
			packed_refs_file = git_path("packed-refs");
		f = fopen(packed_refs_file, "r");
		if (f) {
			read_packed_refs(f, &refs->packed);
			fclose(f);
		}
		refs->did_packed = 1;
	}
	return &refs->packed;
}

static void get_ref_dir(const char *submodule, const char *base,
			struct ref_array *array)
{
	DIR *dir;
	const char *path;

	if (submodule)
		path = git_path_submodule(submodule, "%s", base);
	else
		path = git_path("%s", base);


	dir = opendir(path);

	if (dir) {
		struct dirent *de;
		int baselen = strlen(base);
		char *ref = xmalloc(baselen + 257);

		memcpy(ref, base, baselen);
		if (baselen && base[baselen-1] != '/')
			ref[baselen++] = '/';

		while ((de = readdir(dir)) != NULL) {
			unsigned char sha1[20];
			struct stat st;
			int flag;
			int namelen;
			const char *refdir;

			if (de->d_name[0] == '.')
				continue;
			namelen = strlen(de->d_name);
			if (namelen > 255)
				continue;
			if (has_extension(de->d_name, ".lock"))
				continue;
			memcpy(ref + baselen, de->d_name, namelen+1);
			refdir = submodule
				? git_path_submodule(submodule, "%s", ref)
				: git_path("%s", ref);
			if (stat(refdir, &st) < 0)
				continue;
			if (S_ISDIR(st.st_mode)) {
				get_ref_dir(submodule, ref, array);
				continue;
			}
			if (submodule) {
				hashclr(sha1);
				flag = 0;
				if (resolve_gitlink_ref(submodule, ref, sha1) < 0) {
					hashclr(sha1);
					flag |= REF_BROKEN;
				}
			} else
				if (!resolve_ref(ref, sha1, 1, &flag)) {
					hashclr(sha1);
					flag |= REF_BROKEN;
				}
			add_ref(ref, sha1, flag, array, NULL);
		}
		free(ref);
		closedir(dir);
	}
	sort_ref_array(array);
}

struct warn_if_dangling_data {
	FILE *fp;
	const char *refname;
	const char *msg_fmt;
};

static int warn_if_dangling_symref(const char *refname, const unsigned char *sha1,
				   int flags, void *cb_data)
{
	struct warn_if_dangling_data *d = cb_data;
	const char *resolves_to;
	unsigned char junk[20];

	if (!(flags & REF_ISSYMREF))
		return 0;

	resolves_to = resolve_ref(refname, junk, 0, NULL);
	if (!resolves_to || strcmp(resolves_to, d->refname))
		return 0;

	fprintf(d->fp, d->msg_fmt, refname);
	return 0;
}

void warn_dangling_symref(FILE *fp, const char *msg_fmt, const char *refname)
{
	struct warn_if_dangling_data data;

	data.fp = fp;
	data.refname = refname;
	data.msg_fmt = msg_fmt;
	for_each_rawref(warn_if_dangling_symref, &data);
}

static struct ref_array *get_loose_refs(const char *submodule)
{
	struct cached_refs *refs = get_cached_refs(submodule);

	if (!refs->did_loose) {
		get_ref_dir(submodule, "refs", &refs->loose);
<<<<<<< HEAD
=======
		sort_ref_array(&refs->loose);
>>>>>>> 8b0e15fa
		refs->did_loose = 1;
	}
	return &refs->loose;
}

/* We allow "recursive" symbolic refs. Only within reason, though */
#define MAXDEPTH 5
#define MAXREFLEN (1024)

static int resolve_gitlink_packed_ref(char *name, int pathlen, const char *refname, unsigned char *result)
{
	int retval = -1;
	struct ref_entry *ref;
	struct ref_array *array = get_packed_refs(name);

	ref = search_ref_array(array, refname);
	if (ref != NULL) {
		memcpy(result, ref->sha1, 20);
		retval = 0;
	}
	return retval;
}

static int resolve_gitlink_ref_recursive(char *name, int pathlen, const char *refname, unsigned char *result, int recursion)
{
	int fd, len = strlen(refname);
	char buffer[128], *p;

	if (recursion > MAXDEPTH || len > MAXREFLEN)
		return -1;
	memcpy(name + pathlen, refname, len+1);
	fd = open(name, O_RDONLY);
	if (fd < 0)
		return resolve_gitlink_packed_ref(name, pathlen, refname, result);

	len = read(fd, buffer, sizeof(buffer)-1);
	close(fd);
	if (len < 0)
		return -1;
	while (len && isspace(buffer[len-1]))
		len--;
	buffer[len] = 0;

	/* Was it a detached head or an old-fashioned symlink? */
	if (!get_sha1_hex(buffer, result))
		return 0;

	/* Symref? */
	if (strncmp(buffer, "ref:", 4))
		return -1;
	p = buffer + 4;
	while (isspace(*p))
		p++;

	return resolve_gitlink_ref_recursive(name, pathlen, p, result, recursion+1);
}

int resolve_gitlink_ref(const char *path, const char *refname, unsigned char *result)
{
	int len = strlen(path), retval;
	char *gitdir;
	const char *tmp;

	while (len && path[len-1] == '/')
		len--;
	if (!len)
		return -1;
	gitdir = xmalloc(len + MAXREFLEN + 8);
	memcpy(gitdir, path, len);
	memcpy(gitdir + len, "/.git", 6);
	len += 5;

	tmp = read_gitfile(gitdir);
	if (tmp) {
		free(gitdir);
		len = strlen(tmp);
		gitdir = xmalloc(len + MAXREFLEN + 3);
		memcpy(gitdir, tmp, len);
	}
	gitdir[len] = '/';
	gitdir[++len] = '\0';
	retval = resolve_gitlink_ref_recursive(gitdir, len, refname, result, 0);
	free(gitdir);
	return retval;
}

/*
 * Try to read ref from the packed references.  On success, set sha1
 * and return 0; otherwise, return -1.
 */
static int get_packed_ref(const char *ref, unsigned char *sha1)
{
	struct ref_array *packed = get_packed_refs(NULL);
	struct ref_entry *entry = search_ref_array(packed, ref);
	if (entry) {
		hashcpy(sha1, entry->sha1);
		return 0;
	}
	return -1;
}

const char *resolve_ref(const char *ref, unsigned char *sha1, int reading, int *flag)
{
	int depth = MAXDEPTH;
	ssize_t len;
	char buffer[256];
	static char ref_buffer[256];
	char path[PATH_MAX];

	if (flag)
		*flag = 0;

	if (check_refname_format(ref, REFNAME_ALLOW_ONELEVEL))
		return NULL;

	for (;;) {
		struct stat st;
		char *buf;
		int fd;

		if (--depth < 0)
			return NULL;

		git_snpath(path, sizeof(path), "%s", ref);

		if (lstat(path, &st) < 0) {
			if (errno != ENOENT)
				return NULL;
			/*
			 * The loose reference file does not exist;
			 * check for a packed reference.
			 */
			if (!get_packed_ref(ref, sha1)) {
				if (flag)
					*flag |= REF_ISPACKED;
				return ref;
			}
			/* The reference is not a packed reference, either. */
			if (reading) {
				return NULL;
			} else {
				hashclr(sha1);
				return ref;
			}
		}

		/* Follow "normalized" - ie "refs/.." symlinks by hand */
		if (S_ISLNK(st.st_mode)) {
			len = readlink(path, buffer, sizeof(buffer)-1);
			if (len < 0)
				return NULL;
			buffer[len] = 0;
			if (!prefixcmp(buffer, "refs/") &&
					!check_refname_format(buffer, 0)) {
				strcpy(ref_buffer, buffer);
				ref = ref_buffer;
				if (flag)
					*flag |= REF_ISSYMREF;
				continue;
			}
		}

		/* Is it a directory? */
		if (S_ISDIR(st.st_mode)) {
			errno = EISDIR;
			return NULL;
		}

		/*
		 * Anything else, just open it and try to use it as
		 * a ref
		 */
		fd = open(path, O_RDONLY);
		if (fd < 0)
			return NULL;
		len = read_in_full(fd, buffer, sizeof(buffer)-1);
		close(fd);
		if (len < 0)
			return NULL;
		while (len && isspace(buffer[len-1]))
			len--;
		buffer[len] = '\0';

		/*
		 * Is it a symbolic ref?
		 */
		if (prefixcmp(buffer, "ref:"))
			break;
		buf = buffer + 4;
		while (isspace(*buf))
			buf++;
		if (check_refname_format(buf, REFNAME_ALLOW_ONELEVEL)) {
			warning("symbolic reference in %s is formatted incorrectly",
				path);
			return NULL;
		}
		ref = strcpy(ref_buffer, buf);
		if (flag)
			*flag |= REF_ISSYMREF;
	}
	/* Please note that FETCH_HEAD has a second line containing other data. */
	if (get_sha1_hex(buffer, sha1) || (buffer[40] != '\0' && !isspace(buffer[40]))) {
		warning("reference in %s is formatted incorrectly", path);
		return NULL;
	}
	return ref;
}

/* The argument to filter_refs */
struct ref_filter {
	const char *pattern;
	each_ref_fn *fn;
	void *cb_data;
};

int read_ref(const char *ref, unsigned char *sha1)
{
	if (resolve_ref(ref, sha1, 1, NULL))
		return 0;
	return -1;
}

#define DO_FOR_EACH_INCLUDE_BROKEN 01
static int do_one_ref(const char *base, each_ref_fn fn, int trim,
		      int flags, void *cb_data, struct ref_entry *entry)
{
	if (prefixcmp(entry->name, base))
		return 0;

	if (!(flags & DO_FOR_EACH_INCLUDE_BROKEN)) {
		if (entry->flag & REF_BROKEN)
			return 0; /* ignore dangling symref */
		if (!has_sha1_file(entry->sha1)) {
			error("%s does not point to a valid object!", entry->name);
			return 0;
		}
	}
	current_ref = entry;
	return fn(entry->name + trim, entry->sha1, entry->flag, cb_data);
}

static int filter_refs(const char *ref, const unsigned char *sha, int flags,
	void *data)
{
	struct ref_filter *filter = (struct ref_filter *)data;
	if (fnmatch(filter->pattern, ref, 0))
		return 0;
	return filter->fn(ref, sha, flags, filter->cb_data);
}

int peel_ref(const char *ref, unsigned char *sha1)
{
	int flag;
	unsigned char base[20];
	struct object *o;

	if (current_ref && (current_ref->name == ref
		|| !strcmp(current_ref->name, ref))) {
		if (current_ref->flag & REF_KNOWS_PEELED) {
			hashcpy(sha1, current_ref->peeled);
			return 0;
		}
		hashcpy(base, current_ref->sha1);
		goto fallback;
	}

	if (!resolve_ref(ref, base, 1, &flag))
		return -1;

	if ((flag & REF_ISPACKED)) {
		struct ref_array *array = get_packed_refs(NULL);
		struct ref_entry *r = search_ref_array(array, ref);

		if (r != NULL && r->flag & REF_KNOWS_PEELED) {
			hashcpy(sha1, r->peeled);
			return 0;
		}
	}

fallback:
	o = parse_object(base);
	if (o && o->type == OBJ_TAG) {
		o = deref_tag(o, ref, 0);
		if (o) {
			hashcpy(sha1, o->sha1);
			return 0;
		}
	}
	return -1;
}

static int do_for_each_ref(const char *submodule, const char *base, each_ref_fn fn,
			   int trim, int flags, void *cb_data)
{
	int retval = 0, i, p = 0, l = 0;
	struct ref_array *packed = get_packed_refs(submodule);
	struct ref_array *loose = get_loose_refs(submodule);

	struct ref_array *extra = &extra_refs;

	for (i = 0; i < extra->nr; i++)
		retval = do_one_ref(base, fn, trim, flags, cb_data, extra->refs[i]);

	while (p < packed->nr && l < loose->nr) {
		struct ref_entry *entry;
		int cmp = strcmp(packed->refs[p]->name, loose->refs[l]->name);
		if (!cmp) {
			p++;
			continue;
		}
		if (cmp > 0) {
			entry = loose->refs[l++];
		} else {
			entry = packed->refs[p++];
		}
		retval = do_one_ref(base, fn, trim, flags, cb_data, entry);
		if (retval)
			goto end_each;
	}

	if (l < loose->nr) {
		p = l;
		packed = loose;
	}

	for (; p < packed->nr; p++) {
		retval = do_one_ref(base, fn, trim, flags, cb_data, packed->refs[p]);
		if (retval)
			goto end_each;
	}

end_each:
	current_ref = NULL;
	return retval;
}


static int do_head_ref(const char *submodule, each_ref_fn fn, void *cb_data)
{
	unsigned char sha1[20];
	int flag;

	if (submodule) {
		if (resolve_gitlink_ref(submodule, "HEAD", sha1) == 0)
			return fn("HEAD", sha1, 0, cb_data);

		return 0;
	}

	if (resolve_ref("HEAD", sha1, 1, &flag))
		return fn("HEAD", sha1, flag, cb_data);

	return 0;
}

int head_ref(each_ref_fn fn, void *cb_data)
{
	return do_head_ref(NULL, fn, cb_data);
}

int head_ref_submodule(const char *submodule, each_ref_fn fn, void *cb_data)
{
	return do_head_ref(submodule, fn, cb_data);
}

int for_each_ref(each_ref_fn fn, void *cb_data)
{
	return do_for_each_ref(NULL, "", fn, 0, 0, cb_data);
}

int for_each_ref_submodule(const char *submodule, each_ref_fn fn, void *cb_data)
{
	return do_for_each_ref(submodule, "", fn, 0, 0, cb_data);
}

int for_each_ref_in(const char *prefix, each_ref_fn fn, void *cb_data)
{
	return do_for_each_ref(NULL, prefix, fn, strlen(prefix), 0, cb_data);
}

int for_each_ref_in_submodule(const char *submodule, const char *prefix,
		each_ref_fn fn, void *cb_data)
{
	return do_for_each_ref(submodule, prefix, fn, strlen(prefix), 0, cb_data);
}

int for_each_tag_ref(each_ref_fn fn, void *cb_data)
{
	return for_each_ref_in("refs/tags/", fn, cb_data);
}

int for_each_tag_ref_submodule(const char *submodule, each_ref_fn fn, void *cb_data)
{
	return for_each_ref_in_submodule(submodule, "refs/tags/", fn, cb_data);
}

int for_each_branch_ref(each_ref_fn fn, void *cb_data)
{
	return for_each_ref_in("refs/heads/", fn, cb_data);
}

int for_each_branch_ref_submodule(const char *submodule, each_ref_fn fn, void *cb_data)
{
	return for_each_ref_in_submodule(submodule, "refs/heads/", fn, cb_data);
}

int for_each_remote_ref(each_ref_fn fn, void *cb_data)
{
	return for_each_ref_in("refs/remotes/", fn, cb_data);
}

int for_each_remote_ref_submodule(const char *submodule, each_ref_fn fn, void *cb_data)
{
	return for_each_ref_in_submodule(submodule, "refs/remotes/", fn, cb_data);
}

int for_each_replace_ref(each_ref_fn fn, void *cb_data)
{
	return do_for_each_ref(NULL, "refs/replace/", fn, 13, 0, cb_data);
}

int head_ref_namespaced(each_ref_fn fn, void *cb_data)
{
	struct strbuf buf = STRBUF_INIT;
	int ret = 0;
	unsigned char sha1[20];
	int flag;

	strbuf_addf(&buf, "%sHEAD", get_git_namespace());
	if (resolve_ref(buf.buf, sha1, 1, &flag))
		ret = fn(buf.buf, sha1, flag, cb_data);
	strbuf_release(&buf);

	return ret;
}

int for_each_namespaced_ref(each_ref_fn fn, void *cb_data)
{
	struct strbuf buf = STRBUF_INIT;
	int ret;
	strbuf_addf(&buf, "%srefs/", get_git_namespace());
	ret = do_for_each_ref(NULL, buf.buf, fn, 0, 0, cb_data);
	strbuf_release(&buf);
	return ret;
}

int for_each_glob_ref_in(each_ref_fn fn, const char *pattern,
	const char *prefix, void *cb_data)
{
	struct strbuf real_pattern = STRBUF_INIT;
	struct ref_filter filter;
	int ret;

	if (!prefix && prefixcmp(pattern, "refs/"))
		strbuf_addstr(&real_pattern, "refs/");
	else if (prefix)
		strbuf_addstr(&real_pattern, prefix);
	strbuf_addstr(&real_pattern, pattern);

	if (!has_glob_specials(pattern)) {
		/* Append implied '/' '*' if not present. */
		if (real_pattern.buf[real_pattern.len - 1] != '/')
			strbuf_addch(&real_pattern, '/');
		/* No need to check for '*', there is none. */
		strbuf_addch(&real_pattern, '*');
	}

	filter.pattern = real_pattern.buf;
	filter.fn = fn;
	filter.cb_data = cb_data;
	ret = for_each_ref(filter_refs, &filter);

	strbuf_release(&real_pattern);
	return ret;
}

int for_each_glob_ref(each_ref_fn fn, const char *pattern, void *cb_data)
{
	return for_each_glob_ref_in(fn, pattern, NULL, cb_data);
}

int for_each_rawref(each_ref_fn fn, void *cb_data)
{
	return do_for_each_ref(NULL, "", fn, 0,
			       DO_FOR_EACH_INCLUDE_BROKEN, cb_data);
}

/*
 * Make sure "ref" is something reasonable to have under ".git/refs/";
 * We do not like it if:
 *
 * - any path component of it begins with ".", or
 * - it has double dots "..", or
 * - it has ASCII control character, "~", "^", ":" or SP, anywhere, or
 * - it ends with a "/".
 * - it ends with ".lock"
 * - it contains a "\" (backslash)
 */

/* Return true iff ch is not allowed in reference names. */
static inline int bad_ref_char(int ch)
{
	if (((unsigned) ch) <= ' ' || ch == 0x7f ||
	    ch == '~' || ch == '^' || ch == ':' || ch == '\\')
		return 1;
	/* 2.13 Pattern Matching Notation */
	if (ch == '*' || ch == '?' || ch == '[') /* Unsupported */
		return 1;
	return 0;
}

/*
 * Try to read one refname component from the front of ref.  Return
 * the length of the component found, or -1 if the component is not
 * legal.
 */
static int check_refname_component(const char *ref, int flags)
{
	const char *cp;
	char last = '\0';

	for (cp = ref; ; cp++) {
		char ch = *cp;
		if (ch == '\0' || ch == '/')
			break;
		if (bad_ref_char(ch))
			return -1; /* Illegal character in refname. */
		if (last == '.' && ch == '.')
			return -1; /* Refname contains "..". */
		if (last == '@' && ch == '{')
			return -1; /* Refname contains "@{". */
		last = ch;
	}
	if (cp == ref)
		return -1; /* Component has zero length. */
	if (ref[0] == '.') {
		if (!(flags & REFNAME_DOT_COMPONENT))
			return -1; /* Component starts with '.'. */
		/*
		 * Even if leading dots are allowed, don't allow "."
		 * as a component (".." is prevented by a rule above).
		 */
		if (ref[1] == '\0')
			return -1; /* Component equals ".". */
	}
	if (cp - ref >= 5 && !memcmp(cp - 5, ".lock", 5))
		return -1; /* Refname ends with ".lock". */
	return cp - ref;
}

int check_refname_format(const char *ref, int flags)
{
	int component_len, component_count = 0;

	while (1) {
		/* We are at the start of a path component. */
		component_len = check_refname_component(ref, flags);
		if (component_len < 0) {
			if ((flags & REFNAME_REFSPEC_PATTERN) &&
					ref[0] == '*' &&
					(ref[1] == '\0' || ref[1] == '/')) {
				/* Accept one wildcard as a full refname component. */
				flags &= ~REFNAME_REFSPEC_PATTERN;
				component_len = 1;
			} else {
				return -1;
			}
		}
		component_count++;
		if (ref[component_len] == '\0')
			break;
		/* Skip to next component. */
		ref += component_len + 1;
	}

	if (ref[component_len - 1] == '.')
		return -1; /* Refname ends with '.'. */
	if (!(flags & REFNAME_ALLOW_ONELEVEL) && component_count < 2)
		return -1; /* Refname has only one component. */
	return 0;
}

const char *prettify_refname(const char *name)
{
	return name + (
		!prefixcmp(name, "refs/heads/") ? 11 :
		!prefixcmp(name, "refs/tags/") ? 10 :
		!prefixcmp(name, "refs/remotes/") ? 13 :
		0);
}

const char *ref_rev_parse_rules[] = {
	"%.*s",
	"refs/%.*s",
	"refs/tags/%.*s",
	"refs/heads/%.*s",
	"refs/remotes/%.*s",
	"refs/remotes/%.*s/HEAD",
	NULL
};

const char *ref_fetch_rules[] = {
	"%.*s",
	"refs/%.*s",
	"refs/heads/%.*s",
	NULL
};

int refname_match(const char *abbrev_name, const char *full_name, const char **rules)
{
	const char **p;
	const int abbrev_name_len = strlen(abbrev_name);

	for (p = rules; *p; p++) {
		if (!strcmp(full_name, mkpath(*p, abbrev_name_len, abbrev_name))) {
			return 1;
		}
	}

	return 0;
}

static struct ref_lock *verify_lock(struct ref_lock *lock,
	const unsigned char *old_sha1, int mustexist)
{
	if (!resolve_ref(lock->ref_name, lock->old_sha1, mustexist, NULL)) {
		error("Can't verify ref %s", lock->ref_name);
		unlock_ref(lock);
		return NULL;
	}
	if (hashcmp(lock->old_sha1, old_sha1)) {
		error("Ref %s is at %s but expected %s", lock->ref_name,
			sha1_to_hex(lock->old_sha1), sha1_to_hex(old_sha1));
		unlock_ref(lock);
		return NULL;
	}
	return lock;
}

static int remove_empty_directories(const char *file)
{
	/* we want to create a file but there is a directory there;
	 * if that is an empty directory (or a directory that contains
	 * only empty directories), remove them.
	 */
	struct strbuf path;
	int result;

	strbuf_init(&path, 20);
	strbuf_addstr(&path, file);

	result = remove_dir_recursively(&path, REMOVE_DIR_EMPTY_ONLY);

	strbuf_release(&path);

	return result;
}

static int is_refname_available(const char *ref, const char *oldref,
				struct ref_array *array, int quiet)
{
	int i, namlen = strlen(ref); /* e.g. 'foo/bar' */
	for (i = 0; i < array->nr; i++ ) {
		struct ref_entry *entry = array->refs[i];
		/* entry->name could be 'foo' or 'foo/bar/baz' */
		if (!oldref || strcmp(oldref, entry->name)) {
			int len = strlen(entry->name);
			int cmplen = (namlen < len) ? namlen : len;
			const char *lead = (namlen < len) ? entry->name : ref;
			if (!strncmp(ref, entry->name, cmplen) &&
			    lead[cmplen] == '/') {
				if (!quiet)
					error("'%s' exists; cannot create '%s'",
					      entry->name, ref);
				return 0;
			}
		}
	}
	return 1;
}

static struct ref_lock *lock_ref_sha1_basic(const char *ref, const unsigned char *old_sha1, int flags, int *type_p)
{
	char *ref_file;
	const char *orig_ref = ref;
	struct ref_lock *lock;
	int last_errno = 0;
	int type, lflags;
	int mustexist = (old_sha1 && !is_null_sha1(old_sha1));
	int missing = 0;

	lock = xcalloc(1, sizeof(struct ref_lock));
	lock->lock_fd = -1;

	ref = resolve_ref(ref, lock->old_sha1, mustexist, &type);
	if (!ref && errno == EISDIR) {
		/* we are trying to lock foo but we used to
		 * have foo/bar which now does not exist;
		 * it is normal for the empty directory 'foo'
		 * to remain.
		 */
		ref_file = git_path("%s", orig_ref);
		if (remove_empty_directories(ref_file)) {
			last_errno = errno;
			error("there are still refs under '%s'", orig_ref);
			goto error_return;
		}
		ref = resolve_ref(orig_ref, lock->old_sha1, mustexist, &type);
	}
	if (type_p)
	    *type_p = type;
	if (!ref) {
		last_errno = errno;
		error("unable to resolve reference %s: %s",
			orig_ref, strerror(errno));
		goto error_return;
	}
	missing = is_null_sha1(lock->old_sha1);
	/* When the ref did not exist and we are creating it,
	 * make sure there is no existing ref that is packed
	 * whose name begins with our refname, nor a ref whose
	 * name is a proper prefix of our refname.
	 */
	if (missing &&
	     !is_refname_available(ref, NULL, get_packed_refs(NULL), 0)) {
		last_errno = ENOTDIR;
		goto error_return;
	}

	lock->lk = xcalloc(1, sizeof(struct lock_file));

	lflags = LOCK_DIE_ON_ERROR;
	if (flags & REF_NODEREF) {
		ref = orig_ref;
		lflags |= LOCK_NODEREF;
	}
	lock->ref_name = xstrdup(ref);
	lock->orig_ref_name = xstrdup(orig_ref);
	ref_file = git_path("%s", ref);
	if (missing)
		lock->force_write = 1;
	if ((flags & REF_NODEREF) && (type & REF_ISSYMREF))
		lock->force_write = 1;

	if (safe_create_leading_directories(ref_file)) {
		last_errno = errno;
		error("unable to create directory for %s", ref_file);
		goto error_return;
	}

	lock->lock_fd = hold_lock_file_for_update(lock->lk, ref_file, lflags);
	return old_sha1 ? verify_lock(lock, old_sha1, mustexist) : lock;

 error_return:
	unlock_ref(lock);
	errno = last_errno;
	return NULL;
}

struct ref_lock *lock_ref_sha1(const char *ref, const unsigned char *old_sha1)
{
	char refpath[PATH_MAX];
	if (check_refname_format(ref, 0))
		return NULL;
	strcpy(refpath, mkpath("refs/%s", ref));
	return lock_ref_sha1_basic(refpath, old_sha1, 0, NULL);
}

struct ref_lock *lock_any_ref_for_update(const char *ref, const unsigned char *old_sha1, int flags)
{
	if (check_refname_format(ref, REFNAME_ALLOW_ONELEVEL))
		return NULL;
	return lock_ref_sha1_basic(ref, old_sha1, flags, NULL);
}

static struct lock_file packlock;

static int repack_without_ref(const char *refname)
{
	struct ref_array *packed;
	struct ref_entry *ref;
	int fd, i;

	packed = get_packed_refs(NULL);
	ref = search_ref_array(packed, refname);
	if (ref == NULL)
		return 0;
	fd = hold_lock_file_for_update(&packlock, git_path("packed-refs"), 0);
	if (fd < 0) {
		unable_to_lock_error(git_path("packed-refs"), errno);
		return error("cannot delete '%s' from packed refs", refname);
	}

	for (i = 0; i < packed->nr; i++) {
		char line[PATH_MAX + 100];
		int len;

		ref = packed->refs[i];

		if (!strcmp(refname, ref->name))
			continue;
		len = snprintf(line, sizeof(line), "%s %s\n",
			       sha1_to_hex(ref->sha1), ref->name);
		/* this should not happen but just being defensive */
		if (len > sizeof(line))
			die("too long a refname '%s'", ref->name);
		write_or_die(fd, line, len);
	}
	return commit_lock_file(&packlock);
}

int delete_ref(const char *refname, const unsigned char *sha1, int delopt)
{
	struct ref_lock *lock;
	int err, i = 0, ret = 0, flag = 0;

	lock = lock_ref_sha1_basic(refname, sha1, 0, &flag);
	if (!lock)
		return 1;
	if (!(flag & REF_ISPACKED) || flag & REF_ISSYMREF) {
		/* loose */
		const char *path;

		if (!(delopt & REF_NODEREF)) {
			i = strlen(lock->lk->filename) - 5; /* .lock */
			lock->lk->filename[i] = 0;
			path = lock->lk->filename;
		} else {
			path = git_path("%s", refname);
		}
		err = unlink_or_warn(path);
		if (err && errno != ENOENT)
			ret = 1;

		if (!(delopt & REF_NODEREF))
			lock->lk->filename[i] = '.';
	}
	/* removing the loose one could have resurrected an earlier
	 * packed one.  Also, if it was not loose we need to repack
	 * without it.
	 */
	ret |= repack_without_ref(refname);

	unlink_or_warn(git_path("logs/%s", lock->ref_name));
	invalidate_cached_refs();
	unlock_ref(lock);
	return ret;
}

/*
 * People using contrib's git-new-workdir have .git/logs/refs ->
 * /some/other/path/.git/logs/refs, and that may live on another device.
 *
 * IOW, to avoid cross device rename errors, the temporary renamed log must
 * live into logs/refs.
 */
#define TMP_RENAMED_LOG  "logs/refs/.tmp-renamed-log"

int rename_ref(const char *oldref, const char *newref, const char *logmsg)
{
	static const char renamed_ref[] = "RENAMED-REF";
	unsigned char sha1[20], orig_sha1[20];
	int flag = 0, logmoved = 0;
	struct ref_lock *lock;
	struct stat loginfo;
	int log = !lstat(git_path("logs/%s", oldref), &loginfo);
	const char *symref = NULL;

	if (log && S_ISLNK(loginfo.st_mode))
		return error("reflog for %s is a symlink", oldref);

	symref = resolve_ref(oldref, orig_sha1, 1, &flag);
	if (flag & REF_ISSYMREF)
		return error("refname %s is a symbolic ref, renaming it is not supported",
			oldref);
	if (!symref)
		return error("refname %s not found", oldref);

	if (!is_refname_available(newref, oldref, get_packed_refs(NULL), 0))
		return 1;

	if (!is_refname_available(newref, oldref, get_loose_refs(NULL), 0))
		return 1;

	lock = lock_ref_sha1_basic(renamed_ref, NULL, 0, NULL);
	if (!lock)
		return error("unable to lock %s", renamed_ref);
	lock->force_write = 1;
	if (write_ref_sha1(lock, orig_sha1, logmsg))
		return error("unable to save current sha1 in %s", renamed_ref);

	if (log && rename(git_path("logs/%s", oldref), git_path(TMP_RENAMED_LOG)))
		return error("unable to move logfile logs/%s to "TMP_RENAMED_LOG": %s",
			oldref, strerror(errno));

	if (delete_ref(oldref, orig_sha1, REF_NODEREF)) {
		error("unable to delete old %s", oldref);
		goto rollback;
	}

	if (resolve_ref(newref, sha1, 1, &flag) && delete_ref(newref, sha1, REF_NODEREF)) {
		if (errno==EISDIR) {
			if (remove_empty_directories(git_path("%s", newref))) {
				error("Directory not empty: %s", newref);
				goto rollback;
			}
		} else {
			error("unable to delete existing %s", newref);
			goto rollback;
		}
	}

	if (log && safe_create_leading_directories(git_path("logs/%s", newref))) {
		error("unable to create directory for %s", newref);
		goto rollback;
	}

 retry:
	if (log && rename(git_path(TMP_RENAMED_LOG), git_path("logs/%s", newref))) {
		if (errno==EISDIR || errno==ENOTDIR) {
			/*
			 * rename(a, b) when b is an existing
			 * directory ought to result in ISDIR, but
			 * Solaris 5.8 gives ENOTDIR.  Sheesh.
			 */
			if (remove_empty_directories(git_path("logs/%s", newref))) {
				error("Directory not empty: logs/%s", newref);
				goto rollback;
			}
			goto retry;
		} else {
			error("unable to move logfile "TMP_RENAMED_LOG" to logs/%s: %s",
				newref, strerror(errno));
			goto rollback;
		}
	}
	logmoved = log;

	lock = lock_ref_sha1_basic(newref, NULL, 0, NULL);
	if (!lock) {
		error("unable to lock %s for update", newref);
		goto rollback;
	}
	lock->force_write = 1;
	hashcpy(lock->old_sha1, orig_sha1);
	if (write_ref_sha1(lock, orig_sha1, logmsg)) {
		error("unable to write current sha1 into %s", newref);
		goto rollback;
	}

	return 0;

 rollback:
	lock = lock_ref_sha1_basic(oldref, NULL, 0, NULL);
	if (!lock) {
		error("unable to lock %s for rollback", oldref);
		goto rollbacklog;
	}

	lock->force_write = 1;
	flag = log_all_ref_updates;
	log_all_ref_updates = 0;
	if (write_ref_sha1(lock, orig_sha1, NULL))
		error("unable to write current sha1 into %s", oldref);
	log_all_ref_updates = flag;

 rollbacklog:
	if (logmoved && rename(git_path("logs/%s", newref), git_path("logs/%s", oldref)))
		error("unable to restore logfile %s from %s: %s",
			oldref, newref, strerror(errno));
	if (!logmoved && log &&
	    rename(git_path(TMP_RENAMED_LOG), git_path("logs/%s", oldref)))
		error("unable to restore logfile %s from "TMP_RENAMED_LOG": %s",
			oldref, strerror(errno));

	return 1;
}

int close_ref(struct ref_lock *lock)
{
	if (close_lock_file(lock->lk))
		return -1;
	lock->lock_fd = -1;
	return 0;
}

int commit_ref(struct ref_lock *lock)
{
	if (commit_lock_file(lock->lk))
		return -1;
	lock->lock_fd = -1;
	return 0;
}

void unlock_ref(struct ref_lock *lock)
{
	/* Do not free lock->lk -- atexit() still looks at them */
	if (lock->lk)
		rollback_lock_file(lock->lk);
	free(lock->ref_name);
	free(lock->orig_ref_name);
	free(lock);
}

/*
 * copy the reflog message msg to buf, which has been allocated sufficiently
 * large, while cleaning up the whitespaces.  Especially, convert LF to space,
 * because reflog file is one line per entry.
 */
static int copy_msg(char *buf, const char *msg)
{
	char *cp = buf;
	char c;
	int wasspace = 1;

	*cp++ = '\t';
	while ((c = *msg++)) {
		if (wasspace && isspace(c))
			continue;
		wasspace = isspace(c);
		if (wasspace)
			c = ' ';
		*cp++ = c;
	}
	while (buf < cp && isspace(cp[-1]))
		cp--;
	*cp++ = '\n';
	return cp - buf;
}

int log_ref_setup(const char *ref_name, char *logfile, int bufsize)
{
	int logfd, oflags = O_APPEND | O_WRONLY;

	git_snpath(logfile, bufsize, "logs/%s", ref_name);
	if (log_all_ref_updates &&
	    (!prefixcmp(ref_name, "refs/heads/") ||
	     !prefixcmp(ref_name, "refs/remotes/") ||
	     !prefixcmp(ref_name, "refs/notes/") ||
	     !strcmp(ref_name, "HEAD"))) {
		if (safe_create_leading_directories(logfile) < 0)
			return error("unable to create directory for %s",
				     logfile);
		oflags |= O_CREAT;
	}

	logfd = open(logfile, oflags, 0666);
	if (logfd < 0) {
		if (!(oflags & O_CREAT) && errno == ENOENT)
			return 0;

		if ((oflags & O_CREAT) && errno == EISDIR) {
			if (remove_empty_directories(logfile)) {
				return error("There are still logs under '%s'",
					     logfile);
			}
			logfd = open(logfile, oflags, 0666);
		}

		if (logfd < 0)
			return error("Unable to append to %s: %s",
				     logfile, strerror(errno));
	}

	adjust_shared_perm(logfile);
	close(logfd);
	return 0;
}

static int log_ref_write(const char *ref_name, const unsigned char *old_sha1,
			 const unsigned char *new_sha1, const char *msg)
{
	int logfd, result, written, oflags = O_APPEND | O_WRONLY;
	unsigned maxlen, len;
	int msglen;
	char log_file[PATH_MAX];
	char *logrec;
	const char *committer;

	if (log_all_ref_updates < 0)
		log_all_ref_updates = !is_bare_repository();

	result = log_ref_setup(ref_name, log_file, sizeof(log_file));
	if (result)
		return result;

	logfd = open(log_file, oflags);
	if (logfd < 0)
		return 0;
	msglen = msg ? strlen(msg) : 0;
	committer = git_committer_info(0);
	maxlen = strlen(committer) + msglen + 100;
	logrec = xmalloc(maxlen);
	len = sprintf(logrec, "%s %s %s\n",
		      sha1_to_hex(old_sha1),
		      sha1_to_hex(new_sha1),
		      committer);
	if (msglen)
		len += copy_msg(logrec + len - 1, msg) - 1;
	written = len <= maxlen ? write_in_full(logfd, logrec, len) : -1;
	free(logrec);
	if (close(logfd) != 0 || written != len)
		return error("Unable to append to %s", log_file);
	return 0;
}

static int is_branch(const char *refname)
{
	return !strcmp(refname, "HEAD") || !prefixcmp(refname, "refs/heads/");
}

int write_ref_sha1(struct ref_lock *lock,
	const unsigned char *sha1, const char *logmsg)
{
	static char term = '\n';
	struct object *o;

	if (!lock)
		return -1;
	if (!lock->force_write && !hashcmp(lock->old_sha1, sha1)) {
		unlock_ref(lock);
		return 0;
	}
	o = parse_object(sha1);
	if (!o) {
		error("Trying to write ref %s with nonexistent object %s",
			lock->ref_name, sha1_to_hex(sha1));
		unlock_ref(lock);
		return -1;
	}
	if (o->type != OBJ_COMMIT && is_branch(lock->ref_name)) {
		error("Trying to write non-commit object %s to branch %s",
			sha1_to_hex(sha1), lock->ref_name);
		unlock_ref(lock);
		return -1;
	}
	if (write_in_full(lock->lock_fd, sha1_to_hex(sha1), 40) != 40 ||
	    write_in_full(lock->lock_fd, &term, 1) != 1
		|| close_ref(lock) < 0) {
		error("Couldn't write %s", lock->lk->filename);
		unlock_ref(lock);
		return -1;
	}
	invalidate_cached_refs();
	if (log_ref_write(lock->ref_name, lock->old_sha1, sha1, logmsg) < 0 ||
	    (strcmp(lock->ref_name, lock->orig_ref_name) &&
	     log_ref_write(lock->orig_ref_name, lock->old_sha1, sha1, logmsg) < 0)) {
		unlock_ref(lock);
		return -1;
	}
	if (strcmp(lock->orig_ref_name, "HEAD") != 0) {
		/*
		 * Special hack: If a branch is updated directly and HEAD
		 * points to it (may happen on the remote side of a push
		 * for example) then logically the HEAD reflog should be
		 * updated too.
		 * A generic solution implies reverse symref information,
		 * but finding all symrefs pointing to the given branch
		 * would be rather costly for this rare event (the direct
		 * update of a branch) to be worth it.  So let's cheat and
		 * check with HEAD only which should cover 99% of all usage
		 * scenarios (even 100% of the default ones).
		 */
		unsigned char head_sha1[20];
		int head_flag;
		const char *head_ref;
		head_ref = resolve_ref("HEAD", head_sha1, 1, &head_flag);
		if (head_ref && (head_flag & REF_ISSYMREF) &&
		    !strcmp(head_ref, lock->ref_name))
			log_ref_write("HEAD", lock->old_sha1, sha1, logmsg);
	}
	if (commit_ref(lock)) {
		error("Couldn't set %s", lock->ref_name);
		unlock_ref(lock);
		return -1;
	}
	unlock_ref(lock);
	return 0;
}

int create_symref(const char *ref_target, const char *refs_heads_master,
		  const char *logmsg)
{
	const char *lockpath;
	char ref[1000];
	int fd, len, written;
	char *git_HEAD = git_pathdup("%s", ref_target);
	unsigned char old_sha1[20], new_sha1[20];

	if (logmsg && read_ref(ref_target, old_sha1))
		hashclr(old_sha1);

	if (safe_create_leading_directories(git_HEAD) < 0)
		return error("unable to create directory for %s", git_HEAD);

#ifndef NO_SYMLINK_HEAD
	if (prefer_symlink_refs) {
		unlink(git_HEAD);
		if (!symlink(refs_heads_master, git_HEAD))
			goto done;
		fprintf(stderr, "no symlink - falling back to symbolic ref\n");
	}
#endif

	len = snprintf(ref, sizeof(ref), "ref: %s\n", refs_heads_master);
	if (sizeof(ref) <= len) {
		error("refname too long: %s", refs_heads_master);
		goto error_free_return;
	}
	lockpath = mkpath("%s.lock", git_HEAD);
	fd = open(lockpath, O_CREAT | O_EXCL | O_WRONLY, 0666);
	if (fd < 0) {
		error("Unable to open %s for writing", lockpath);
		goto error_free_return;
	}
	written = write_in_full(fd, ref, len);
	if (close(fd) != 0 || written != len) {
		error("Unable to write to %s", lockpath);
		goto error_unlink_return;
	}
	if (rename(lockpath, git_HEAD) < 0) {
		error("Unable to create %s", git_HEAD);
		goto error_unlink_return;
	}
	if (adjust_shared_perm(git_HEAD)) {
		error("Unable to fix permissions on %s", lockpath);
	error_unlink_return:
		unlink_or_warn(lockpath);
	error_free_return:
		free(git_HEAD);
		return -1;
	}

#ifndef NO_SYMLINK_HEAD
	done:
#endif
	if (logmsg && !read_ref(refs_heads_master, new_sha1))
		log_ref_write(ref_target, old_sha1, new_sha1, logmsg);

	free(git_HEAD);
	return 0;
}

static char *ref_msg(const char *line, const char *endp)
{
	const char *ep;
	line += 82;
	ep = memchr(line, '\n', endp - line);
	if (!ep)
		ep = endp;
	return xmemdupz(line, ep - line);
}

int read_ref_at(const char *ref, unsigned long at_time, int cnt, unsigned char *sha1, char **msg, unsigned long *cutoff_time, int *cutoff_tz, int *cutoff_cnt)
{
	const char *logfile, *logdata, *logend, *rec, *lastgt, *lastrec;
	char *tz_c;
	int logfd, tz, reccnt = 0;
	struct stat st;
	unsigned long date;
	unsigned char logged_sha1[20];
	void *log_mapped;
	size_t mapsz;

	logfile = git_path("logs/%s", ref);
	logfd = open(logfile, O_RDONLY, 0);
	if (logfd < 0)
		die_errno("Unable to read log '%s'", logfile);
	fstat(logfd, &st);
	if (!st.st_size)
		die("Log %s is empty.", logfile);
	mapsz = xsize_t(st.st_size);
	log_mapped = xmmap(NULL, mapsz, PROT_READ, MAP_PRIVATE, logfd, 0);
	logdata = log_mapped;
	close(logfd);

	lastrec = NULL;
	rec = logend = logdata + st.st_size;
	while (logdata < rec) {
		reccnt++;
		if (logdata < rec && *(rec-1) == '\n')
			rec--;
		lastgt = NULL;
		while (logdata < rec && *(rec-1) != '\n') {
			rec--;
			if (*rec == '>')
				lastgt = rec;
		}
		if (!lastgt)
			die("Log %s is corrupt.", logfile);
		date = strtoul(lastgt + 1, &tz_c, 10);
		if (date <= at_time || cnt == 0) {
			tz = strtoul(tz_c, NULL, 10);
			if (msg)
				*msg = ref_msg(rec, logend);
			if (cutoff_time)
				*cutoff_time = date;
			if (cutoff_tz)
				*cutoff_tz = tz;
			if (cutoff_cnt)
				*cutoff_cnt = reccnt - 1;
			if (lastrec) {
				if (get_sha1_hex(lastrec, logged_sha1))
					die("Log %s is corrupt.", logfile);
				if (get_sha1_hex(rec + 41, sha1))
					die("Log %s is corrupt.", logfile);
				if (hashcmp(logged_sha1, sha1)) {
					warning("Log %s has gap after %s.",
						logfile, show_date(date, tz, DATE_RFC2822));
				}
			}
			else if (date == at_time) {
				if (get_sha1_hex(rec + 41, sha1))
					die("Log %s is corrupt.", logfile);
			}
			else {
				if (get_sha1_hex(rec + 41, logged_sha1))
					die("Log %s is corrupt.", logfile);
				if (hashcmp(logged_sha1, sha1)) {
					warning("Log %s unexpectedly ended on %s.",
						logfile, show_date(date, tz, DATE_RFC2822));
				}
			}
			munmap(log_mapped, mapsz);
			return 0;
		}
		lastrec = rec;
		if (cnt > 0)
			cnt--;
	}

	rec = logdata;
	while (rec < logend && *rec != '>' && *rec != '\n')
		rec++;
	if (rec == logend || *rec == '\n')
		die("Log %s is corrupt.", logfile);
	date = strtoul(rec + 1, &tz_c, 10);
	tz = strtoul(tz_c, NULL, 10);
	if (get_sha1_hex(logdata, sha1))
		die("Log %s is corrupt.", logfile);
	if (is_null_sha1(sha1)) {
		if (get_sha1_hex(logdata + 41, sha1))
			die("Log %s is corrupt.", logfile);
	}
	if (msg)
		*msg = ref_msg(logdata, logend);
	munmap(log_mapped, mapsz);

	if (cutoff_time)
		*cutoff_time = date;
	if (cutoff_tz)
		*cutoff_tz = tz;
	if (cutoff_cnt)
		*cutoff_cnt = reccnt;
	return 1;
}

int for_each_recent_reflog_ent(const char *ref, each_reflog_ent_fn fn, long ofs, void *cb_data)
{
	const char *logfile;
	FILE *logfp;
	struct strbuf sb = STRBUF_INIT;
	int ret = 0;

	logfile = git_path("logs/%s", ref);
	logfp = fopen(logfile, "r");
	if (!logfp)
		return -1;

	if (ofs) {
		struct stat statbuf;
		if (fstat(fileno(logfp), &statbuf) ||
		    statbuf.st_size < ofs ||
		    fseek(logfp, -ofs, SEEK_END) ||
		    strbuf_getwholeline(&sb, logfp, '\n')) {
			fclose(logfp);
			strbuf_release(&sb);
			return -1;
		}
	}

	while (!strbuf_getwholeline(&sb, logfp, '\n')) {
		unsigned char osha1[20], nsha1[20];
		char *email_end, *message;
		unsigned long timestamp;
		int tz;

		/* old SP new SP name <email> SP time TAB msg LF */
		if (sb.len < 83 || sb.buf[sb.len - 1] != '\n' ||
		    get_sha1_hex(sb.buf, osha1) || sb.buf[40] != ' ' ||
		    get_sha1_hex(sb.buf + 41, nsha1) || sb.buf[81] != ' ' ||
		    !(email_end = strchr(sb.buf + 82, '>')) ||
		    email_end[1] != ' ' ||
		    !(timestamp = strtoul(email_end + 2, &message, 10)) ||
		    !message || message[0] != ' ' ||
		    (message[1] != '+' && message[1] != '-') ||
		    !isdigit(message[2]) || !isdigit(message[3]) ||
		    !isdigit(message[4]) || !isdigit(message[5]))
			continue; /* corrupt? */
		email_end[1] = '\0';
		tz = strtol(message + 1, NULL, 10);
		if (message[6] != '\t')
			message += 6;
		else
			message += 7;
		ret = fn(osha1, nsha1, sb.buf + 82, timestamp, tz, message,
			 cb_data);
		if (ret)
			break;
	}
	fclose(logfp);
	strbuf_release(&sb);
	return ret;
}

int for_each_reflog_ent(const char *ref, each_reflog_ent_fn fn, void *cb_data)
{
	return for_each_recent_reflog_ent(ref, fn, 0, cb_data);
}

static int do_for_each_reflog(const char *base, each_ref_fn fn, void *cb_data)
{
	DIR *dir = opendir(git_path("logs/%s", base));
	int retval = 0;

	if (dir) {
		struct dirent *de;
		int baselen = strlen(base);
		char *log = xmalloc(baselen + 257);

		memcpy(log, base, baselen);
		if (baselen && base[baselen-1] != '/')
			log[baselen++] = '/';

		while ((de = readdir(dir)) != NULL) {
			struct stat st;
			int namelen;

			if (de->d_name[0] == '.')
				continue;
			namelen = strlen(de->d_name);
			if (namelen > 255)
				continue;
			if (has_extension(de->d_name, ".lock"))
				continue;
			memcpy(log + baselen, de->d_name, namelen+1);
			if (stat(git_path("logs/%s", log), &st) < 0)
				continue;
			if (S_ISDIR(st.st_mode)) {
				retval = do_for_each_reflog(log, fn, cb_data);
			} else {
				unsigned char sha1[20];
				if (!resolve_ref(log, sha1, 0, NULL))
					retval = error("bad ref for %s", log);
				else
					retval = fn(log, sha1, 0, cb_data);
			}
			if (retval)
				break;
		}
		free(log);
		closedir(dir);
	}
	else if (*base)
		return errno;
	return retval;
}

int for_each_reflog(each_ref_fn fn, void *cb_data)
{
	return do_for_each_reflog("", fn, cb_data);
}

int update_ref(const char *action, const char *refname,
		const unsigned char *sha1, const unsigned char *oldval,
		int flags, enum action_on_err onerr)
{
	static struct ref_lock *lock;
	lock = lock_any_ref_for_update(refname, oldval, flags);
	if (!lock) {
		const char *str = "Cannot lock the ref '%s'.";
		switch (onerr) {
		case MSG_ON_ERR: error(str, refname); break;
		case DIE_ON_ERR: die(str, refname); break;
		case QUIET_ON_ERR: break;
		}
		return 1;
	}
	if (write_ref_sha1(lock, sha1, action) < 0) {
		const char *str = "Cannot update the ref '%s'.";
		switch (onerr) {
		case MSG_ON_ERR: error(str, refname); break;
		case DIE_ON_ERR: die(str, refname); break;
		case QUIET_ON_ERR: break;
		}
		return 1;
	}
	return 0;
}

int ref_exists(const char *refname)
{
	unsigned char sha1[20];
	return !!resolve_ref(refname, sha1, 1, NULL);
}

struct ref *find_ref_by_name(const struct ref *list, const char *name)
{
	for ( ; list; list = list->next)
		if (!strcmp(list->name, name))
			return (struct ref *)list;
	return NULL;
}

/*
 * generate a format suitable for scanf from a ref_rev_parse_rules
 * rule, that is replace the "%.*s" spec with a "%s" spec
 */
static void gen_scanf_fmt(char *scanf_fmt, const char *rule)
{
	char *spec;

	spec = strstr(rule, "%.*s");
	if (!spec || strstr(spec + 4, "%.*s"))
		die("invalid rule in ref_rev_parse_rules: %s", rule);

	/* copy all until spec */
	strncpy(scanf_fmt, rule, spec - rule);
	scanf_fmt[spec - rule] = '\0';
	/* copy new spec */
	strcat(scanf_fmt, "%s");
	/* copy remaining rule */
	strcat(scanf_fmt, spec + 4);

	return;
}

char *shorten_unambiguous_ref(const char *ref, int strict)
{
	int i;
	static char **scanf_fmts;
	static int nr_rules;
	char *short_name;

	/* pre generate scanf formats from ref_rev_parse_rules[] */
	if (!nr_rules) {
		size_t total_len = 0;

		/* the rule list is NULL terminated, count them first */
		for (; ref_rev_parse_rules[nr_rules]; nr_rules++)
			/* no +1 because strlen("%s") < strlen("%.*s") */
			total_len += strlen(ref_rev_parse_rules[nr_rules]);

		scanf_fmts = xmalloc(nr_rules * sizeof(char *) + total_len);

		total_len = 0;
		for (i = 0; i < nr_rules; i++) {
			scanf_fmts[i] = (char *)&scanf_fmts[nr_rules]
					+ total_len;
			gen_scanf_fmt(scanf_fmts[i], ref_rev_parse_rules[i]);
			total_len += strlen(ref_rev_parse_rules[i]);
		}
	}

	/* bail out if there are no rules */
	if (!nr_rules)
		return xstrdup(ref);

	/* buffer for scanf result, at most ref must fit */
	short_name = xstrdup(ref);

	/* skip first rule, it will always match */
	for (i = nr_rules - 1; i > 0 ; --i) {
		int j;
		int rules_to_fail = i;
		int short_name_len;

		if (1 != sscanf(ref, scanf_fmts[i], short_name))
			continue;

		short_name_len = strlen(short_name);

		/*
		 * in strict mode, all (except the matched one) rules
		 * must fail to resolve to a valid non-ambiguous ref
		 */
		if (strict)
			rules_to_fail = nr_rules;

		/*
		 * check if the short name resolves to a valid ref,
		 * but use only rules prior to the matched one
		 */
		for (j = 0; j < rules_to_fail; j++) {
			const char *rule = ref_rev_parse_rules[j];
			unsigned char short_objectname[20];
			char refname[PATH_MAX];

			/* skip matched rule */
			if (i == j)
				continue;

			/*
			 * the short name is ambiguous, if it resolves
			 * (with this previous rule) to a valid ref
			 * read_ref() returns 0 on success
			 */
			mksnpath(refname, sizeof(refname),
				 rule, short_name_len, short_name);
			if (!read_ref(refname, short_objectname))
				break;
		}

		/*
		 * short name is non-ambiguous if all previous rules
		 * haven't resolved to a valid ref
		 */
		if (j == rules_to_fail)
			return short_name;
	}

	free(short_name);
	return xstrdup(ref);
}<|MERGE_RESOLUTION|>--- conflicted
+++ resolved
@@ -341,7 +341,6 @@
 		free(ref);
 		closedir(dir);
 	}
-	sort_ref_array(array);
 }
 
 struct warn_if_dangling_data {
@@ -384,10 +383,7 @@
 
 	if (!refs->did_loose) {
 		get_ref_dir(submodule, "refs", &refs->loose);
-<<<<<<< HEAD
-=======
 		sort_ref_array(&refs->loose);
->>>>>>> 8b0e15fa
 		refs->did_loose = 1;
 	}
 	return &refs->loose;

--- conflicted
+++ resolved
@@ -719,10 +719,6 @@
 	NO_MMAP = YesPlease
 	NO_PREAD = YesPlease
 	NO_OPENSSL = YesPlease
-<<<<<<< HEAD
-=======
-	NO_CURL = YesPlease
->>>>>>> 10ce0209
 	NO_SYMLINK_HEAD = YesPlease
 	NO_IPV6 = YesPlease
 	NO_SETENV = YesPlease
@@ -738,24 +734,17 @@
 	SNPRINTF_RETURNS_BOGUS = YesPlease
 	NO_SVN_TESTS = YesPlease
 	NO_PERL_MAKEMAKER = YesPlease
-<<<<<<< HEAD
 	NO_R_TO_GCC_LINKER = YesPlease
 	INTERNAL_QSORT = YesPlease
 	NO_POSIX_ONLY_PROGRAMS = YesPlease
 	WIN_ANSI = YesPlease
-=======
-	NO_POSIX_ONLY_PROGRAMS = YesPlease
->>>>>>> 10ce0209
 	COMPAT_CFLAGS += -D__USE_MINGW_ACCESS -DNOGDI -Icompat
 	COMPAT_CFLAGS += -DSNPRINTF_SIZE_CORR=1
 	COMPAT_CFLAGS += -DSTRIP_EXTENSION=\".exe\"
 	COMPAT_OBJS += compat/mingw.o compat/fnmatch.o compat/regex.o
 	EXTLIBS += -lws2_32
 	X = .exe
-<<<<<<< HEAD
 	NOEXECTEMPL = .noexec
-=======
->>>>>>> 10ce0209
 	template_dir = ../share/git-core/templates/
 	ETC_GITCONFIG = ../etc/gitconfig
 endif

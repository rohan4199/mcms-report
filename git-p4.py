--- conflicted
+++ resolved
@@ -22,12 +22,9 @@
 import re
 import shutil
 import stat
-<<<<<<< HEAD
 import zipfile
 import zlib
-=======
 import ctypes
->>>>>>> 4b07cd23
 
 try:
     from subprocess import CalledProcessError

--- conflicted
+++ resolved
@@ -1124,10 +1124,7 @@
 /* git.c */
 struct startup_info {
 	int have_repository;
-<<<<<<< HEAD
 	const char *prefix;
-=======
->>>>>>> f4b05a49
 };
 extern struct startup_info *startup_info;
 

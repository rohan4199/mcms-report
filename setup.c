#include "cache.h"
#include "dir.h"

static int inside_git_dir = -1;
static int inside_work_tree = -1;

#ifdef __MINGW32__
static inline int is_dir_sep(char c) { return c == '/' || c == '\\'; }
#else
static inline int is_dir_sep(char c) { return c == '/'; }
#endif

const char *prefix_path(const char *prefix, int len, const char *path)
{
	const char *orig = path;
	int do_pfx;
	for (;;) {
		char c;
		if (*path != '.')
			break;
		c = path[1];
		/* "." */
		if (!c) {
			path++;
			break;
		}
		/* "./" */
		if (is_dir_sep(c)) {
			path += 2;
			continue;
		}
		if (c != '.')
			break;
		c = path[2];
		if (!c)
			path += 2;
		else if (is_dir_sep(c))
			path += 3;
		else
			break;
		/* ".." and "../" */
		/* Remove last component of the prefix */
		do {
			if (!len)
				die("'%s' is outside repository", orig);
			len--;
		} while (len && !is_dir_sep(prefix[len-1]));
		continue;
	}
	do_pfx = len;
#ifdef __MINGW32__
	/* we want to convert '\' in path to '/' (prefix already has '/') */
	{
		const char *p = path;
		while (!do_pfx && *p) {
			do_pfx = *p++ == '\\';
		}
	}
#endif
	if (do_pfx) {
		int speclen = strlen(path);
		char *n = xmalloc(speclen + len + 1);
		char *p;

		memcpy(n, prefix, len);
		memcpy(n + len, path, speclen+1);
#ifdef __MINGW32__
		for (p = n + len; *p; p++)
			if (*p == '\\')
				*p = '/';
#endif
		path = n;
	}
	return path;
}

/*
 * Unlike prefix_path, this should be used if the named file does
 * not have to interact with index entry; i.e. name of a random file
 * on the filesystem.
 */
const char *prefix_filename(const char *pfx, int pfx_len, const char *arg)
{
	static char path[PATH_MAX];
	char *p;
#ifndef __MINGW32__
	if (!pfx || !*pfx || is_absolute_path(arg))
		return arg;
#else
	/* don't add prefix to absolute paths */
	if (is_absolute_path(arg))
		pfx_len = 0;
	else
#endif
	memcpy(path, pfx, pfx_len);
	strcpy(path + pfx_len, arg);
	for (p = path + pfx_len; *p; p++)
		if (*p == '\\')
			*p = '/';
	return path;
}

/*
 * Verify a filename that we got as an argument for a pathspec
 * entry. Note that a filename that begins with "-" never verifies
 * as true, because even if such a filename were to exist, we want
 * it to be preceded by the "--" marker (or we want the user to
 * use a format like "./-filename")
 */
void verify_filename(const char *prefix, const char *arg)
{
	const char *name;
	struct stat st;

	if (*arg == '-')
		die("bad flag '%s' used after filename", arg);
	name = prefix ? prefix_filename(prefix, strlen(prefix), arg) : arg;
	if (!lstat(name, &st))
		return;
	if (errno == ENOENT)
		die("ambiguous argument '%s': unknown revision or path not in the working tree.\n"
		    "Use '--' to separate paths from revisions", arg);
	die("'%s': %s", arg, strerror(errno));
}

/*
 * Opposite of the above: the command line did not have -- marker
 * and we parsed the arg as a refname.  It should not be interpretable
 * as a filename.
 */
void verify_non_filename(const char *prefix, const char *arg)
{
	const char *name;
	struct stat st;

	if (!is_inside_work_tree() || is_inside_git_dir())
		return;
	if (*arg == '-')
		return; /* flag */
	name = prefix ? prefix_filename(prefix, strlen(prefix), arg) : arg;
	if (!lstat(name, &st))
		die("ambiguous argument '%s': both revision and filename\n"
		    "Use '--' to separate filenames from revisions", arg);
	if (errno != ENOENT && errno != ENOTDIR)
		die("'%s': %s", arg, strerror(errno));
}

const char **get_pathspec(const char *prefix, const char **pathspec)
{
	const char *entry = *pathspec;
	const char **p;
	int prefixlen;

	if (!prefix && !entry)
		return NULL;

	if (!entry) {
		static const char *spec[2];
		spec[0] = prefix;
		spec[1] = NULL;
		return spec;
	}

	/* Otherwise we have to re-write the entries.. */
	p = pathspec;
	prefixlen = prefix ? strlen(prefix) : 0;
	do {
		*p = prefix_path(prefix, prefixlen, entry);
	} while ((entry = *++p) != NULL);
	return (const char **) pathspec;
}

/*
 * Test if it looks like we're at a git directory.
 * We want to see:
 *
 *  - either a objects/ directory _or_ the proper
 *    GIT_OBJECT_DIRECTORY environment variable
 *  - a refs/ directory
 *  - either a HEAD symlink or a HEAD file that is formatted as
 *    a proper "ref:", or a regular file HEAD that has a properly
 *    formatted sha1 object name.
 */
static int is_git_directory(const char *suspect)
{
	char path[PATH_MAX];
	size_t len = strlen(suspect);

	strcpy(path, suspect);
	if (getenv(DB_ENVIRONMENT)) {
		if (access(getenv(DB_ENVIRONMENT), X_OK))
			return 0;
	}
	else {
		strcpy(path + len, "/objects");
		if (access(path, X_OK))
			return 0;
	}

	strcpy(path + len, "/refs");
	if (access(path, X_OK))
		return 0;

	strcpy(path + len, "/HEAD");
	if (validate_headref(path))
		return 0;

	return 1;
}

int is_inside_git_dir(void)
{
	if (inside_git_dir < 0)
		inside_git_dir = is_inside_dir(get_git_dir());
	return inside_git_dir;
}

int is_inside_work_tree(void)
{
	if (inside_work_tree < 0)
		inside_work_tree = is_inside_dir(get_git_work_tree());
	return inside_work_tree;
}

/*
 * set_work_tree() is only ever called if you set GIT_DIR explicitely.
 * The old behaviour (which we retain here) is to set the work tree root
 * to the cwd, unless overridden by the config, the command line, or
 * GIT_WORK_TREE.
 */
static const char *set_work_tree(const char *dir)
{
	char buffer[PATH_MAX + 1];

	if (!getcwd(buffer, sizeof(buffer)))
		die ("Could not get the current working directory");
	git_work_tree_cfg = xstrdup(buffer);
	inside_work_tree = 1;

	return NULL;
}

void setup_work_tree(void)
{
	const char *work_tree, *git_dir;
	static int initialized = 0;

	if (initialized)
		return;
	work_tree = get_git_work_tree();
	git_dir = get_git_dir();
	if (!is_absolute_path(git_dir))
		set_git_dir(make_absolute_path(git_dir));
	if (!work_tree || chdir(work_tree))
		die("This operation must be run in a work tree");
	initialized = 1;
}

static int check_repository_format_gently(int *nongit_ok)
{
	git_config(check_repository_format_version);
	if (GIT_REPO_VERSION < repository_format_version) {
		if (!nongit_ok)
			die ("Expected git repo version <= %d, found %d",
			     GIT_REPO_VERSION, repository_format_version);
		warning("Expected git repo version <= %d, found %d",
			GIT_REPO_VERSION, repository_format_version);
		warning("Please upgrade Git");
		*nongit_ok = -1;
		return -1;
	}
	return 0;
}

/*
 * We cannot decide in this function whether we are in the work tree or
 * not, since the config can only be read _after_ this function was called.
 */
const char *setup_git_directory_gently(int *nongit_ok)
{
	const char *work_tree_env = getenv(GIT_WORK_TREE_ENVIRONMENT);
	static char cwd[PATH_MAX+1];
	const char *gitdirenv;
	int len, offset;
	int minoffset = 0;

	/*
	 * If GIT_DIR is set explicitly, we're not going
	 * to do any discovery, but we still do repository
	 * validation.
	 */
	gitdirenv = getenv(GIT_DIR_ENVIRONMENT);
	if (gitdirenv) {
		if (PATH_MAX - 40 < strlen(gitdirenv))
			die("'$%s' too big", GIT_DIR_ENVIRONMENT);
		if (is_git_directory(gitdirenv)) {
			static char buffer[1024 + 1];
			const char *retval;

			if (!work_tree_env) {
				retval = set_work_tree(gitdirenv);
				/* config may override worktree */
				if (check_repository_format_gently(nongit_ok))
					return NULL;
				return retval;
			}
			if (check_repository_format_gently(nongit_ok))
				return NULL;
			retval = get_relative_cwd(buffer, sizeof(buffer) - 1,
					get_git_work_tree());
			if (!retval || !*retval)
				return NULL;
			set_git_dir(make_absolute_path(gitdirenv));
			if (chdir(work_tree_env) < 0)
				die ("Could not chdir to %s", work_tree_env);
			strcat(buffer, "/");
			return retval;
		}
		if (nongit_ok) {
			*nongit_ok = 1;
			return NULL;
		}
		die("Not a git repository: '%s'", gitdirenv);
	}

	if (!getcwd(cwd, sizeof(cwd)-1))
		die("Unable to read current working directory");
#ifdef __MINGW32__
	if (cwd[1] == ':')
		minoffset = 2;
#endif

	/*
	 * Test in the following order (relative to the cwd):
	 * - .git/
	 * - ./ (bare)
	 * - ../.git/
	 * - ../ (bare)
	 * - ../../.git/
	 *   etc.
	 */
	offset = len = strlen(cwd);
	for (;;) {
		if (is_git_directory(DEFAULT_GIT_DIR_ENVIRONMENT))
			break;
		if (is_git_directory(".")) {
			inside_git_dir = 1;
			if (!work_tree_env)
				inside_work_tree = 0;
<<<<<<< HEAD
			set_git_dir(".");
=======
			setenv(GIT_DIR_ENVIRONMENT, ".", 1);
			check_repository_format_gently(nongit_ok);
>>>>>>> bd8d78a1
			return NULL;
		}
		chdir("..");
		do {
			if (offset <= minoffset) {
				if (nongit_ok) {
					if (chdir(cwd))
						die("Cannot come back to cwd");
					*nongit_ok = 1;
					return NULL;
				}
				die("Not a git repository");
			}
		} while (offset > minoffset && cwd[--offset] != '/');
	}

	inside_git_dir = 0;
	if (!work_tree_env)
		inside_work_tree = 1;
	git_work_tree_cfg = xstrndup(cwd, offset);
	if (check_repository_format_gently(nongit_ok))
		return NULL;
	if (offset == len)
		return NULL;

	/* Make "offset" point to past the '/', and add a '/' at the end */
	offset++;
	cwd[len++] = '/';
	cwd[len] = 0;
	return cwd + offset;
}

int git_config_perm(const char *var, const char *value)
{
	if (value) {
		int i;
		if (!strcmp(value, "umask"))
			return PERM_UMASK;
		if (!strcmp(value, "group"))
			return PERM_GROUP;
		if (!strcmp(value, "all") ||
		    !strcmp(value, "world") ||
		    !strcmp(value, "everybody"))
			return PERM_EVERYBODY;
		i = atoi(value);
		if (i > 1)
			return i;
	}
	return git_config_bool(var, value);
}

int check_repository_format_version(const char *var, const char *value)
{
	if (strcmp(var, "core.repositoryformatversion") == 0)
		repository_format_version = git_config_int(var, value);
	else if (strcmp(var, "core.sharedrepository") == 0)
		shared_repository = git_config_perm(var, value);
	else if (strcmp(var, "core.bare") == 0) {
		is_bare_repository_cfg = git_config_bool(var, value);
		if (is_bare_repository_cfg == 1)
			inside_work_tree = -1;
	} else if (strcmp(var, "core.worktree") == 0) {
		if (git_work_tree_cfg)
			free(git_work_tree_cfg);
		git_work_tree_cfg = xstrdup(value);
		inside_work_tree = -1;
	}
	return 0;
}

int check_repository_format(void)
{
	return check_repository_format_gently(NULL);
}

const char *setup_git_directory(void)
{
	const char *retval = setup_git_directory_gently(NULL);
	check_repository_format();

	/* If the work tree is not the default one, recompute prefix */
	if (inside_work_tree < 0) {
		static char buffer[PATH_MAX + 1];
		char *rel;
		if (retval && chdir(retval))
			die ("Could not jump back into original cwd");
		rel = get_relative_cwd(buffer, PATH_MAX, get_git_work_tree());
		return rel && *rel ? strcat(rel, "/") : NULL;
	}

	return retval;
}<|MERGE_RESOLUTION|>--- conflicted
+++ resolved
@@ -347,12 +347,8 @@
 			inside_git_dir = 1;
 			if (!work_tree_env)
 				inside_work_tree = 0;
-<<<<<<< HEAD
 			set_git_dir(".");
-=======
-			setenv(GIT_DIR_ENVIRONMENT, ".", 1);
 			check_repository_format_gently(nongit_ok);
->>>>>>> bd8d78a1
 			return NULL;
 		}
 		chdir("..");

--- conflicted
+++ resolved
@@ -783,6 +783,7 @@
 			--no-ext-diff
 			--no-prefix --src-prefix= --dst-prefix=
 			--inter-hunk-context=
+			--patience
 			--raw
 "
 
@@ -795,11 +796,7 @@
 	--*)
 		__gitcomp "--cached --pickaxe-all --pickaxe-regex
 			--base --ours --theirs
-<<<<<<< HEAD
 			$__git_diff_common_options
-=======
-			--patience
->>>>>>> cc545709
 			"
 		return
 		;;
@@ -993,12 +990,8 @@
 			--walk-reflogs
 			--parents --children --full-history
 			--merge
-<<<<<<< HEAD
 			$__git_diff_common_options
 			--pickaxe-all --pickaxe-regex
-=======
-			--patience
->>>>>>> cc545709
 			"
 		return
 		;;

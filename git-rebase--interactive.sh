#!/bin/sh
#
# Copyright (c) 2006 Johannes E. Schindelin

# SHORT DESCRIPTION
#
# This script makes it easy to fix up commits in the middle of a series,
# and rearrange commits.
#
# The original idea comes from Eric W. Biederman, in
# http://article.gmane.org/gmane.comp.version-control.git/22407

. git-sh-setup

# The file containing rebase commands, comments, and empty lines.
# This file is created by "git rebase -i" then edited by the user.  As
# the lines are processed, they are removed from the front of this
# file and written to the tail of $done.
todo="$state_dir"/git-rebase-todo

# The rebase command lines that have already been processed.  A line
# is moved here when it is first handled, before any associated user
# actions.
done="$state_dir"/done

# The commit message that is planned to be used for any changes that
# need to be committed following a user interaction.
msg="$state_dir"/message

# The file into which is accumulated the suggested commit message for
# squash/fixup commands.  When the first of a series of squash/fixups
# is seen, the file is created and the commit message from the
# previous commit and from the first squash/fixup commit are written
# to it.  The commit message for each subsequent squash/fixup commit
# is appended to the file as it is processed.
#
# The first line of the file is of the form
#     # This is a combination of $count commits.
# where $count is the number of commits whose messages have been
# written to the file so far (including the initial "pick" commit).
# Each time that a commit message is processed, this line is read and
# updated.  It is deleted just before the combined commit is made.
squash_msg="$state_dir"/message-squash

# If the current series of squash/fixups has not yet included a squash
# command, then this file exists and holds the commit message of the
# original "pick" commit.  (If the series ends without a "squash"
# command, then this can be used as the commit message of the combined
# commit without opening the editor.)
fixup_msg="$state_dir"/message-fixup

# $rewritten is the name of a directory containing files for each
# commit that is reachable by at least one merge base of $head and
# $upstream. They are not necessarily rewritten, but their children
# might be.  This ensures that commits on merged, but otherwise
# unrelated side branches are left alone. (Think "X" in the man page's
# example.)
rewritten="$state_dir"/rewritten

dropped="$state_dir"/dropped

# A script to set the GIT_AUTHOR_NAME, GIT_AUTHOR_EMAIL, and
# GIT_AUTHOR_DATE that will be used for the commit that is currently
# being rebased.
author_script="$state_dir"/author-script

# When an "edit" rebase command is being processed, the SHA1 of the
# commit to be edited is recorded in this file.  When "git rebase
# --continue" is executed, if there are any staged changes then they
# will be amended to the HEAD commit, but only provided the HEAD
# commit is still the commit to be edited.  When any other rebase
# command is processed, this file is deleted.
amend="$state_dir"/amend

# For the post-rewrite hook, we make a list of rewritten commits and
# their new sha1s.  The rewritten-pending list keeps the sha1s of
# commits that have been processed, but not committed yet,
# e.g. because they are waiting for a 'squash' command.
rewritten_list="$state_dir"/rewritten-list
rewritten_pending="$state_dir"/rewritten-pending

GIT_CHERRY_PICK_HELP="$resolvemsg"
export GIT_CHERRY_PICK_HELP

warn () {
	printf '%s\n' "$*" >&2
}

# Output the commit message for the specified commit.
commit_message () {
	git cat-file commit "$1" | sed "1,/^$/d"
}

orig_reflog_action="$GIT_REFLOG_ACTION"

comment_for_reflog () {
	case "$orig_reflog_action" in
	''|rebase*)
		GIT_REFLOG_ACTION="rebase -i ($1)"
		export GIT_REFLOG_ACTION
		;;
	esac
}

last_count=
mark_action_done () {
	sed -e 1q < "$todo" >> "$done"
	sed -e 1d < "$todo" >> "$todo".new
	mv -f "$todo".new "$todo"
	new_count=$(sane_grep -c '^[^#]' < "$done")
	total=$(($new_count+$(sane_grep -c '^[^#]' < "$todo")))
	if test "$last_count" != "$new_count"
	then
		last_count=$new_count
		printf "Rebasing (%d/%d)\r" $new_count $total
		test -z "$verbose" || echo
	fi
}

make_patch () {
	sha1_and_parents="$(git rev-list --parents -1 "$1")"
	case "$sha1_and_parents" in
	?*' '?*' '?*)
		git diff --cc $sha1_and_parents
		;;
	?*' '?*)
		git diff-tree -p "$1^!"
		;;
	*)
		echo "Root commit"
		;;
	esac > "$state_dir"/patch
	test -f "$msg" ||
		commit_message "$1" > "$msg"
	test -f "$author_script" ||
		get_author_ident_from_commit "$1" > "$author_script"
}

die_with_patch () {
	echo "$1" > "$state_dir"/stopped-sha
	make_patch "$1"
	git rerere
	die "$2"
}

die_abort () {
	rm -rf "$state_dir"
	die "$1"
}

has_action () {
	sane_grep '^[^#]' "$1" >/dev/null
}

# Run command with GIT_AUTHOR_NAME, GIT_AUTHOR_EMAIL, and
# GIT_AUTHOR_DATE exported from the current environment.
do_with_author () {
	(
		export GIT_AUTHOR_NAME GIT_AUTHOR_EMAIL GIT_AUTHOR_DATE
		"$@"
	)
}

pick_one () {
	ff=--ff
	case "$1" in -n) sha1=$2; ff= ;; *) sha1=$1 ;; esac
	case "$force_rebase" in '') ;; ?*) ff= ;; esac
	output git rev-parse --verify $sha1 || die "Invalid commit name: $sha1"
	test -d "$rewritten" &&
		pick_one_preserving_merges "$@" && return
	output git cherry-pick $ff "$@"
}

pick_one_preserving_merges () {
	fast_forward=t
	case "$1" in
	-n)
		fast_forward=f
		sha1=$2
		;;
	*)
		sha1=$1
		;;
	esac
	sha1=$(git rev-parse $sha1)

	if test -f "$state_dir"/current-commit
	then
		if test "$fast_forward" = t
		then
			while read current_commit
			do
				git rev-parse HEAD > "$rewritten"/$current_commit
			done <"$state_dir"/current-commit
			rm "$state_dir"/current-commit ||
			die "Cannot write current commit's replacement sha1"
		fi
	fi

	echo $sha1 >> "$state_dir"/current-commit

	# rewrite parents; if none were rewritten, we can fast-forward.
	new_parents=
	pend=" $(git rev-list --parents -1 $sha1 | cut -d' ' -s -f2-)"
	if test "$pend" = " "
	then
		pend=" root"
	fi
	while [ "$pend" != "" ]
	do
		p=$(expr "$pend" : ' \([^ ]*\)')
		pend="${pend# $p}"

		if test -f "$rewritten"/$p
		then
			new_p=$(cat "$rewritten"/$p)

			# If the todo reordered commits, and our parent is marked for
			# rewriting, but hasn't been gotten to yet, assume the user meant to
			# drop it on top of the current HEAD
			if test -z "$new_p"
			then
				new_p=$(git rev-parse HEAD)
			fi

			test $p != $new_p && fast_forward=f
			case "$new_parents" in
			*$new_p*)
				;; # do nothing; that parent is already there
			*)
				new_parents="$new_parents $new_p"
				;;
			esac
		else
			if test -f "$dropped"/$p
			then
				fast_forward=f
				replacement="$(cat "$dropped"/$p)"
				test -z "$replacement" && replacement=root
				pend=" $replacement$pend"
			else
				new_parents="$new_parents $p"
			fi
		fi
	done
	case $fast_forward in
	t)
		output warn "Fast-forward to $sha1"
		output git reset --hard $sha1 ||
			die "Cannot fast-forward to $sha1"
		;;
	f)
		first_parent=$(expr "$new_parents" : ' \([^ ]*\)')

		if [ "$1" != "-n" ]
		then
			# detach HEAD to current parent
			output git checkout $first_parent 2> /dev/null ||
				die "Cannot move HEAD to $first_parent"
		fi

		case "$new_parents" in
		' '*' '*)
			test "a$1" = a-n && die "Refusing to squash a merge: $sha1"

			# redo merge
			author_script_content=$(get_author_ident_from_commit $sha1)
			eval "$author_script_content"
			msg_content="$(commit_message $sha1)"
			# No point in merging the first parent, that's HEAD
			new_parents=${new_parents# $first_parent}
			if ! do_with_author output \
<<<<<<< HEAD
				git merge ${strategy:+-s $strategy} -m \
					"$msg_content" $new_parents
=======
				git merge --no-ff $STRATEGY -m "$msg" $new_parents
>>>>>>> c192f9c8
			then
				printf "%s\n" "$msg_content" > "$GIT_DIR"/MERGE_MSG
				die_with_patch $sha1 "Error redoing merge $sha1"
			fi
			echo "$sha1 $(git rev-parse HEAD^0)" >> "$rewritten_list"
			;;
		*)
			output git cherry-pick "$@" ||
				die_with_patch $sha1 "Could not pick $sha1"
			;;
		esac
		;;
	esac
}

nth_string () {
	case "$1" in
	*1[0-9]|*[04-9]) echo "$1"th;;
	*1) echo "$1"st;;
	*2) echo "$1"nd;;
	*3) echo "$1"rd;;
	esac
}

update_squash_messages () {
	if test -f "$squash_msg"; then
		mv "$squash_msg" "$squash_msg".bak || exit
		count=$(($(sed -n \
			-e "1s/^# This is a combination of \(.*\) commits\./\1/p" \
			-e "q" < "$squash_msg".bak)+1))
		{
			echo "# This is a combination of $count commits."
			sed -e 1d -e '2,/^./{
				/^$/d
			}' <"$squash_msg".bak
		} >"$squash_msg"
	else
		commit_message HEAD > "$fixup_msg" || die "Cannot write $fixup_msg"
		count=2
		{
			echo "# This is a combination of 2 commits."
			echo "# The first commit's message is:"
			echo
			cat "$fixup_msg"
		} >"$squash_msg"
	fi
	case $1 in
	squash)
		rm -f "$fixup_msg"
		echo
		echo "# This is the $(nth_string $count) commit message:"
		echo
		commit_message $2
		;;
	fixup)
		echo
		echo "# The $(nth_string $count) commit message will be skipped:"
		echo
		commit_message $2 | sed -e 's/^/#	/'
		;;
	esac >>"$squash_msg"
}

peek_next_command () {
	sed -n -e "/^#/d" -e '/^$/d' -e "s/ .*//p" -e "q" < "$todo"
}

# A squash/fixup has failed.  Prepare the long version of the squash
# commit message, then die_with_patch.  This code path requires the
# user to edit the combined commit message for all commits that have
# been squashed/fixedup so far.  So also erase the old squash
# messages, effectively causing the combined commit to be used as the
# new basis for any further squash/fixups.  Args: sha1 rest
die_failed_squash() {
	mv "$squash_msg" "$msg" || exit
	rm -f "$fixup_msg"
	cp "$msg" "$GIT_DIR"/MERGE_MSG || exit
	warn
	warn "Could not apply $1... $2"
	die_with_patch $1 ""
}

flush_rewritten_pending() {
	test -s "$rewritten_pending" || return
	newsha1="$(git rev-parse HEAD^0)"
	sed "s/$/ $newsha1/" < "$rewritten_pending" >> "$rewritten_list"
	rm -f "$rewritten_pending"
}

record_in_rewritten() {
	oldsha1="$(git rev-parse $1)"
	echo "$oldsha1" >> "$rewritten_pending"

	case "$(peek_next_command)" in
	squash|s|fixup|f)
		;;
	*)
		flush_rewritten_pending
		;;
	esac
}

do_next () {
	rm -f "$msg" "$author_script" "$amend" || exit
	read -r command sha1 rest < "$todo"
	case "$command" in
	'#'*|''|noop)
		mark_action_done
		;;
	pick|p)
		comment_for_reflog pick

		mark_action_done
		pick_one $sha1 ||
			die_with_patch $sha1 "Could not apply $sha1... $rest"
		record_in_rewritten $sha1
		;;
	reword|r)
		comment_for_reflog reword

		mark_action_done
		pick_one $sha1 ||
			die_with_patch $sha1 "Could not apply $sha1... $rest"
		git commit --amend --no-post-rewrite
		record_in_rewritten $sha1
		;;
	edit|e)
		comment_for_reflog edit

		mark_action_done
		pick_one $sha1 ||
			die_with_patch $sha1 "Could not apply $sha1... $rest"
		echo "$sha1" > "$state_dir"/stopped-sha
		make_patch $sha1
		git rev-parse --verify HEAD > "$amend"
		warn "Stopped at $sha1... $rest"
		warn "You can amend the commit now, with"
		warn
		warn "	git commit --amend"
		warn
		warn "Once you are satisfied with your changes, run"
		warn
		warn "	git rebase --continue"
		warn
		exit 0
		;;
	squash|s|fixup|f)
		case "$command" in
		squash|s)
			squash_style=squash
			;;
		fixup|f)
			squash_style=fixup
			;;
		esac
		comment_for_reflog $squash_style

		test -f "$done" && has_action "$done" ||
			die "Cannot '$squash_style' without a previous commit"

		mark_action_done
		update_squash_messages $squash_style $sha1
		author_script_content=$(get_author_ident_from_commit HEAD)
		echo "$author_script_content" > "$author_script"
		eval "$author_script_content"
		output git reset --soft HEAD^
		pick_one -n $sha1 || die_failed_squash $sha1 "$rest"
		case "$(peek_next_command)" in
		squash|s|fixup|f)
			# This is an intermediate commit; its message will only be
			# used in case of trouble.  So use the long version:
			do_with_author output git commit --no-verify -F "$squash_msg" ||
				die_failed_squash $sha1 "$rest"
			;;
		*)
			# This is the final command of this squash/fixup group
			if test -f "$fixup_msg"
			then
				do_with_author git commit --no-verify -F "$fixup_msg" ||
					die_failed_squash $sha1 "$rest"
			else
				cp "$squash_msg" "$GIT_DIR"/SQUASH_MSG || exit
				rm -f "$GIT_DIR"/MERGE_MSG
				do_with_author git commit --no-verify -e ||
					die_failed_squash $sha1 "$rest"
			fi
			rm -f "$squash_msg" "$fixup_msg"
			;;
		esac
		record_in_rewritten $sha1
		;;
	x|"exec")
		read -r command rest < "$todo"
		mark_action_done
		printf 'Executing: %s\n' "$rest"
		# "exec" command doesn't take a sha1 in the todo-list.
		# => can't just use $sha1 here.
		git rev-parse --verify HEAD > "$state_dir"/stopped-sha
		${SHELL:-@SHELL_PATH@} -c "$rest" # Actual execution
		status=$?
		if test "$status" -ne 0
		then
			warn "Execution failed: $rest"
			warn "You can fix the problem, and then run"
			warn
			warn "	git rebase --continue"
			warn
			exit "$status"
		fi
		# Run in subshell because require_clean_work_tree can die.
		if ! (require_clean_work_tree "rebase")
		then
			warn "Commit or stash your changes, and then run"
			warn
			warn "	git rebase --continue"
			warn
			exit 1
		fi
		;;
	*)
		warn "Unknown command: $command $sha1 $rest"
		if git rev-parse --verify -q "$sha1" >/dev/null
		then
			die_with_patch $sha1 "Please fix this in the file $todo."
		else
			die "Please fix this in the file $todo."
		fi
		;;
	esac
	test -s "$todo" && return

	comment_for_reflog finish &&
	shortonto=$(git rev-parse --short $onto) &&
	newhead=$(git rev-parse HEAD) &&
	case $head_name in
	refs/*)
		message="$GIT_REFLOG_ACTION: $head_name onto $shortonto" &&
		git update-ref -m "$message" $head_name $newhead $orig_head &&
		git symbolic-ref HEAD $head_name
		;;
	esac && {
		test ! -f "$state_dir"/verbose ||
			git diff-tree --stat $orig_head..HEAD
	} &&
	{
		test -s "$rewritten_list" &&
		git notes copy --for-rewrite=rebase < "$rewritten_list" ||
		true # we don't care if this copying failed
	} &&
	if test -x "$GIT_DIR"/hooks/post-rewrite &&
		test -s "$rewritten_list"; then
		"$GIT_DIR"/hooks/post-rewrite rebase < "$rewritten_list"
		true # we don't care if this hook failed
	fi &&
	rm -rf "$state_dir" &&
	git gc --auto &&
	warn "Successfully rebased and updated $head_name."

	exit
}

do_rest () {
	while :
	do
		do_next
	done
}

# skip picking commits whose parents are unchanged
skip_unnecessary_picks () {
	fd=3
	while read -r command rest
	do
		# fd=3 means we skip the command
		case "$fd,$command" in
		3,pick|3,p)
			# pick a commit whose parent is current $onto -> skip
			sha1=${rest%% *}
			case "$(git rev-parse --verify --quiet "$sha1"^)" in
			"$onto"*)
				onto=$sha1
				;;
			*)
				fd=1
				;;
			esac
			;;
		3,#*|3,)
			# copy comments
			;;
		*)
			fd=1
			;;
		esac
		printf '%s\n' "$command${rest:+ }$rest" >&$fd
	done <"$todo" >"$todo.new" 3>>"$done" &&
	mv -f "$todo".new "$todo" &&
	case "$(peek_next_command)" in
	squash|s|fixup|f)
		record_in_rewritten "$onto"
		;;
	esac ||
	die "Could not skip unnecessary pick commands"
}

# Rearrange the todo list that has both "pick sha1 msg" and
# "pick sha1 fixup!/squash! msg" appears in it so that the latter
# comes immediately after the former, and change "pick" to
# "fixup"/"squash".
rearrange_squash () {
	# extract fixup!/squash! lines and resolve any referenced sha1's
	while read -r pick sha1 message
	do
		case "$message" in
		"squash! "*|"fixup! "*)
			action="${message%%!*}"
			rest="${message#*! }"
			echo "$sha1 $action $rest"
			# if it's a single word, try to resolve to a full sha1 and
			# emit a second copy. This allows us to match on both message
			# and on sha1 prefix
			if test "${rest#* }" = "$rest"; then
				fullsha="$(git rev-parse -q --verify "$rest" 2>/dev/null)"
				if test -n "$fullsha"; then
					# prefix the action to uniquely identify this line as
					# intended for full sha1 match
					echo "$sha1 +$action $fullsha"
				fi
			fi
		esac
	done >"$1.sq" <"$1"
	test -s "$1.sq" || return

	used=
	while read -r pick sha1 message
	do
		case " $used" in
		*" $sha1 "*) continue ;;
		esac
		printf '%s\n' "$pick $sha1 $message"
		used="$used$sha1 "
		while read -r squash action msg_content
		do
			case " $used" in
			*" $squash "*) continue ;;
			esac
			emit=0
			case "$action" in
			+*)
				action="${action#+}"
				# full sha1 prefix test
				case "$msg_content" in "$sha1"*) emit=1;; esac ;;
			*)
				# message prefix test
				case "$message" in "$msg_content"*) emit=1;; esac ;;
			esac
			if test $emit = 1; then
				printf '%s\n' "$action $squash $action! $msg_content"
				used="$used$squash "
			fi
		done <"$1.sq"
	done >"$1.rearranged" <"$1"
	cat "$1.rearranged" >"$1"
	rm -f "$1.sq" "$1.rearranged"
}

case "$action" in
continue)
	# do we have anything to commit?
	if git diff-index --cached --quiet --ignore-submodules HEAD --
	then
		: Nothing to commit -- skip this
	else
		. "$author_script" ||
			die "Cannot find the author identity"
		current_head=
		if test -f "$amend"
		then
			current_head=$(git rev-parse --verify HEAD)
			test "$current_head" = $(cat "$amend") ||
			die "\
You have uncommitted changes in your working tree. Please, commit them
first and then run 'git rebase --continue' again."
			git reset --soft HEAD^ ||
			die "Cannot rewind the HEAD"
		fi
		do_with_author git commit --no-verify -F "$msg" -e || {
			test -n "$current_head" && git reset --soft $current_head
			die "Could not commit staged changes."
		}
	fi

	record_in_rewritten "$(cat "$state_dir"/stopped-sha)"

	require_clean_work_tree "rebase"
	do_rest
	;;
skip)
	git rerere clear

	do_rest
	;;
esac

git var GIT_COMMITTER_IDENT >/dev/null ||
	die "You need to set your committer info first"

comment_for_reflog start

if test ! -z "$switch_to"
then
	output git checkout "$switch_to" -- ||
		die "Could not checkout $switch_to"
fi

orig_head=$(git rev-parse --verify HEAD) || die "No HEAD?"
mkdir "$state_dir" || die "Could not create temporary $state_dir"

: > "$state_dir"/interactive || die "Could not mark as interactive"
write_basic_state
if test t = "$preserve_merges"
then
	if test -z "$rebase_root"
	then
		mkdir "$rewritten" &&
		for c in $(git merge-base --all $orig_head $upstream)
		do
			echo $onto > "$rewritten"/$c ||
				die "Could not init rewritten commits"
		done
	else
		mkdir "$rewritten" &&
		echo $onto > "$rewritten"/root ||
			die "Could not init rewritten commits"
	fi
	# No cherry-pick because our first pass is to determine
	# parents to rewrite and skipping dropped commits would
	# prematurely end our probe
	merges_option=
	first_after_upstream="$(git rev-list --reverse --first-parent $upstream..$orig_head | head -n 1)"
else
	merges_option="--no-merges --cherry-pick"
fi

shorthead=$(git rev-parse --short $orig_head)
shortonto=$(git rev-parse --short $onto)
if test -z "$rebase_root"
	# this is now equivalent to ! -z "$upstream"
then
	shortupstream=$(git rev-parse --short $upstream)
	revisions=$upstream...$orig_head
	shortrevisions=$shortupstream..$shorthead
else
	revisions=$onto...$orig_head
	shortrevisions=$shorthead
fi
git rev-list $merges_option --pretty=oneline --abbrev-commit \
	--abbrev=7 --reverse --left-right --topo-order \
	$revisions | \
	sed -n "s/^>//p" |
while read -r shortsha1 rest
do
	if test t != "$preserve_merges"
	then
		printf '%s\n' "pick $shortsha1 $rest" >> "$todo"
	else
		sha1=$(git rev-parse $shortsha1)
		if test -z "$rebase_root"
		then
			preserve=t
			for p in $(git rev-list --parents -1 $sha1 | cut -d' ' -s -f2-)
			do
				if test -f "$rewritten"/$p -a \( $p != $onto -o $sha1 = $first_after_upstream \)
				then
					preserve=f
				fi
			done
		else
			preserve=f
		fi
		if test f = "$preserve"
		then
			touch "$rewritten"/$sha1
			printf '%s\n' "pick $shortsha1 $rest" >> "$todo"
		fi
	fi
done

# Watch for commits that been dropped by --cherry-pick
if test t = "$preserve_merges"
then
	mkdir "$dropped"
	# Save all non-cherry-picked changes
	git rev-list $revisions --left-right --cherry-pick | \
		sed -n "s/^>//p" > "$state_dir"/not-cherry-picks
	# Now all commits and note which ones are missing in
	# not-cherry-picks and hence being dropped
	git rev-list $revisions |
	while read rev
	do
		if test -f "$rewritten"/$rev -a "$(sane_grep "$rev" "$state_dir"/not-cherry-picks)" = ""
		then
			# Use -f2 because if rev-list is telling us this commit is
			# not worthwhile, we don't want to track its multiple heads,
			# just the history of its first-parent for others that will
			# be rebasing on top of it
			git rev-list --parents -1 $rev | cut -d' ' -s -f2 > "$dropped"/$rev
			short=$(git rev-list -1 --abbrev-commit --abbrev=7 $rev)
			sane_grep -v "^[a-z][a-z]* $short" <"$todo" > "${todo}2" ; mv "${todo}2" "$todo"
			rm "$rewritten"/$rev
		fi
	done
fi

test -s "$todo" || echo noop >> "$todo"
test -n "$autosquash" && rearrange_squash "$todo"
cat >> "$todo" << EOF

# Rebase $shortrevisions onto $shortonto
#
# Commands:
#  p, pick = use commit
#  r, reword = use commit, but edit the commit message
#  e, edit = use commit, but stop for amending
#  s, squash = use commit, but meld into previous commit
#  f, fixup = like "squash", but discard this commit's log message
#  x, exec = run command (the rest of the line) using shell
#
# If you remove a line here THAT COMMIT WILL BE LOST.
# However, if you remove everything, the rebase will be aborted.
#
EOF

has_action "$todo" ||
	die_abort "Nothing to do"

cp "$todo" "$todo".backup
git_editor "$todo" ||
	die_abort "Could not execute editor"

has_action "$todo" ||
	die_abort "Nothing to do"

test -d "$rewritten" || test -n "$force_rebase" || skip_unnecessary_picks

output git checkout $onto || die_abort "could not detach HEAD"
git update-ref ORIG_HEAD $orig_head
do_rest<|MERGE_RESOLUTION|>--- conflicted
+++ resolved
@@ -270,12 +270,8 @@
 			# No point in merging the first parent, that's HEAD
 			new_parents=${new_parents# $first_parent}
 			if ! do_with_author output \
-<<<<<<< HEAD
-				git merge ${strategy:+-s $strategy} -m \
+				git merge --no-ff ${strategy:+-s $strategy} -m \
 					"$msg_content" $new_parents
-=======
-				git merge --no-ff $STRATEGY -m "$msg" $new_parents
->>>>>>> c192f9c8
 			then
 				printf "%s\n" "$msg_content" > "$GIT_DIR"/MERGE_MSG
 				die_with_patch $sha1 "Error redoing merge $sha1"
